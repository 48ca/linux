--- conflicted
+++ resolved
@@ -941,11 +941,6 @@
 {
 	struct nci_dev *ndev = nfc_get_drvdata(nfc_dev);
 	unsigned long nci_mode = NCI_DEACTIVATE_TYPE_IDLE_MODE;
-<<<<<<< HEAD
-
-	pr_debug("entry\n");
-=======
->>>>>>> df0cc57e
 
 	if (!ndev->target_active_prot) {
 		pr_err("unable to deactivate target, no active target\n");
@@ -1282,15 +1277,12 @@
 void nci_unregister_device(struct nci_dev *ndev)
 {
 	struct nci_conn_info *conn_info, *n;
-<<<<<<< HEAD
-=======
 
 	/* This set_bit is not protected with specialized barrier,
 	 * However, it is fine because the mutex_lock(&ndev->req_lock);
 	 * in nci_close_device() will help to emit one.
 	 */
 	set_bit(NCI_UNREG, &ndev->flags);
->>>>>>> df0cc57e
 
 	nci_close_device(ndev);
 
