--- conflicted
+++ resolved
@@ -524,11 +524,7 @@
 	fri.tb_id = tb_id;
 	fri.dst = key;
 	fri.dst_len = dst_len;
-<<<<<<< HEAD
-	fri.tos = inet_dscp_to_dsfield(fa->fa_dscp);
-=======
 	fri.dscp = fa->fa_dscp;
->>>>>>> 88084a3d
 	fri.type = fa->fa_type;
 	fri.offload = READ_ONCE(fa->offload);
 	fri.trap = READ_ONCE(fa->trap);
