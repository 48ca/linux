--- conflicted
+++ resolved
@@ -1734,23 +1734,16 @@
 }
 
 static noinline_for_stack
-<<<<<<< HEAD
-char *rtc_str(char *buf, char *end, const struct rtc_time *tm, const char *fmt)
-=======
 char *rtc_str(char *buf, char *end, const struct rtc_time *tm,
 	      struct printf_spec spec, const char *fmt)
->>>>>>> 0ecfebd2
 {
 	bool have_t = true, have_d = true;
 	bool raw = false;
 	int count = 2;
 
-<<<<<<< HEAD
-=======
 	if (check_pointer(&buf, end, tm, spec))
 		return buf;
 
->>>>>>> 0ecfebd2
 	switch (fmt[count]) {
 	case 'd':
 		have_t = false;
@@ -1784,15 +1777,9 @@
 {
 	switch (fmt[1]) {
 	case 'R':
-<<<<<<< HEAD
-		return rtc_str(buf, end, (const struct rtc_time *)ptr, fmt);
-	default:
-		return ptr_to_id(buf, end, ptr, spec);
-=======
 		return rtc_str(buf, end, (const struct rtc_time *)ptr, spec, fmt);
 	default:
 		return error_string(buf, end, "(%ptR?)", spec);
->>>>>>> 0ecfebd2
 	}
 }
 
