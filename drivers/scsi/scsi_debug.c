// SPDX-License-Identifier: GPL-2.0-or-later
/*
 * vvvvvvvvvvvvvvvvvvvvvvv Original vvvvvvvvvvvvvvvvvvvvvvvvvvvvvvv
 *  Copyright (C) 1992  Eric Youngdale
 *  Simulate a host adapter with 2 disks attached.  Do a lot of checking
 *  to make sure that we are not getting blocks mixed up, and PANIC if
 *  anything out of the ordinary is seen.
 * ^^^^^^^^^^^^^^^^^^^^^^^ Original ^^^^^^^^^^^^^^^^^^^^^^^^^^^^^^^
 *
 * Copyright (C) 2001 - 2021 Douglas Gilbert
 *
 *  For documentation see http://sg.danny.cz/sg/scsi_debug.html
 */


#define pr_fmt(fmt) KBUILD_MODNAME ":%s: " fmt, __func__

#include <linux/module.h>
#include <linux/align.h>
#include <linux/kernel.h>
#include <linux/errno.h>
#include <linux/jiffies.h>
#include <linux/slab.h>
#include <linux/types.h>
#include <linux/string.h>
#include <linux/fs.h>
#include <linux/init.h>
#include <linux/proc_fs.h>
#include <linux/vmalloc.h>
#include <linux/moduleparam.h>
#include <linux/scatterlist.h>
#include <linux/blkdev.h>
#include <linux/crc-t10dif.h>
#include <linux/spinlock.h>
#include <linux/interrupt.h>
#include <linux/atomic.h>
#include <linux/hrtimer.h>
#include <linux/uuid.h>
#include <linux/t10-pi.h>
#include <linux/msdos_partition.h>
#include <linux/random.h>
#include <linux/xarray.h>
#include <linux/prefetch.h>
#include <linux/debugfs.h>
#include <linux/async.h>
#include <linux/cleanup.h>

#include <net/checksum.h>

#include <asm/unaligned.h>

#include <scsi/scsi.h>
#include <scsi/scsi_cmnd.h>
#include <scsi/scsi_device.h>
#include <scsi/scsi_host.h>
#include <scsi/scsicam.h>
#include <scsi/scsi_eh.h>
#include <scsi/scsi_tcq.h>
#include <scsi/scsi_dbg.h>

#include "sd.h"
#include "scsi_logging.h"

/* make sure inq_product_rev string corresponds to this version */
#define SDEBUG_VERSION "0191"	/* format to fit INQUIRY revision field */
static const char *sdebug_version_date = "20210520";

#define MY_NAME "scsi_debug"

/* Additional Sense Code (ASC) */
#define NO_ADDITIONAL_SENSE 0x0
#define LOGICAL_UNIT_NOT_READY 0x4
#define LOGICAL_UNIT_COMMUNICATION_FAILURE 0x8
#define UNRECOVERED_READ_ERR 0x11
#define PARAMETER_LIST_LENGTH_ERR 0x1a
#define INVALID_OPCODE 0x20
#define LBA_OUT_OF_RANGE 0x21
#define INVALID_FIELD_IN_CDB 0x24
#define INVALID_FIELD_IN_PARAM_LIST 0x26
#define WRITE_PROTECTED 0x27
#define UA_RESET_ASC 0x29
#define UA_CHANGED_ASC 0x2a
#define TARGET_CHANGED_ASC 0x3f
#define LUNS_CHANGED_ASCQ 0x0e
#define INSUFF_RES_ASC 0x55
#define INSUFF_RES_ASCQ 0x3
#define POWER_ON_RESET_ASCQ 0x0
#define POWER_ON_OCCURRED_ASCQ 0x1
#define BUS_RESET_ASCQ 0x2	/* scsi bus reset occurred */
#define MODE_CHANGED_ASCQ 0x1	/* mode parameters changed */
#define CAPACITY_CHANGED_ASCQ 0x9
#define SAVING_PARAMS_UNSUP 0x39
#define TRANSPORT_PROBLEM 0x4b
#define THRESHOLD_EXCEEDED 0x5d
#define LOW_POWER_COND_ON 0x5e
#define MISCOMPARE_VERIFY_ASC 0x1d
#define MICROCODE_CHANGED_ASCQ 0x1	/* with TARGET_CHANGED_ASC */
#define MICROCODE_CHANGED_WO_RESET_ASCQ 0x16
#define WRITE_ERROR_ASC 0xc
#define UNALIGNED_WRITE_ASCQ 0x4
#define WRITE_BOUNDARY_ASCQ 0x5
#define READ_INVDATA_ASCQ 0x6
#define READ_BOUNDARY_ASCQ 0x7
#define ATTEMPT_ACCESS_GAP 0x9
#define INSUFF_ZONE_ASCQ 0xe

/* Additional Sense Code Qualifier (ASCQ) */
#define ACK_NAK_TO 0x3

/* Default values for driver parameters */
#define DEF_NUM_HOST   1
#define DEF_NUM_TGTS   1
#define DEF_MAX_LUNS   1
/* With these defaults, this driver will make 1 host with 1 target
 * (id 0) containing 1 logical unit (lun 0). That is 1 device.
 */
#define DEF_ATO 1
#define DEF_CDB_LEN 10
#define DEF_JDELAY   1		/* if > 0 unit is a jiffy */
#define DEF_DEV_SIZE_PRE_INIT   0
#define DEF_DEV_SIZE_MB   8
#define DEF_ZBC_DEV_SIZE_MB   128
#define DEF_DIF 0
#define DEF_DIX 0
#define DEF_PER_HOST_STORE false
#define DEF_D_SENSE   0
#define DEF_EVERY_NTH   0
#define DEF_FAKE_RW	0
#define DEF_GUARD 0
#define DEF_HOST_LOCK 0
#define DEF_LBPU 0
#define DEF_LBPWS 0
#define DEF_LBPWS10 0
#define DEF_LBPRZ 1
#define DEF_LOWEST_ALIGNED 0
#define DEF_NDELAY   0		/* if > 0 unit is a nanosecond */
#define DEF_NO_LUN_0   0
#define DEF_NUM_PARTS   0
#define DEF_OPTS   0
#define DEF_OPT_BLKS 1024
#define DEF_PHYSBLK_EXP 0
#define DEF_OPT_XFERLEN_EXP 0
#define DEF_PTYPE   TYPE_DISK
#define DEF_RANDOM false
#define DEF_REMOVABLE false
#define DEF_SCSI_LEVEL   7    /* INQUIRY, byte2 [6->SPC-4; 7->SPC-5] */
#define DEF_SECTOR_SIZE 512
#define DEF_UNMAP_ALIGNMENT 0
#define DEF_UNMAP_GRANULARITY 1
#define DEF_UNMAP_MAX_BLOCKS 0xFFFFFFFF
#define DEF_UNMAP_MAX_DESC 256
#define DEF_VIRTUAL_GB   0
#define DEF_VPD_USE_HOSTNO 1
#define DEF_WRITESAME_LENGTH 0xFFFF
#define DEF_STRICT 0
#define DEF_STATISTICS false
#define DEF_SUBMIT_QUEUES 1
#define DEF_TUR_MS_TO_READY 0
#define DEF_UUID_CTL 0
#define JDELAY_OVERRIDDEN -9999

/* Default parameters for ZBC drives */
#define DEF_ZBC_ZONE_SIZE_MB	128
#define DEF_ZBC_MAX_OPEN_ZONES	8
#define DEF_ZBC_NR_CONV_ZONES	1

#define SDEBUG_LUN_0_VAL 0

/* bit mask values for sdebug_opts */
#define SDEBUG_OPT_NOISE		1
#define SDEBUG_OPT_MEDIUM_ERR		2
#define SDEBUG_OPT_TIMEOUT		4
#define SDEBUG_OPT_RECOVERED_ERR	8
#define SDEBUG_OPT_TRANSPORT_ERR	16
#define SDEBUG_OPT_DIF_ERR		32
#define SDEBUG_OPT_DIX_ERR		64
#define SDEBUG_OPT_MAC_TIMEOUT		128
#define SDEBUG_OPT_SHORT_TRANSFER	0x100
#define SDEBUG_OPT_Q_NOISE		0x200
#define SDEBUG_OPT_ALL_TSF		0x400	/* ignore */
#define SDEBUG_OPT_RARE_TSF		0x800
#define SDEBUG_OPT_N_WCE		0x1000
#define SDEBUG_OPT_RESET_NOISE		0x2000
#define SDEBUG_OPT_NO_CDB_NOISE		0x4000
#define SDEBUG_OPT_HOST_BUSY		0x8000
#define SDEBUG_OPT_CMD_ABORT		0x10000
#define SDEBUG_OPT_ALL_NOISE (SDEBUG_OPT_NOISE | SDEBUG_OPT_Q_NOISE | \
			      SDEBUG_OPT_RESET_NOISE)
#define SDEBUG_OPT_ALL_INJECTING (SDEBUG_OPT_RECOVERED_ERR | \
				  SDEBUG_OPT_TRANSPORT_ERR | \
				  SDEBUG_OPT_DIF_ERR | SDEBUG_OPT_DIX_ERR | \
				  SDEBUG_OPT_SHORT_TRANSFER | \
				  SDEBUG_OPT_HOST_BUSY | \
				  SDEBUG_OPT_CMD_ABORT)
#define SDEBUG_OPT_RECOV_DIF_DIX (SDEBUG_OPT_RECOVERED_ERR | \
				  SDEBUG_OPT_DIF_ERR | SDEBUG_OPT_DIX_ERR)

/* As indicated in SAM-5 and SPC-4 Unit Attentions (UAs) are returned in
 * priority order. In the subset implemented here lower numbers have higher
 * priority. The UA numbers should be a sequence starting from 0 with
 * SDEBUG_NUM_UAS being 1 higher than the highest numbered UA. */
#define SDEBUG_UA_POR 0		/* Power on, reset, or bus device reset */
#define SDEBUG_UA_POOCCUR 1	/* Power on occurred */
#define SDEBUG_UA_BUS_RESET 2
#define SDEBUG_UA_MODE_CHANGED 3
#define SDEBUG_UA_CAPACITY_CHANGED 4
#define SDEBUG_UA_LUNS_CHANGED 5
#define SDEBUG_UA_MICROCODE_CHANGED 6	/* simulate firmware change */
#define SDEBUG_UA_MICROCODE_CHANGED_WO_RESET 7
#define SDEBUG_NUM_UAS 8

/* when 1==SDEBUG_OPT_MEDIUM_ERR, a medium error is simulated at this
 * sector on read commands: */
#define OPT_MEDIUM_ERR_ADDR   0x1234 /* that's sector 4660 in decimal */
#define OPT_MEDIUM_ERR_NUM    10     /* number of consecutive medium errs */

/* SDEBUG_CANQUEUE is the maximum number of commands that can be queued
 * (for response) per submit queue at one time. Can be reduced by max_queue
 * option. Command responses are not queued when jdelay=0 and ndelay=0. The
 * per-device DEF_CMD_PER_LUN can be changed via sysfs:
 * /sys/class/scsi_device/<h:c:t:l>/device/queue_depth
 * but cannot exceed SDEBUG_CANQUEUE .
 */
#define SDEBUG_CANQUEUE_WORDS  3	/* a WORD is bits in a long */
#define SDEBUG_CANQUEUE  (SDEBUG_CANQUEUE_WORDS * BITS_PER_LONG)
#define DEF_CMD_PER_LUN  SDEBUG_CANQUEUE

/* UA - Unit Attention; SA - Service Action; SSU - Start Stop Unit */
#define F_D_IN			1	/* Data-in command (e.g. READ) */
#define F_D_OUT			2	/* Data-out command (e.g. WRITE) */
#define F_D_OUT_MAYBE		4	/* WRITE SAME, NDOB bit */
#define F_D_UNKN		8
#define F_RL_WLUN_OK		0x10	/* allowed with REPORT LUNS W-LUN */
#define F_SKIP_UA		0x20	/* bypass UAs (e.g. INQUIRY command) */
#define F_DELAY_OVERR		0x40	/* for commands like INQUIRY */
#define F_SA_LOW		0x80	/* SA is in cdb byte 1, bits 4 to 0 */
#define F_SA_HIGH		0x100	/* SA is in cdb bytes 8 and 9 */
#define F_INV_OP		0x200	/* invalid opcode (not supported) */
#define F_FAKE_RW		0x400	/* bypass resp_*() when fake_rw set */
#define F_M_ACCESS		0x800	/* media access, reacts to SSU state */
#define F_SSU_DELAY		0x1000	/* SSU command delay (long-ish) */
#define F_SYNC_DELAY		0x2000	/* SYNCHRONIZE CACHE delay */

/* Useful combinations of the above flags */
#define FF_RESPOND (F_RL_WLUN_OK | F_SKIP_UA | F_DELAY_OVERR)
#define FF_MEDIA_IO (F_M_ACCESS | F_FAKE_RW)
#define FF_SA (F_SA_HIGH | F_SA_LOW)
#define F_LONG_DELAY		(F_SSU_DELAY | F_SYNC_DELAY)

#define SDEBUG_MAX_PARTS 4

#define SDEBUG_MAX_CMD_LEN 32

#define SDEB_XA_NOT_IN_USE XA_MARK_1

static struct kmem_cache *queued_cmd_cache;

#define TO_QUEUED_CMD(scmd)  ((void *)(scmd)->host_scribble)
#define ASSIGN_QUEUED_CMD(scmnd, qc) { (scmnd)->host_scribble = (void *) qc; }

/* Zone types (zbcr05 table 25) */
enum sdebug_z_type {
	ZBC_ZTYPE_CNV	= 0x1,
	ZBC_ZTYPE_SWR	= 0x2,
	ZBC_ZTYPE_SWP	= 0x3,
	/* ZBC_ZTYPE_SOBR = 0x4, */
	ZBC_ZTYPE_GAP	= 0x5,
};

/* enumeration names taken from table 26, zbcr05 */
enum sdebug_z_cond {
	ZBC_NOT_WRITE_POINTER	= 0x0,
	ZC1_EMPTY		= 0x1,
	ZC2_IMPLICIT_OPEN	= 0x2,
	ZC3_EXPLICIT_OPEN	= 0x3,
	ZC4_CLOSED		= 0x4,
	ZC6_READ_ONLY		= 0xd,
	ZC5_FULL		= 0xe,
	ZC7_OFFLINE		= 0xf,
};

struct sdeb_zone_state {	/* ZBC: per zone state */
	enum sdebug_z_type z_type;
	enum sdebug_z_cond z_cond;
	bool z_non_seq_resource;
	unsigned int z_size;
	sector_t z_start;
	sector_t z_wp;
};

enum sdebug_err_type {
	ERR_TMOUT_CMD		= 0,	/* make specific scsi command timeout */
	ERR_FAIL_QUEUE_CMD	= 1,	/* make specific scsi command's */
					/* queuecmd return failed */
	ERR_FAIL_CMD		= 2,	/* make specific scsi command's */
					/* queuecmd return succeed but */
					/* with errors set in scsi_cmnd */
	ERR_ABORT_CMD_FAILED	= 3,	/* control return FAILED from */
					/* scsi_debug_abort() */
	ERR_LUN_RESET_FAILED	= 4,	/* control return FAILED from */
					/* scsi_debug_device_reseLUN_RESET_FAILEDt() */
};

struct sdebug_err_inject {
	int type;
	struct list_head list;
	int cnt;
	unsigned char cmd;
	struct rcu_head rcu;

	union {
		/*
		 * For ERR_FAIL_QUEUE_CMD
		 */
		int queuecmd_ret;

		/*
		 * For ERR_FAIL_CMD
		 */
		struct {
			unsigned char host_byte;
			unsigned char driver_byte;
			unsigned char status_byte;
			unsigned char sense_key;
			unsigned char asc;
			unsigned char asq;
		};
	};
};

struct sdebug_dev_info {
	struct list_head dev_list;
	unsigned int channel;
	unsigned int target;
	u64 lun;
	uuid_t lu_name;
	struct sdebug_host_info *sdbg_host;
	unsigned long uas_bm[1];
	atomic_t stopped;	/* 1: by SSU, 2: device start */
	bool used;

	/* For ZBC devices */
	bool zoned;
	unsigned int zcap;
	unsigned int zsize;
	unsigned int zsize_shift;
	unsigned int nr_zones;
	unsigned int nr_conv_zones;
	unsigned int nr_seq_zones;
	unsigned int nr_imp_open;
	unsigned int nr_exp_open;
	unsigned int nr_closed;
	unsigned int max_open;
	ktime_t create_ts;	/* time since bootup that this device was created */
	struct sdeb_zone_state *zstate;

	struct dentry *debugfs_entry;
	struct spinlock list_lock;
	struct list_head inject_err_list;
};

struct sdebug_target_info {
	bool reset_fail;
	struct dentry *debugfs_entry;
};

struct sdebug_host_info {
	struct list_head host_list;
	int si_idx;	/* sdeb_store_info (per host) xarray index */
	struct Scsi_Host *shost;
	struct device dev;
	struct list_head dev_info_list;
};

/* There is an xarray of pointers to this struct's objects, one per host */
struct sdeb_store_info {
	rwlock_t macc_lck;	/* for atomic media access on this store */
	u8 *storep;		/* user data storage (ram) */
	struct t10_pi_tuple *dif_storep; /* protection info */
	void *map_storep;	/* provisioning map */
};

#define dev_to_sdebug_host(d)	\
	container_of(d, struct sdebug_host_info, dev)

#define shost_to_sdebug_host(shost)	\
	dev_to_sdebug_host(shost->dma_dev)

enum sdeb_defer_type {SDEB_DEFER_NONE = 0, SDEB_DEFER_HRT = 1,
		      SDEB_DEFER_WQ = 2, SDEB_DEFER_POLL = 3};

struct sdebug_defer {
	struct hrtimer hrt;
	struct execute_work ew;
	ktime_t cmpl_ts;/* time since boot to complete this cmd */
	int issuing_cpu;
	bool aborted;	/* true when blk_abort_request() already called */
	enum sdeb_defer_type defer_t;
};

struct sdebug_queued_cmd {
	/* corresponding bit set in in_use_bm[] in owning struct sdebug_queue
	 * instance indicates this slot is in use.
	 */
	struct sdebug_defer sd_dp;
	struct scsi_cmnd *scmd;
};

struct sdebug_scsi_cmd {
	spinlock_t   lock;
};

static atomic_t sdebug_cmnd_count;   /* number of incoming commands */
static atomic_t sdebug_completions;  /* count of deferred completions */
static atomic_t sdebug_miss_cpus;    /* submission + completion cpus differ */
static atomic_t sdebug_a_tsf;	     /* 'almost task set full' counter */
static atomic_t sdeb_inject_pending;
static atomic_t sdeb_mq_poll_count;  /* bumped when mq_poll returns > 0 */

struct opcode_info_t {
	u8 num_attached;	/* 0 if this is it (i.e. a leaf); use 0xff */
				/* for terminating element */
	u8 opcode;		/* if num_attached > 0, preferred */
	u16 sa;			/* service action */
	u32 flags;		/* OR-ed set of SDEB_F_* */
	int (*pfp)(struct scsi_cmnd *, struct sdebug_dev_info *);
	const struct opcode_info_t *arrp;  /* num_attached elements or NULL */
	u8 len_mask[16];	/* len_mask[0]-->cdb_len, then mask for cdb */
				/* 1 to min(cdb_len, 15); ignore cdb[15...] */
};

/* SCSI opcodes (first byte of cdb) of interest mapped onto these indexes */
enum sdeb_opcode_index {
	SDEB_I_INVALID_OPCODE =	0,
	SDEB_I_INQUIRY = 1,
	SDEB_I_REPORT_LUNS = 2,
	SDEB_I_REQUEST_SENSE = 3,
	SDEB_I_TEST_UNIT_READY = 4,
	SDEB_I_MODE_SENSE = 5,		/* 6, 10 */
	SDEB_I_MODE_SELECT = 6,		/* 6, 10 */
	SDEB_I_LOG_SENSE = 7,
	SDEB_I_READ_CAPACITY = 8,	/* 10; 16 is in SA_IN(16) */
	SDEB_I_READ = 9,		/* 6, 10, 12, 16 */
	SDEB_I_WRITE = 10,		/* 6, 10, 12, 16 */
	SDEB_I_START_STOP = 11,
	SDEB_I_SERV_ACT_IN_16 = 12,	/* add ...SERV_ACT_IN_12 if needed */
	SDEB_I_SERV_ACT_OUT_16 = 13,	/* add ...SERV_ACT_OUT_12 if needed */
	SDEB_I_MAINT_IN = 14,
	SDEB_I_MAINT_OUT = 15,
	SDEB_I_VERIFY = 16,		/* VERIFY(10), VERIFY(16) */
	SDEB_I_VARIABLE_LEN = 17,	/* READ(32), WRITE(32), WR_SCAT(32) */
	SDEB_I_RESERVE = 18,		/* 6, 10 */
	SDEB_I_RELEASE = 19,		/* 6, 10 */
	SDEB_I_ALLOW_REMOVAL = 20,	/* PREVENT ALLOW MEDIUM REMOVAL */
	SDEB_I_REZERO_UNIT = 21,	/* REWIND in SSC */
	SDEB_I_ATA_PT = 22,		/* 12, 16 */
	SDEB_I_SEND_DIAG = 23,
	SDEB_I_UNMAP = 24,
	SDEB_I_WRITE_BUFFER = 25,
	SDEB_I_WRITE_SAME = 26,		/* 10, 16 */
	SDEB_I_SYNC_CACHE = 27,		/* 10, 16 */
	SDEB_I_COMP_WRITE = 28,
	SDEB_I_PRE_FETCH = 29,		/* 10, 16 */
	SDEB_I_ZONE_OUT = 30,		/* 0x94+SA; includes no data xfer */
	SDEB_I_ZONE_IN = 31,		/* 0x95+SA; all have data-in */
	SDEB_I_LAST_ELEM_P1 = 32,	/* keep this last (previous + 1) */
};


static const unsigned char opcode_ind_arr[256] = {
/* 0x0; 0x0->0x1f: 6 byte cdbs */
	SDEB_I_TEST_UNIT_READY, SDEB_I_REZERO_UNIT, 0, SDEB_I_REQUEST_SENSE,
	    0, 0, 0, 0,
	SDEB_I_READ, 0, SDEB_I_WRITE, 0, 0, 0, 0, 0,
	0, 0, SDEB_I_INQUIRY, 0, 0, SDEB_I_MODE_SELECT, SDEB_I_RESERVE,
	    SDEB_I_RELEASE,
	0, 0, SDEB_I_MODE_SENSE, SDEB_I_START_STOP, 0, SDEB_I_SEND_DIAG,
	    SDEB_I_ALLOW_REMOVAL, 0,
/* 0x20; 0x20->0x3f: 10 byte cdbs */
	0, 0, 0, 0, 0, SDEB_I_READ_CAPACITY, 0, 0,
	SDEB_I_READ, 0, SDEB_I_WRITE, 0, 0, 0, 0, SDEB_I_VERIFY,
	0, 0, 0, 0, SDEB_I_PRE_FETCH, SDEB_I_SYNC_CACHE, 0, 0,
	0, 0, 0, SDEB_I_WRITE_BUFFER, 0, 0, 0, 0,
/* 0x40; 0x40->0x5f: 10 byte cdbs */
	0, SDEB_I_WRITE_SAME, SDEB_I_UNMAP, 0, 0, 0, 0, 0,
	0, 0, 0, 0, 0, SDEB_I_LOG_SENSE, 0, 0,
	0, 0, 0, 0, 0, SDEB_I_MODE_SELECT, SDEB_I_RESERVE,
	    SDEB_I_RELEASE,
	0, 0, SDEB_I_MODE_SENSE, 0, 0, 0, 0, 0,
/* 0x60; 0x60->0x7d are reserved, 0x7e is "extended cdb" */
	0, 0, 0, 0, 0, 0, 0, 0, 0, 0, 0, 0, 0, 0, 0, 0,
	0, 0, 0, 0, 0, 0, 0, 0, 0, 0, 0, 0, 0, 0,
	0, SDEB_I_VARIABLE_LEN,
/* 0x80; 0x80->0x9f: 16 byte cdbs */
	0, 0, 0, 0, 0, SDEB_I_ATA_PT, 0, 0,
	SDEB_I_READ, SDEB_I_COMP_WRITE, SDEB_I_WRITE, 0,
	0, 0, 0, SDEB_I_VERIFY,
	SDEB_I_PRE_FETCH, SDEB_I_SYNC_CACHE, 0, SDEB_I_WRITE_SAME,
	SDEB_I_ZONE_OUT, SDEB_I_ZONE_IN, 0, 0,
	0, 0, 0, 0, 0, 0, SDEB_I_SERV_ACT_IN_16, SDEB_I_SERV_ACT_OUT_16,
/* 0xa0; 0xa0->0xbf: 12 byte cdbs */
	SDEB_I_REPORT_LUNS, SDEB_I_ATA_PT, 0, SDEB_I_MAINT_IN,
	     SDEB_I_MAINT_OUT, 0, 0, 0,
	SDEB_I_READ, 0 /* SDEB_I_SERV_ACT_OUT_12 */, SDEB_I_WRITE,
	     0 /* SDEB_I_SERV_ACT_IN_12 */, 0, 0, 0, 0,
	0, 0, 0, 0, 0, 0, 0, 0,
	0, 0, 0, 0, 0, 0, 0, 0,
/* 0xc0; 0xc0->0xff: vendor specific */
	0, 0, 0, 0, 0, 0, 0, 0, 0, 0, 0, 0, 0, 0, 0, 0,
	0, 0, 0, 0, 0, 0, 0, 0, 0, 0, 0, 0, 0, 0, 0, 0,
	0, 0, 0, 0, 0, 0, 0, 0, 0, 0, 0, 0, 0, 0, 0, 0,
	0, 0, 0, 0, 0, 0, 0, 0, 0, 0, 0, 0, 0, 0, 0, 0,
};

/*
 * The following "response" functions return the SCSI mid-level's 4 byte
 * tuple-in-an-int. To handle commands with an IMMED bit, for a faster
 * command completion, they can mask their return value with
 * SDEG_RES_IMMED_MASK .
 */
#define SDEG_RES_IMMED_MASK 0x40000000

static int resp_inquiry(struct scsi_cmnd *, struct sdebug_dev_info *);
static int resp_report_luns(struct scsi_cmnd *, struct sdebug_dev_info *);
static int resp_requests(struct scsi_cmnd *, struct sdebug_dev_info *);
static int resp_mode_sense(struct scsi_cmnd *, struct sdebug_dev_info *);
static int resp_mode_select(struct scsi_cmnd *, struct sdebug_dev_info *);
static int resp_log_sense(struct scsi_cmnd *, struct sdebug_dev_info *);
static int resp_readcap(struct scsi_cmnd *, struct sdebug_dev_info *);
static int resp_read_dt0(struct scsi_cmnd *, struct sdebug_dev_info *);
static int resp_write_dt0(struct scsi_cmnd *, struct sdebug_dev_info *);
static int resp_write_scat(struct scsi_cmnd *, struct sdebug_dev_info *);
static int resp_start_stop(struct scsi_cmnd *, struct sdebug_dev_info *);
static int resp_readcap16(struct scsi_cmnd *, struct sdebug_dev_info *);
static int resp_get_lba_status(struct scsi_cmnd *, struct sdebug_dev_info *);
static int resp_get_stream_status(struct scsi_cmnd *scp,
				  struct sdebug_dev_info *devip);
static int resp_report_tgtpgs(struct scsi_cmnd *, struct sdebug_dev_info *);
static int resp_unmap(struct scsi_cmnd *, struct sdebug_dev_info *);
static int resp_rsup_opcodes(struct scsi_cmnd *, struct sdebug_dev_info *);
static int resp_rsup_tmfs(struct scsi_cmnd *, struct sdebug_dev_info *);
static int resp_verify(struct scsi_cmnd *, struct sdebug_dev_info *);
static int resp_write_same_10(struct scsi_cmnd *, struct sdebug_dev_info *);
static int resp_write_same_16(struct scsi_cmnd *, struct sdebug_dev_info *);
static int resp_comp_write(struct scsi_cmnd *, struct sdebug_dev_info *);
static int resp_write_buffer(struct scsi_cmnd *, struct sdebug_dev_info *);
static int resp_sync_cache(struct scsi_cmnd *, struct sdebug_dev_info *);
static int resp_pre_fetch(struct scsi_cmnd *, struct sdebug_dev_info *);
static int resp_report_zones(struct scsi_cmnd *, struct sdebug_dev_info *);
static int resp_open_zone(struct scsi_cmnd *, struct sdebug_dev_info *);
static int resp_close_zone(struct scsi_cmnd *, struct sdebug_dev_info *);
static int resp_finish_zone(struct scsi_cmnd *, struct sdebug_dev_info *);
static int resp_rwp_zone(struct scsi_cmnd *, struct sdebug_dev_info *);

static int sdebug_do_add_host(bool mk_new_store);
static int sdebug_add_host_helper(int per_host_idx);
static void sdebug_do_remove_host(bool the_end);
static int sdebug_add_store(void);
static void sdebug_erase_store(int idx, struct sdeb_store_info *sip);
static void sdebug_erase_all_stores(bool apart_from_first);

static void sdebug_free_queued_cmd(struct sdebug_queued_cmd *sqcp);

/*
 * The following are overflow arrays for cdbs that "hit" the same index in
 * the opcode_info_arr array. The most time sensitive (or commonly used) cdb
 * should be placed in opcode_info_arr[], the others should be placed here.
 */
static const struct opcode_info_t msense_iarr[] = {
	{0, 0x1a, 0, F_D_IN, NULL, NULL,
	    {6,  0xe8, 0xff, 0xff, 0xff, 0xc7, 0, 0, 0, 0, 0, 0, 0, 0, 0, 0} },
};

static const struct opcode_info_t mselect_iarr[] = {
	{0, 0x15, 0, F_D_OUT, NULL, NULL,
	    {6,  0xf1, 0, 0, 0xff, 0xc7, 0, 0, 0, 0, 0, 0, 0, 0, 0, 0} },
};

static const struct opcode_info_t read_iarr[] = {
	{0, 0x28, 0, F_D_IN | FF_MEDIA_IO, resp_read_dt0, NULL,/* READ(10) */
	    {10,  0xff, 0xff, 0xff, 0xff, 0xff, 0x3f, 0xff, 0xff, 0xc7, 0, 0,
	     0, 0, 0, 0} },
	{0, 0x8, 0, F_D_IN | FF_MEDIA_IO, resp_read_dt0, NULL, /* READ(6) */
	    {6,  0xff, 0xff, 0xff, 0xff, 0xc7, 0, 0, 0, 0, 0, 0, 0, 0, 0, 0} },
	{0, 0xa8, 0, F_D_IN | FF_MEDIA_IO, resp_read_dt0, NULL,/* READ(12) */
	    {12,  0xff, 0xff, 0xff, 0xff, 0xff, 0xff, 0xff, 0xff, 0xff, 0xbf,
	     0xc7, 0, 0, 0, 0} },
};

static const struct opcode_info_t write_iarr[] = {
	{0, 0x2a, 0, F_D_OUT | FF_MEDIA_IO, resp_write_dt0,  /* WRITE(10) */
	    NULL, {10,  0xfb, 0xff, 0xff, 0xff, 0xff, 0x3f, 0xff, 0xff, 0xc7,
		   0, 0, 0, 0, 0, 0} },
	{0, 0xa, 0, F_D_OUT | FF_MEDIA_IO, resp_write_dt0,   /* WRITE(6) */
	    NULL, {6,  0xff, 0xff, 0xff, 0xff, 0xc7, 0, 0, 0, 0, 0, 0, 0,
		   0, 0, 0} },
	{0, 0xaa, 0, F_D_OUT | FF_MEDIA_IO, resp_write_dt0,  /* WRITE(12) */
	    NULL, {12,  0xfb, 0xff, 0xff, 0xff, 0xff, 0xff, 0xff, 0xff, 0xff,
		   0xbf, 0xc7, 0, 0, 0, 0} },
};

static const struct opcode_info_t verify_iarr[] = {
	{0, 0x2f, 0, F_D_OUT_MAYBE | FF_MEDIA_IO, resp_verify,/* VERIFY(10) */
	    NULL, {10,  0xf7, 0xff, 0xff, 0xff, 0xff, 0xbf, 0xff, 0xff, 0xc7,
		   0, 0, 0, 0, 0, 0} },
};

static const struct opcode_info_t sa_in_16_iarr[] = {
	{0, 0x9e, 0x12, F_SA_LOW | F_D_IN, resp_get_lba_status, NULL,
	    {16,  0x12, 0xff, 0xff, 0xff, 0xff, 0xff, 0xff, 0xff, 0xff, 0xff,
	     0xff, 0xff, 0xff, 0, 0xc7} },	/* GET LBA STATUS(16) */
	{0, 0x9e, 0x16, F_SA_LOW | F_D_IN, resp_get_stream_status, NULL,
	    {16, 0x16, 0, 0, 0xff, 0xff, 0, 0, 0, 0, 0xff, 0xff, 0xff, 0xff,
	     0, 0} },	/* GET STREAM STATUS */
};

static const struct opcode_info_t vl_iarr[] = {	/* VARIABLE LENGTH */
	{0, 0x7f, 0xb, F_SA_HIGH | F_D_OUT | FF_MEDIA_IO, resp_write_dt0,
	    NULL, {32,  0xc7, 0, 0, 0, 0, 0x3f, 0x18, 0x0, 0xb, 0xfa,
		   0, 0xff, 0xff, 0xff, 0xff} },	/* WRITE(32) */
	{0, 0x7f, 0x11, F_SA_HIGH | F_D_OUT | FF_MEDIA_IO, resp_write_scat,
	    NULL, {32,  0xc7, 0, 0, 0, 0, 0x3f, 0x18, 0x0, 0x11, 0xf8,
		   0, 0xff, 0xff, 0x0, 0x0} },	/* WRITE SCATTERED(32) */
};

static const struct opcode_info_t maint_in_iarr[] = {	/* MAINT IN */
	{0, 0xa3, 0xc, F_SA_LOW | F_D_IN, resp_rsup_opcodes, NULL,
	    {12,  0xc, 0x87, 0xff, 0xff, 0xff, 0xff, 0xff, 0xff, 0xff, 0,
	     0xc7, 0, 0, 0, 0} }, /* REPORT SUPPORTED OPERATION CODES */
	{0, 0xa3, 0xd, F_SA_LOW | F_D_IN, resp_rsup_tmfs, NULL,
	    {12,  0xd, 0x80, 0, 0, 0, 0xff, 0xff, 0xff, 0xff, 0, 0xc7, 0, 0,
	     0, 0} },	/* REPORTED SUPPORTED TASK MANAGEMENT FUNCTIONS */
};

static const struct opcode_info_t write_same_iarr[] = {
	{0, 0x93, 0, F_D_OUT_MAYBE | FF_MEDIA_IO, resp_write_same_16, NULL,
	    {16,  0xff, 0xff, 0xff, 0xff, 0xff, 0xff, 0xff, 0xff, 0xff, 0xff,
	     0xff, 0xff, 0xff, 0x3f, 0xc7} },		/* WRITE SAME(16) */
};

static const struct opcode_info_t reserve_iarr[] = {
	{0, 0x16, 0, F_D_OUT, NULL, NULL,		/* RESERVE(6) */
	    {6,  0x1f, 0xff, 0xff, 0xff, 0xc7, 0, 0, 0, 0, 0, 0, 0, 0, 0, 0} },
};

static const struct opcode_info_t release_iarr[] = {
	{0, 0x17, 0, F_D_OUT, NULL, NULL,		/* RELEASE(6) */
	    {6,  0x1f, 0xff, 0, 0, 0xc7, 0, 0, 0, 0, 0, 0, 0, 0, 0, 0} },
};

static const struct opcode_info_t sync_cache_iarr[] = {
	{0, 0x91, 0, F_SYNC_DELAY | F_M_ACCESS, resp_sync_cache, NULL,
	    {16,  0x6, 0xff, 0xff, 0xff, 0xff, 0xff, 0xff, 0xff, 0xff,
	     0xff, 0xff, 0xff, 0xff, 0x3f, 0xc7} },	/* SYNC_CACHE (16) */
};

static const struct opcode_info_t pre_fetch_iarr[] = {
	{0, 0x90, 0, F_SYNC_DELAY | FF_MEDIA_IO, resp_pre_fetch, NULL,
	    {16,  0x2, 0xff, 0xff, 0xff, 0xff, 0xff, 0xff, 0xff, 0xff,
	     0xff, 0xff, 0xff, 0xff, 0x3f, 0xc7} },	/* PRE-FETCH (16) */
};

static const struct opcode_info_t zone_out_iarr[] = {	/* ZONE OUT(16) */
	{0, 0x94, 0x1, F_SA_LOW | F_M_ACCESS, resp_close_zone, NULL,
	    {16, 0x1, 0xff, 0xff, 0xff, 0xff, 0xff, 0xff, 0xff,
	     0xff, 0, 0, 0xff, 0xff, 0x1, 0xc7} },	/* CLOSE ZONE */
	{0, 0x94, 0x2, F_SA_LOW | F_M_ACCESS, resp_finish_zone, NULL,
	    {16, 0x2, 0xff, 0xff, 0xff, 0xff, 0xff, 0xff, 0xff,
	     0xff, 0, 0, 0xff, 0xff, 0x1, 0xc7} },	/* FINISH ZONE */
	{0, 0x94, 0x4, F_SA_LOW | F_M_ACCESS, resp_rwp_zone, NULL,
	    {16, 0x4, 0xff, 0xff, 0xff, 0xff, 0xff, 0xff, 0xff,
	     0xff, 0, 0, 0xff, 0xff, 0x1, 0xc7} },  /* RESET WRITE POINTER */
};

static const struct opcode_info_t zone_in_iarr[] = {	/* ZONE IN(16) */
	{0, 0x95, 0x6, F_SA_LOW | F_D_IN | F_M_ACCESS, NULL, NULL,
	    {16, 0x6, 0xff, 0xff, 0xff, 0xff, 0xff, 0xff, 0xff, 0xff,
	     0xff, 0xff, 0xff, 0xff, 0x3f, 0xc7} }, /* REPORT ZONES */
};


/* This array is accessed via SDEB_I_* values. Make sure all are mapped,
 * plus the terminating elements for logic that scans this table such as
 * REPORT SUPPORTED OPERATION CODES. */
static const struct opcode_info_t opcode_info_arr[SDEB_I_LAST_ELEM_P1 + 1] = {
/* 0 */
	{0, 0, 0, F_INV_OP | FF_RESPOND, NULL, NULL,	/* unknown opcodes */
	    {0,  0, 0, 0, 0, 0, 0, 0, 0, 0, 0, 0, 0, 0, 0, 0} },
	{0, 0x12, 0, FF_RESPOND | F_D_IN, resp_inquiry, NULL, /* INQUIRY */
	    {6,  0xe3, 0xff, 0xff, 0xff, 0xc7, 0, 0, 0, 0, 0, 0, 0, 0, 0, 0} },
	{0, 0xa0, 0, FF_RESPOND | F_D_IN, resp_report_luns, NULL,
	    {12,  0xe3, 0xff, 0, 0, 0, 0xff, 0xff, 0xff, 0xff, 0, 0xc7, 0, 0,
	     0, 0} },					/* REPORT LUNS */
	{0, 0x3, 0, FF_RESPOND | F_D_IN, resp_requests, NULL,
	    {6,  0xe1, 0, 0, 0xff, 0xc7, 0, 0, 0, 0, 0, 0, 0, 0, 0, 0} },
	{0, 0x0, 0, F_M_ACCESS | F_RL_WLUN_OK, NULL, NULL,/* TEST UNIT READY */
	    {6,  0, 0, 0, 0, 0xc7, 0, 0, 0, 0, 0, 0, 0, 0, 0, 0} },
/* 5 */
	{ARRAY_SIZE(msense_iarr), 0x5a, 0, F_D_IN,	/* MODE SENSE(10) */
	    resp_mode_sense, msense_iarr, {10,  0xf8, 0xff, 0xff, 0, 0, 0,
		0xff, 0xff, 0xc7, 0, 0, 0, 0, 0, 0} },
	{ARRAY_SIZE(mselect_iarr), 0x55, 0, F_D_OUT,	/* MODE SELECT(10) */
	    resp_mode_select, mselect_iarr, {10,  0xf1, 0, 0, 0, 0, 0, 0xff,
		0xff, 0xc7, 0, 0, 0, 0, 0, 0} },
	{0, 0x4d, 0, F_D_IN, resp_log_sense, NULL,	/* LOG SENSE */
	    {10,  0xe3, 0xff, 0xff, 0, 0xff, 0xff, 0xff, 0xff, 0xc7, 0, 0, 0,
	     0, 0, 0} },
	{0, 0x25, 0, F_D_IN, resp_readcap, NULL,    /* READ CAPACITY(10) */
	    {10,  0xe1, 0xff, 0xff, 0xff, 0xff, 0, 0, 0x1, 0xc7, 0, 0, 0, 0,
	     0, 0} },
	{ARRAY_SIZE(read_iarr), 0x88, 0, F_D_IN | FF_MEDIA_IO, /* READ(16) */
	    resp_read_dt0, read_iarr, {16,  0xfe, 0xff, 0xff, 0xff, 0xff,
	    0xff, 0xff, 0xff, 0xff, 0xff, 0xff, 0xff, 0xff, 0xff, 0xc7} },
/* 10 */
	{ARRAY_SIZE(write_iarr), 0x8a, 0, F_D_OUT | FF_MEDIA_IO,
	    resp_write_dt0, write_iarr,			/* WRITE(16) */
		{16,  0xfa, 0xff, 0xff, 0xff, 0xff, 0xff, 0xff, 0xff, 0xff,
		 0xff, 0xff, 0xff, 0xff, 0xff, 0xc7} },
	{0, 0x1b, 0, F_SSU_DELAY, resp_start_stop, NULL,/* START STOP UNIT */
	    {6,  0x1, 0, 0xf, 0xf7, 0xc7, 0, 0, 0, 0, 0, 0, 0, 0, 0, 0} },
	{ARRAY_SIZE(sa_in_16_iarr), 0x9e, 0x10, F_SA_LOW | F_D_IN,
	    resp_readcap16, sa_in_16_iarr, /* SA_IN(16), READ CAPACITY(16) */
		{16,  0x10, 0xff, 0xff, 0xff, 0xff, 0xff, 0xff, 0xff, 0xff,
		 0xff, 0xff, 0xff, 0xff, 0x1, 0xc7} },
	{0, 0x9f, 0x12, F_SA_LOW | F_D_OUT | FF_MEDIA_IO, resp_write_scat,
	    NULL, {16,  0x12, 0xf9, 0x0, 0xff, 0xff, 0, 0, 0xff, 0xff, 0xff,
	    0xff, 0xff, 0xff, 0xff, 0xc7} },  /* SA_OUT(16), WRITE SCAT(16) */
	{ARRAY_SIZE(maint_in_iarr), 0xa3, 0xa, F_SA_LOW | F_D_IN,
	    resp_report_tgtpgs,	/* MAINT IN, REPORT TARGET PORT GROUPS */
		maint_in_iarr, {12,  0xea, 0, 0, 0, 0, 0xff, 0xff, 0xff,
				0xff, 0, 0xc7, 0, 0, 0, 0} },
/* 15 */
	{0, 0, 0, F_INV_OP | FF_RESPOND, NULL, NULL, /* MAINT OUT */
	    {0,  0, 0, 0, 0, 0, 0, 0, 0, 0, 0, 0, 0, 0, 0, 0} },
	{ARRAY_SIZE(verify_iarr), 0x8f, 0,
	    F_D_OUT_MAYBE | FF_MEDIA_IO, resp_verify,	/* VERIFY(16) */
	    verify_iarr, {16,  0xf6, 0xff, 0xff, 0xff, 0xff, 0xff, 0xff,
			  0xff, 0xff, 0xff, 0xff, 0xff, 0xff, 0x3f, 0xc7} },
	{ARRAY_SIZE(vl_iarr), 0x7f, 0x9, F_SA_HIGH | F_D_IN | FF_MEDIA_IO,
	    resp_read_dt0, vl_iarr,	/* VARIABLE LENGTH, READ(32) */
	    {32,  0xc7, 0, 0, 0, 0, 0x3f, 0x18, 0x0, 0x9, 0xfe, 0, 0xff, 0xff,
	     0xff, 0xff} },
	{ARRAY_SIZE(reserve_iarr), 0x56, 0, F_D_OUT,
	    NULL, reserve_iarr,	/* RESERVE(10) <no response function> */
	    {10,  0xff, 0xff, 0xff, 0, 0, 0, 0xff, 0xff, 0xc7, 0, 0, 0, 0, 0,
	     0} },
	{ARRAY_SIZE(release_iarr), 0x57, 0, F_D_OUT,
	    NULL, release_iarr, /* RELEASE(10) <no response function> */
	    {10,  0x13, 0xff, 0xff, 0, 0, 0, 0xff, 0xff, 0xc7, 0, 0, 0, 0, 0,
	     0} },
/* 20 */
	{0, 0x1e, 0, 0, NULL, NULL, /* ALLOW REMOVAL */
	    {6,  0, 0, 0, 0x3, 0xc7, 0, 0, 0, 0, 0, 0, 0, 0, 0, 0} },
	{0, 0x1, 0, 0, resp_start_stop, NULL, /* REWIND ?? */
	    {6,  0x1, 0, 0, 0, 0xc7, 0, 0, 0, 0, 0, 0, 0, 0, 0, 0} },
	{0, 0, 0, F_INV_OP | FF_RESPOND, NULL, NULL, /* ATA_PT */
	    {0,  0, 0, 0, 0, 0, 0, 0, 0, 0, 0, 0, 0, 0, 0, 0} },
	{0, 0x1d, F_D_OUT, 0, NULL, NULL,	/* SEND DIAGNOSTIC */
	    {6,  0xf7, 0, 0xff, 0xff, 0xc7, 0, 0, 0, 0, 0, 0, 0, 0, 0, 0} },
	{0, 0x42, 0, F_D_OUT | FF_MEDIA_IO, resp_unmap, NULL, /* UNMAP */
	    {10,  0x1, 0, 0, 0, 0, 0x3f, 0xff, 0xff, 0xc7, 0, 0, 0, 0, 0, 0} },
/* 25 */
	{0, 0x3b, 0, F_D_OUT_MAYBE, resp_write_buffer, NULL,
	    {10,  0xff, 0xff, 0xff, 0xff, 0xff, 0xff, 0xff, 0xff, 0xc7, 0, 0,
	     0, 0, 0, 0} },			/* WRITE_BUFFER */
	{ARRAY_SIZE(write_same_iarr), 0x41, 0, F_D_OUT_MAYBE | FF_MEDIA_IO,
	    resp_write_same_10, write_same_iarr,	/* WRITE SAME(10) */
		{10,  0xff, 0xff, 0xff, 0xff, 0xff, 0x3f, 0xff, 0xff, 0xc7, 0,
		 0, 0, 0, 0, 0} },
	{ARRAY_SIZE(sync_cache_iarr), 0x35, 0, F_SYNC_DELAY | F_M_ACCESS,
	    resp_sync_cache, sync_cache_iarr,
	    {10,  0x7, 0xff, 0xff, 0xff, 0xff, 0x3f, 0xff, 0xff, 0xc7, 0, 0,
	     0, 0, 0, 0} },			/* SYNC_CACHE (10) */
	{0, 0x89, 0, F_D_OUT | FF_MEDIA_IO, resp_comp_write, NULL,
	    {16,  0xf8, 0xff, 0xff, 0xff, 0xff, 0xff, 0xff, 0xff, 0xff, 0, 0,
	     0, 0xff, 0x3f, 0xc7} },		/* COMPARE AND WRITE */
	{ARRAY_SIZE(pre_fetch_iarr), 0x34, 0, F_SYNC_DELAY | FF_MEDIA_IO,
	    resp_pre_fetch, pre_fetch_iarr,
	    {10,  0x2, 0xff, 0xff, 0xff, 0xff, 0x3f, 0xff, 0xff, 0xc7, 0, 0,
	     0, 0, 0, 0} },			/* PRE-FETCH (10) */

/* 30 */
	{ARRAY_SIZE(zone_out_iarr), 0x94, 0x3, F_SA_LOW | F_M_ACCESS,
	    resp_open_zone, zone_out_iarr, /* ZONE_OUT(16), OPEN ZONE) */
		{16,  0x3 /* SA */, 0xff, 0xff, 0xff, 0xff, 0xff, 0xff,
		 0xff, 0xff, 0x0, 0x0, 0xff, 0xff, 0x1, 0xc7} },
	{ARRAY_SIZE(zone_in_iarr), 0x95, 0x0, F_SA_LOW | F_M_ACCESS,
	    resp_report_zones, zone_in_iarr, /* ZONE_IN(16), REPORT ZONES) */
		{16,  0x0 /* SA */, 0xff, 0xff, 0xff, 0xff, 0xff, 0xff,
		 0xff, 0xff, 0xff, 0xff, 0xff, 0xff, 0xbf, 0xc7} },
/* sentinel */
	{0xff, 0, 0, 0, NULL, NULL,		/* terminating element */
	    {0,  0, 0, 0, 0, 0, 0, 0, 0, 0, 0, 0, 0, 0, 0, 0} },
};

static int sdebug_num_hosts;
static int sdebug_add_host = DEF_NUM_HOST;  /* in sysfs this is relative */
static int sdebug_ato = DEF_ATO;
static int sdebug_cdb_len = DEF_CDB_LEN;
static int sdebug_jdelay = DEF_JDELAY;	/* if > 0 then unit is jiffies */
static int sdebug_dev_size_mb = DEF_DEV_SIZE_PRE_INIT;
static int sdebug_dif = DEF_DIF;
static int sdebug_dix = DEF_DIX;
static int sdebug_dsense = DEF_D_SENSE;
static int sdebug_every_nth = DEF_EVERY_NTH;
static int sdebug_fake_rw = DEF_FAKE_RW;
static unsigned int sdebug_guard = DEF_GUARD;
static int sdebug_host_max_queue;	/* per host */
static int sdebug_lowest_aligned = DEF_LOWEST_ALIGNED;
static int sdebug_max_luns = DEF_MAX_LUNS;
static int sdebug_max_queue = SDEBUG_CANQUEUE;	/* per submit queue */
static unsigned int sdebug_medium_error_start = OPT_MEDIUM_ERR_ADDR;
static int sdebug_medium_error_count = OPT_MEDIUM_ERR_NUM;
static int sdebug_ndelay = DEF_NDELAY;	/* if > 0 then unit is nanoseconds */
static int sdebug_no_lun_0 = DEF_NO_LUN_0;
static int sdebug_no_uld;
static int sdebug_num_parts = DEF_NUM_PARTS;
static int sdebug_num_tgts = DEF_NUM_TGTS; /* targets per host */
static int sdebug_opt_blks = DEF_OPT_BLKS;
static int sdebug_opts = DEF_OPTS;
static int sdebug_physblk_exp = DEF_PHYSBLK_EXP;
static int sdebug_opt_xferlen_exp = DEF_OPT_XFERLEN_EXP;
static int sdebug_ptype = DEF_PTYPE; /* SCSI peripheral device type */
static int sdebug_scsi_level = DEF_SCSI_LEVEL;
static int sdebug_sector_size = DEF_SECTOR_SIZE;
static int sdeb_tur_ms_to_ready = DEF_TUR_MS_TO_READY;
static int sdebug_virtual_gb = DEF_VIRTUAL_GB;
static int sdebug_vpd_use_hostno = DEF_VPD_USE_HOSTNO;
static unsigned int sdebug_lbpu = DEF_LBPU;
static unsigned int sdebug_lbpws = DEF_LBPWS;
static unsigned int sdebug_lbpws10 = DEF_LBPWS10;
static unsigned int sdebug_lbprz = DEF_LBPRZ;
static unsigned int sdebug_unmap_alignment = DEF_UNMAP_ALIGNMENT;
static unsigned int sdebug_unmap_granularity = DEF_UNMAP_GRANULARITY;
static unsigned int sdebug_unmap_max_blocks = DEF_UNMAP_MAX_BLOCKS;
static unsigned int sdebug_unmap_max_desc = DEF_UNMAP_MAX_DESC;
static unsigned int sdebug_write_same_length = DEF_WRITESAME_LENGTH;
static int sdebug_uuid_ctl = DEF_UUID_CTL;
static bool sdebug_random = DEF_RANDOM;
static bool sdebug_per_host_store = DEF_PER_HOST_STORE;
static bool sdebug_removable = DEF_REMOVABLE;
static bool sdebug_clustering;
static bool sdebug_host_lock = DEF_HOST_LOCK;
static bool sdebug_strict = DEF_STRICT;
static bool sdebug_any_injecting_opt;
static bool sdebug_no_rwlock;
static bool sdebug_verbose;
static bool have_dif_prot;
static bool write_since_sync;
static bool sdebug_statistics = DEF_STATISTICS;
static bool sdebug_wp;
static bool sdebug_allow_restart;
static enum {
	BLK_ZONED_NONE	= 0,
	BLK_ZONED_HA	= 1,
	BLK_ZONED_HM	= 2,
} sdeb_zbc_model = BLK_ZONED_NONE;
static char *sdeb_zbc_model_s;

enum sam_lun_addr_method {SAM_LUN_AM_PERIPHERAL = 0x0,
			  SAM_LUN_AM_FLAT = 0x1,
			  SAM_LUN_AM_LOGICAL_UNIT = 0x2,
			  SAM_LUN_AM_EXTENDED = 0x3};
static enum sam_lun_addr_method sdebug_lun_am = SAM_LUN_AM_PERIPHERAL;
static int sdebug_lun_am_i = (int)SAM_LUN_AM_PERIPHERAL;

static unsigned int sdebug_store_sectors;
static sector_t sdebug_capacity;	/* in sectors */

/* old BIOS stuff, kernel may get rid of them but some mode sense pages
   may still need them */
static int sdebug_heads;		/* heads per disk */
static int sdebug_cylinders_per;	/* cylinders per surface */
static int sdebug_sectors_per;		/* sectors per cylinder */

static LIST_HEAD(sdebug_host_list);
static DEFINE_MUTEX(sdebug_host_list_mutex);

static struct xarray per_store_arr;
static struct xarray *per_store_ap = &per_store_arr;
static int sdeb_first_idx = -1;		/* invalid index ==> none created */
static int sdeb_most_recent_idx = -1;
static DEFINE_RWLOCK(sdeb_fake_rw_lck);	/* need a RW lock when fake_rw=1 */

static unsigned long map_size;
static int num_aborts;
static int num_dev_resets;
static int num_target_resets;
static int num_bus_resets;
static int num_host_resets;
static int dix_writes;
static int dix_reads;
static int dif_errors;

/* ZBC global data */
static bool sdeb_zbc_in_use;	/* true for host-aware and host-managed disks */
static int sdeb_zbc_zone_cap_mb;
static int sdeb_zbc_zone_size_mb;
static int sdeb_zbc_max_open = DEF_ZBC_MAX_OPEN_ZONES;
static int sdeb_zbc_nr_conv = DEF_ZBC_NR_CONV_ZONES;

static int submit_queues = DEF_SUBMIT_QUEUES;  /* > 1 for multi-queue (mq) */
static int poll_queues; /* iouring iopoll interface.*/

static atomic_long_t writes_by_group_number[64];

static char sdebug_proc_name[] = MY_NAME;
static const char *my_name = MY_NAME;

static const struct bus_type pseudo_lld_bus;

static struct device_driver sdebug_driverfs_driver = {
	.name 		= sdebug_proc_name,
	.bus		= &pseudo_lld_bus,
};

static const int check_condition_result =
	SAM_STAT_CHECK_CONDITION;

static const int illegal_condition_result =
	(DID_ABORT << 16) | SAM_STAT_CHECK_CONDITION;

static const int device_qfull_result =
	(DID_ABORT << 16) | SAM_STAT_TASK_SET_FULL;

static const int condition_met_result = SAM_STAT_CONDITION_MET;

static struct dentry *sdebug_debugfs_root;
<<<<<<< HEAD
=======
static ASYNC_DOMAIN_EXCLUSIVE(sdebug_async_domain);
>>>>>>> 0c383648

static void sdebug_err_free(struct rcu_head *head)
{
	struct sdebug_err_inject *inject =
		container_of(head, typeof(*inject), rcu);

	kfree(inject);
}

static void sdebug_err_add(struct scsi_device *sdev, struct sdebug_err_inject *new)
{
	struct sdebug_dev_info *devip = (struct sdebug_dev_info *)sdev->hostdata;
	struct sdebug_err_inject *err;

	spin_lock(&devip->list_lock);
	list_for_each_entry_rcu(err, &devip->inject_err_list, list) {
		if (err->type == new->type && err->cmd == new->cmd) {
			list_del_rcu(&err->list);
			call_rcu(&err->rcu, sdebug_err_free);
		}
	}

	list_add_tail_rcu(&new->list, &devip->inject_err_list);
	spin_unlock(&devip->list_lock);
}

static int sdebug_err_remove(struct scsi_device *sdev, const char *buf, size_t count)
{
	struct sdebug_dev_info *devip = (struct sdebug_dev_info *)sdev->hostdata;
	struct sdebug_err_inject *err;
	int type;
	unsigned char cmd;

	if (sscanf(buf, "- %d %hhx", &type, &cmd) != 2) {
		kfree(buf);
		return -EINVAL;
	}

	spin_lock(&devip->list_lock);
	list_for_each_entry_rcu(err, &devip->inject_err_list, list) {
		if (err->type == type && err->cmd == cmd) {
			list_del_rcu(&err->list);
			call_rcu(&err->rcu, sdebug_err_free);
			spin_unlock(&devip->list_lock);
			kfree(buf);
			return count;
		}
	}
	spin_unlock(&devip->list_lock);

	kfree(buf);
	return -EINVAL;
}

static int sdebug_error_show(struct seq_file *m, void *p)
{
	struct scsi_device *sdev = (struct scsi_device *)m->private;
	struct sdebug_dev_info *devip = (struct sdebug_dev_info *)sdev->hostdata;
	struct sdebug_err_inject *err;

	seq_puts(m, "Type\tCount\tCommand\n");

	rcu_read_lock();
	list_for_each_entry_rcu(err, &devip->inject_err_list, list) {
		switch (err->type) {
		case ERR_TMOUT_CMD:
		case ERR_ABORT_CMD_FAILED:
		case ERR_LUN_RESET_FAILED:
			seq_printf(m, "%d\t%d\t0x%x\n", err->type, err->cnt,
				err->cmd);
		break;

		case ERR_FAIL_QUEUE_CMD:
			seq_printf(m, "%d\t%d\t0x%x\t0x%x\n", err->type,
				err->cnt, err->cmd, err->queuecmd_ret);
		break;

		case ERR_FAIL_CMD:
			seq_printf(m, "%d\t%d\t0x%x\t0x%x 0x%x 0x%x 0x%x 0x%x 0x%x\n",
				err->type, err->cnt, err->cmd,
				err->host_byte, err->driver_byte,
				err->status_byte, err->sense_key,
				err->asc, err->asq);
		break;
		}
	}
	rcu_read_unlock();

	return 0;
}

static int sdebug_error_open(struct inode *inode, struct file *file)
{
	return single_open(file, sdebug_error_show, inode->i_private);
}

static ssize_t sdebug_error_write(struct file *file, const char __user *ubuf,
		size_t count, loff_t *ppos)
{
	char *buf;
	unsigned int inject_type;
	struct sdebug_err_inject *inject;
	struct scsi_device *sdev = (struct scsi_device *)file->f_inode->i_private;

	buf = kzalloc(count + 1, GFP_KERNEL);
	if (!buf)
		return -ENOMEM;

	if (copy_from_user(buf, ubuf, count)) {
		kfree(buf);
		return -EFAULT;
	}

	if (buf[0] == '-')
		return sdebug_err_remove(sdev, buf, count);

	if (sscanf(buf, "%d", &inject_type) != 1) {
		kfree(buf);
		return -EINVAL;
	}

	inject = kzalloc(sizeof(struct sdebug_err_inject), GFP_KERNEL);
	if (!inject) {
		kfree(buf);
		return -ENOMEM;
	}

	switch (inject_type) {
	case ERR_TMOUT_CMD:
	case ERR_ABORT_CMD_FAILED:
	case ERR_LUN_RESET_FAILED:
		if (sscanf(buf, "%d %d %hhx", &inject->type, &inject->cnt,
			   &inject->cmd) != 3)
			goto out_error;
	break;

	case ERR_FAIL_QUEUE_CMD:
		if (sscanf(buf, "%d %d %hhx %x", &inject->type, &inject->cnt,
			   &inject->cmd, &inject->queuecmd_ret) != 4)
			goto out_error;
	break;

	case ERR_FAIL_CMD:
		if (sscanf(buf, "%d %d %hhx %hhx %hhx %hhx %hhx %hhx %hhx",
			   &inject->type, &inject->cnt, &inject->cmd,
			   &inject->host_byte, &inject->driver_byte,
			   &inject->status_byte, &inject->sense_key,
			   &inject->asc, &inject->asq) != 9)
			goto out_error;
	break;

	default:
		goto out_error;
	break;
	}

	kfree(buf);
	sdebug_err_add(sdev, inject);

	return count;

out_error:
	kfree(buf);
	kfree(inject);
	return -EINVAL;
}

static const struct file_operations sdebug_error_fops = {
	.open	= sdebug_error_open,
	.read	= seq_read,
	.write	= sdebug_error_write,
	.release = single_release,
};

static int sdebug_target_reset_fail_show(struct seq_file *m, void *p)
{
	struct scsi_target *starget = (struct scsi_target *)m->private;
	struct sdebug_target_info *targetip =
		(struct sdebug_target_info *)starget->hostdata;

	if (targetip)
		seq_printf(m, "%c\n", targetip->reset_fail ? 'Y' : 'N');

	return 0;
}

static int sdebug_target_reset_fail_open(struct inode *inode, struct file *file)
{
	return single_open(file, sdebug_target_reset_fail_show, inode->i_private);
}

static ssize_t sdebug_target_reset_fail_write(struct file *file,
		const char __user *ubuf, size_t count, loff_t *ppos)
{
	int ret;
	struct scsi_target *starget =
		(struct scsi_target *)file->f_inode->i_private;
	struct sdebug_target_info *targetip =
		(struct sdebug_target_info *)starget->hostdata;

	if (targetip) {
		ret = kstrtobool_from_user(ubuf, count, &targetip->reset_fail);
		return ret < 0 ? ret : count;
	}
	return -ENODEV;
}

static const struct file_operations sdebug_target_reset_fail_fops = {
	.open	= sdebug_target_reset_fail_open,
	.read	= seq_read,
	.write	= sdebug_target_reset_fail_write,
	.release = single_release,
};

static int sdebug_target_alloc(struct scsi_target *starget)
{
	struct sdebug_target_info *targetip;

	targetip = kzalloc(sizeof(struct sdebug_target_info), GFP_KERNEL);
	if (!targetip)
		return -ENOMEM;

<<<<<<< HEAD
=======
	async_synchronize_full_domain(&sdebug_async_domain);

>>>>>>> 0c383648
	targetip->debugfs_entry = debugfs_create_dir(dev_name(&starget->dev),
				sdebug_debugfs_root);

	debugfs_create_file("fail_reset", 0600, targetip->debugfs_entry, starget,
				&sdebug_target_reset_fail_fops);

	starget->hostdata = targetip;

	return 0;
}

static void sdebug_tartget_cleanup_async(void *data, async_cookie_t cookie)
{
	struct sdebug_target_info *targetip = data;

	debugfs_remove(targetip->debugfs_entry);
	kfree(targetip);
}

static void sdebug_target_destroy(struct scsi_target *starget)
{
	struct sdebug_target_info *targetip;

	targetip = (struct sdebug_target_info *)starget->hostdata;
	if (targetip) {
		starget->hostdata = NULL;
<<<<<<< HEAD
		async_schedule(sdebug_tartget_cleanup_async, targetip);
=======
		async_schedule_domain(sdebug_tartget_cleanup_async, targetip,
				&sdebug_async_domain);
>>>>>>> 0c383648
	}
}

/* Only do the extra work involved in logical block provisioning if one or
 * more of the lbpu, lbpws or lbpws10 parameters are given and we are doing
 * real reads and writes (i.e. not skipping them for speed).
 */
static inline bool scsi_debug_lbp(void)
{
	return 0 == sdebug_fake_rw &&
		(sdebug_lbpu || sdebug_lbpws || sdebug_lbpws10);
}

static void *lba2fake_store(struct sdeb_store_info *sip,
			    unsigned long long lba)
{
	struct sdeb_store_info *lsip = sip;

	lba = do_div(lba, sdebug_store_sectors);
	if (!sip || !sip->storep) {
		WARN_ON_ONCE(true);
		lsip = xa_load(per_store_ap, 0);  /* should never be NULL */
	}
	return lsip->storep + lba * sdebug_sector_size;
}

static struct t10_pi_tuple *dif_store(struct sdeb_store_info *sip,
				      sector_t sector)
{
	sector = sector_div(sector, sdebug_store_sectors);

	return sip->dif_storep + sector;
}

static void sdebug_max_tgts_luns(void)
{
	struct sdebug_host_info *sdbg_host;
	struct Scsi_Host *hpnt;

	mutex_lock(&sdebug_host_list_mutex);
	list_for_each_entry(sdbg_host, &sdebug_host_list, host_list) {
		hpnt = sdbg_host->shost;
		if ((hpnt->this_id >= 0) &&
		    (sdebug_num_tgts > hpnt->this_id))
			hpnt->max_id = sdebug_num_tgts + 1;
		else
			hpnt->max_id = sdebug_num_tgts;
		/* sdebug_max_luns; */
		hpnt->max_lun = SCSI_W_LUN_REPORT_LUNS + 1;
	}
	mutex_unlock(&sdebug_host_list_mutex);
}

enum sdeb_cmd_data {SDEB_IN_DATA = 0, SDEB_IN_CDB = 1};

/* Set in_bit to -1 to indicate no bit position of invalid field */
static void mk_sense_invalid_fld(struct scsi_cmnd *scp,
				 enum sdeb_cmd_data c_d,
				 int in_byte, int in_bit)
{
	unsigned char *sbuff;
	u8 sks[4];
	int sl, asc;

	sbuff = scp->sense_buffer;
	if (!sbuff) {
		sdev_printk(KERN_ERR, scp->device,
			    "%s: sense_buffer is NULL\n", __func__);
		return;
	}
	asc = c_d ? INVALID_FIELD_IN_CDB : INVALID_FIELD_IN_PARAM_LIST;
	memset(sbuff, 0, SCSI_SENSE_BUFFERSIZE);
	scsi_build_sense(scp, sdebug_dsense, ILLEGAL_REQUEST, asc, 0);
	memset(sks, 0, sizeof(sks));
	sks[0] = 0x80;
	if (c_d)
		sks[0] |= 0x40;
	if (in_bit >= 0) {
		sks[0] |= 0x8;
		sks[0] |= 0x7 & in_bit;
	}
	put_unaligned_be16(in_byte, sks + 1);
	if (sdebug_dsense) {
		sl = sbuff[7] + 8;
		sbuff[7] = sl;
		sbuff[sl] = 0x2;
		sbuff[sl + 1] = 0x6;
		memcpy(sbuff + sl + 4, sks, 3);
	} else
		memcpy(sbuff + 15, sks, 3);
	if (sdebug_verbose)
		sdev_printk(KERN_INFO, scp->device, "%s:  [sense_key,asc,ascq"
			    "]: [0x5,0x%x,0x0] %c byte=%d, bit=%d\n",
			    my_name, asc, c_d ? 'C' : 'D', in_byte, in_bit);
}

static void mk_sense_buffer(struct scsi_cmnd *scp, int key, int asc, int asq)
{
	if (!scp->sense_buffer) {
		sdev_printk(KERN_ERR, scp->device,
			    "%s: sense_buffer is NULL\n", __func__);
		return;
	}
	memset(scp->sense_buffer, 0, SCSI_SENSE_BUFFERSIZE);

	scsi_build_sense(scp, sdebug_dsense, key, asc, asq);

	if (sdebug_verbose)
		sdev_printk(KERN_INFO, scp->device,
			    "%s:  [sense_key,asc,ascq]: [0x%x,0x%x,0x%x]\n",
			    my_name, key, asc, asq);
}

static void mk_sense_invalid_opcode(struct scsi_cmnd *scp)
{
	mk_sense_buffer(scp, ILLEGAL_REQUEST, INVALID_OPCODE, 0);
}

static int scsi_debug_ioctl(struct scsi_device *dev, unsigned int cmd,
			    void __user *arg)
{
	if (sdebug_verbose) {
		if (0x1261 == cmd)
			sdev_printk(KERN_INFO, dev,
				    "%s: BLKFLSBUF [0x1261]\n", __func__);
		else if (0x5331 == cmd)
			sdev_printk(KERN_INFO, dev,
				    "%s: CDROM_GET_CAPABILITY [0x5331]\n",
				    __func__);
		else
			sdev_printk(KERN_INFO, dev, "%s: cmd=0x%x\n",
				    __func__, cmd);
	}
	return -EINVAL;
	/* return -ENOTTY; // correct return but upsets fdisk */
}

static void config_cdb_len(struct scsi_device *sdev)
{
	switch (sdebug_cdb_len) {
	case 6:	/* suggest 6 byte READ, WRITE and MODE SENSE/SELECT */
		sdev->use_10_for_rw = false;
		sdev->use_16_for_rw = false;
		sdev->use_10_for_ms = false;
		break;
	case 10: /* suggest 10 byte RWs and 6 byte MODE SENSE/SELECT */
		sdev->use_10_for_rw = true;
		sdev->use_16_for_rw = false;
		sdev->use_10_for_ms = false;
		break;
	case 12: /* suggest 10 byte RWs and 10 byte MODE SENSE/SELECT */
		sdev->use_10_for_rw = true;
		sdev->use_16_for_rw = false;
		sdev->use_10_for_ms = true;
		break;
	case 16:
		sdev->use_10_for_rw = false;
		sdev->use_16_for_rw = true;
		sdev->use_10_for_ms = true;
		break;
	case 32: /* No knobs to suggest this so same as 16 for now */
		sdev->use_10_for_rw = false;
		sdev->use_16_for_rw = true;
		sdev->use_10_for_ms = true;
		break;
	default:
		pr_warn("unexpected cdb_len=%d, force to 10\n",
			sdebug_cdb_len);
		sdev->use_10_for_rw = true;
		sdev->use_16_for_rw = false;
		sdev->use_10_for_ms = false;
		sdebug_cdb_len = 10;
		break;
	}
}

static void all_config_cdb_len(void)
{
	struct sdebug_host_info *sdbg_host;
	struct Scsi_Host *shost;
	struct scsi_device *sdev;

	mutex_lock(&sdebug_host_list_mutex);
	list_for_each_entry(sdbg_host, &sdebug_host_list, host_list) {
		shost = sdbg_host->shost;
		shost_for_each_device(sdev, shost) {
			config_cdb_len(sdev);
		}
	}
	mutex_unlock(&sdebug_host_list_mutex);
}

static void clear_luns_changed_on_target(struct sdebug_dev_info *devip)
{
	struct sdebug_host_info *sdhp = devip->sdbg_host;
	struct sdebug_dev_info *dp;

	list_for_each_entry(dp, &sdhp->dev_info_list, dev_list) {
		if ((devip->sdbg_host == dp->sdbg_host) &&
		    (devip->target == dp->target)) {
			clear_bit(SDEBUG_UA_LUNS_CHANGED, dp->uas_bm);
		}
	}
}

static int make_ua(struct scsi_cmnd *scp, struct sdebug_dev_info *devip)
{
	int k;

	k = find_first_bit(devip->uas_bm, SDEBUG_NUM_UAS);
	if (k != SDEBUG_NUM_UAS) {
		const char *cp = NULL;

		switch (k) {
		case SDEBUG_UA_POR:
			mk_sense_buffer(scp, UNIT_ATTENTION, UA_RESET_ASC,
					POWER_ON_RESET_ASCQ);
			if (sdebug_verbose)
				cp = "power on reset";
			break;
		case SDEBUG_UA_POOCCUR:
			mk_sense_buffer(scp, UNIT_ATTENTION, UA_RESET_ASC,
					POWER_ON_OCCURRED_ASCQ);
			if (sdebug_verbose)
				cp = "power on occurred";
			break;
		case SDEBUG_UA_BUS_RESET:
			mk_sense_buffer(scp, UNIT_ATTENTION, UA_RESET_ASC,
					BUS_RESET_ASCQ);
			if (sdebug_verbose)
				cp = "bus reset";
			break;
		case SDEBUG_UA_MODE_CHANGED:
			mk_sense_buffer(scp, UNIT_ATTENTION, UA_CHANGED_ASC,
					MODE_CHANGED_ASCQ);
			if (sdebug_verbose)
				cp = "mode parameters changed";
			break;
		case SDEBUG_UA_CAPACITY_CHANGED:
			mk_sense_buffer(scp, UNIT_ATTENTION, UA_CHANGED_ASC,
					CAPACITY_CHANGED_ASCQ);
			if (sdebug_verbose)
				cp = "capacity data changed";
			break;
		case SDEBUG_UA_MICROCODE_CHANGED:
			mk_sense_buffer(scp, UNIT_ATTENTION,
					TARGET_CHANGED_ASC,
					MICROCODE_CHANGED_ASCQ);
			if (sdebug_verbose)
				cp = "microcode has been changed";
			break;
		case SDEBUG_UA_MICROCODE_CHANGED_WO_RESET:
			mk_sense_buffer(scp, UNIT_ATTENTION,
					TARGET_CHANGED_ASC,
					MICROCODE_CHANGED_WO_RESET_ASCQ);
			if (sdebug_verbose)
				cp = "microcode has been changed without reset";
			break;
		case SDEBUG_UA_LUNS_CHANGED:
			/*
			 * SPC-3 behavior is to report a UNIT ATTENTION with
			 * ASC/ASCQ REPORTED LUNS DATA HAS CHANGED on every LUN
			 * on the target, until a REPORT LUNS command is
			 * received.  SPC-4 behavior is to report it only once.
			 * NOTE:  sdebug_scsi_level does not use the same
			 * values as struct scsi_device->scsi_level.
			 */
			if (sdebug_scsi_level >= 6)	/* SPC-4 and above */
				clear_luns_changed_on_target(devip);
			mk_sense_buffer(scp, UNIT_ATTENTION,
					TARGET_CHANGED_ASC,
					LUNS_CHANGED_ASCQ);
			if (sdebug_verbose)
				cp = "reported luns data has changed";
			break;
		default:
			pr_warn("unexpected unit attention code=%d\n", k);
			if (sdebug_verbose)
				cp = "unknown";
			break;
		}
		clear_bit(k, devip->uas_bm);
		if (sdebug_verbose)
			sdev_printk(KERN_INFO, scp->device,
				   "%s reports: Unit attention: %s\n",
				   my_name, cp);
		return check_condition_result;
	}
	return 0;
}

/* Build SCSI "data-in" buffer. Returns 0 if ok else (DID_ERROR << 16). */
static int fill_from_dev_buffer(struct scsi_cmnd *scp, unsigned char *arr,
				int arr_len)
{
	int act_len;
	struct scsi_data_buffer *sdb = &scp->sdb;

	if (!sdb->length)
		return 0;
	if (scp->sc_data_direction != DMA_FROM_DEVICE)
		return DID_ERROR << 16;

	act_len = sg_copy_from_buffer(sdb->table.sgl, sdb->table.nents,
				      arr, arr_len);
	scsi_set_resid(scp, scsi_bufflen(scp) - act_len);

	return 0;
}

/* Partial build of SCSI "data-in" buffer. Returns 0 if ok else
 * (DID_ERROR << 16). Can write to offset in data-in buffer. If multiple
 * calls, not required to write in ascending offset order. Assumes resid
 * set to scsi_bufflen() prior to any calls.
 */
static int p_fill_from_dev_buffer(struct scsi_cmnd *scp, const void *arr,
				  int arr_len, unsigned int off_dst)
{
	unsigned int act_len, n;
	struct scsi_data_buffer *sdb = &scp->sdb;
	off_t skip = off_dst;

	if (sdb->length <= off_dst)
		return 0;
	if (scp->sc_data_direction != DMA_FROM_DEVICE)
		return DID_ERROR << 16;

	act_len = sg_pcopy_from_buffer(sdb->table.sgl, sdb->table.nents,
				       arr, arr_len, skip);
	pr_debug("%s: off_dst=%u, scsi_bufflen=%u, act_len=%u, resid=%d\n",
		 __func__, off_dst, scsi_bufflen(scp), act_len,
		 scsi_get_resid(scp));
	n = scsi_bufflen(scp) - (off_dst + act_len);
	scsi_set_resid(scp, min_t(u32, scsi_get_resid(scp), n));
	return 0;
}

/* Fetches from SCSI "data-out" buffer. Returns number of bytes fetched into
 * 'arr' or -1 if error.
 */
static int fetch_to_dev_buffer(struct scsi_cmnd *scp, unsigned char *arr,
			       int arr_len)
{
	if (!scsi_bufflen(scp))
		return 0;
	if (scp->sc_data_direction != DMA_TO_DEVICE)
		return -1;

	return scsi_sg_copy_to_buffer(scp, arr, arr_len);
}


static char sdebug_inq_vendor_id[9] = "Linux   ";
static char sdebug_inq_product_id[17] = "scsi_debug      ";
static char sdebug_inq_product_rev[5] = SDEBUG_VERSION;
/* Use some locally assigned NAAs for SAS addresses. */
static const u64 naa3_comp_a = 0x3222222000000000ULL;
static const u64 naa3_comp_b = 0x3333333000000000ULL;
static const u64 naa3_comp_c = 0x3111111000000000ULL;

/* Device identification VPD page. Returns number of bytes placed in arr */
static int inquiry_vpd_83(unsigned char *arr, int port_group_id,
			  int target_dev_id, int dev_id_num,
			  const char *dev_id_str, int dev_id_str_len,
			  const uuid_t *lu_name)
{
	int num, port_a;
	char b[32];

	port_a = target_dev_id + 1;
	/* T10 vendor identifier field format (faked) */
	arr[0] = 0x2;	/* ASCII */
	arr[1] = 0x1;
	arr[2] = 0x0;
	memcpy(&arr[4], sdebug_inq_vendor_id, 8);
	memcpy(&arr[12], sdebug_inq_product_id, 16);
	memcpy(&arr[28], dev_id_str, dev_id_str_len);
	num = 8 + 16 + dev_id_str_len;
	arr[3] = num;
	num += 4;
	if (dev_id_num >= 0) {
		if (sdebug_uuid_ctl) {
			/* Locally assigned UUID */
			arr[num++] = 0x1;  /* binary (not necessarily sas) */
			arr[num++] = 0xa;  /* PIV=0, lu, naa */
			arr[num++] = 0x0;
			arr[num++] = 0x12;
			arr[num++] = 0x10; /* uuid type=1, locally assigned */
			arr[num++] = 0x0;
			memcpy(arr + num, lu_name, 16);
			num += 16;
		} else {
			/* NAA-3, Logical unit identifier (binary) */
			arr[num++] = 0x1;  /* binary (not necessarily sas) */
			arr[num++] = 0x3;  /* PIV=0, lu, naa */
			arr[num++] = 0x0;
			arr[num++] = 0x8;
			put_unaligned_be64(naa3_comp_b + dev_id_num, arr + num);
			num += 8;
		}
		/* Target relative port number */
		arr[num++] = 0x61;	/* proto=sas, binary */
		arr[num++] = 0x94;	/* PIV=1, target port, rel port */
		arr[num++] = 0x0;	/* reserved */
		arr[num++] = 0x4;	/* length */
		arr[num++] = 0x0;	/* reserved */
		arr[num++] = 0x0;	/* reserved */
		arr[num++] = 0x0;
		arr[num++] = 0x1;	/* relative port A */
	}
	/* NAA-3, Target port identifier */
	arr[num++] = 0x61;	/* proto=sas, binary */
	arr[num++] = 0x93;	/* piv=1, target port, naa */
	arr[num++] = 0x0;
	arr[num++] = 0x8;
	put_unaligned_be64(naa3_comp_a + port_a, arr + num);
	num += 8;
	/* NAA-3, Target port group identifier */
	arr[num++] = 0x61;	/* proto=sas, binary */
	arr[num++] = 0x95;	/* piv=1, target port group id */
	arr[num++] = 0x0;
	arr[num++] = 0x4;
	arr[num++] = 0;
	arr[num++] = 0;
	put_unaligned_be16(port_group_id, arr + num);
	num += 2;
	/* NAA-3, Target device identifier */
	arr[num++] = 0x61;	/* proto=sas, binary */
	arr[num++] = 0xa3;	/* piv=1, target device, naa */
	arr[num++] = 0x0;
	arr[num++] = 0x8;
	put_unaligned_be64(naa3_comp_a + target_dev_id, arr + num);
	num += 8;
	/* SCSI name string: Target device identifier */
	arr[num++] = 0x63;	/* proto=sas, UTF-8 */
	arr[num++] = 0xa8;	/* piv=1, target device, SCSI name string */
	arr[num++] = 0x0;
	arr[num++] = 24;
	memcpy(arr + num, "naa.32222220", 12);
	num += 12;
	snprintf(b, sizeof(b), "%08X", target_dev_id);
	memcpy(arr + num, b, 8);
	num += 8;
	memset(arr + num, 0, 4);
	num += 4;
	return num;
}

static unsigned char vpd84_data[] = {
/* from 4th byte */ 0x22,0x22,0x22,0x0,0xbb,0x0,
    0x22,0x22,0x22,0x0,0xbb,0x1,
    0x22,0x22,0x22,0x0,0xbb,0x2,
};

/*  Software interface identification VPD page */
static int inquiry_vpd_84(unsigned char *arr)
{
	memcpy(arr, vpd84_data, sizeof(vpd84_data));
	return sizeof(vpd84_data);
}

/* Management network addresses VPD page */
static int inquiry_vpd_85(unsigned char *arr)
{
	int num = 0;
	const char *na1 = "https://www.kernel.org/config";
	const char *na2 = "http://www.kernel.org/log";
	int plen, olen;

	arr[num++] = 0x1;	/* lu, storage config */
	arr[num++] = 0x0;	/* reserved */
	arr[num++] = 0x0;
	olen = strlen(na1);
	plen = olen + 1;
	if (plen % 4)
		plen = ((plen / 4) + 1) * 4;
	arr[num++] = plen;	/* length, null termianted, padded */
	memcpy(arr + num, na1, olen);
	memset(arr + num + olen, 0, plen - olen);
	num += plen;

	arr[num++] = 0x4;	/* lu, logging */
	arr[num++] = 0x0;	/* reserved */
	arr[num++] = 0x0;
	olen = strlen(na2);
	plen = olen + 1;
	if (plen % 4)
		plen = ((plen / 4) + 1) * 4;
	arr[num++] = plen;	/* length, null terminated, padded */
	memcpy(arr + num, na2, olen);
	memset(arr + num + olen, 0, plen - olen);
	num += plen;

	return num;
}

/* SCSI ports VPD page */
static int inquiry_vpd_88(unsigned char *arr, int target_dev_id)
{
	int num = 0;
	int port_a, port_b;

	port_a = target_dev_id + 1;
	port_b = port_a + 1;
	arr[num++] = 0x0;	/* reserved */
	arr[num++] = 0x0;	/* reserved */
	arr[num++] = 0x0;
	arr[num++] = 0x1;	/* relative port 1 (primary) */
	memset(arr + num, 0, 6);
	num += 6;
	arr[num++] = 0x0;
	arr[num++] = 12;	/* length tp descriptor */
	/* naa-5 target port identifier (A) */
	arr[num++] = 0x61;	/* proto=sas, binary */
	arr[num++] = 0x93;	/* PIV=1, target port, NAA */
	arr[num++] = 0x0;	/* reserved */
	arr[num++] = 0x8;	/* length */
	put_unaligned_be64(naa3_comp_a + port_a, arr + num);
	num += 8;
	arr[num++] = 0x0;	/* reserved */
	arr[num++] = 0x0;	/* reserved */
	arr[num++] = 0x0;
	arr[num++] = 0x2;	/* relative port 2 (secondary) */
	memset(arr + num, 0, 6);
	num += 6;
	arr[num++] = 0x0;
	arr[num++] = 12;	/* length tp descriptor */
	/* naa-5 target port identifier (B) */
	arr[num++] = 0x61;	/* proto=sas, binary */
	arr[num++] = 0x93;	/* PIV=1, target port, NAA */
	arr[num++] = 0x0;	/* reserved */
	arr[num++] = 0x8;	/* length */
	put_unaligned_be64(naa3_comp_a + port_b, arr + num);
	num += 8;

	return num;
}


static unsigned char vpd89_data[] = {
/* from 4th byte */ 0,0,0,0,
'l','i','n','u','x',' ',' ',' ',
'S','A','T',' ','s','c','s','i','_','d','e','b','u','g',' ',' ',
'1','2','3','4',
0x34,0,0,0,1,0,0,0,0,0,0,0,1,0,0,0,0,0,0,0,
0xec,0,0,0,
0x5a,0xc,0xff,0x3f,0x37,0xc8,0x10,0,0,0,0,0,0x3f,0,0,0,
0,0,0,0,0x58,0x58,0x58,0x58,0x58,0x58,0x58,0x58,0x20,0x20,0x20,0x20,
0x20,0x20,0x20,0x20,0x20,0x20,0x20,0x20,0,0,0,0x40,0x4,0,0x2e,0x33,
0x38,0x31,0x20,0x20,0x20,0x20,0x54,0x53,0x38,0x33,0x30,0x30,0x33,0x31,
0x53,0x41,
0x20,0x20,0x20,0x20,0x20,0x20,0x20,0x20,0x20,0x20,0x20,0x20,0x20,0x20,
0x20,0x20,
0x20,0x20,0x20,0x20,0x20,0x20,0x20,0x20,0x20,0x20,0x20,0x20,0x20,0x20,
0x10,0x80,
0,0,0,0x2f,0,0,0,0x2,0,0x2,0x7,0,0xff,0xff,0x1,0,
0x3f,0,0xc1,0xff,0x3e,0,0x10,0x1,0xb0,0xf8,0x50,0x9,0,0,0x7,0,
0x3,0,0x78,0,0x78,0,0xf0,0,0x78,0,0,0,0,0,0,0,
0,0,0,0,0,0,0,0,0x2,0,0,0,0,0,0,0,
0x7e,0,0x1b,0,0x6b,0x34,0x1,0x7d,0x3,0x40,0x69,0x34,0x1,0x3c,0x3,0x40,
0x7f,0x40,0,0,0,0,0xfe,0xfe,0,0,0,0,0,0xfe,0,0,
0,0,0,0,0,0,0,0,0xb0,0xf8,0x50,0x9,0,0,0,0,
0,0,0,0,0,0,0,0,0,0,0,0,0,0,0,0,
0,0,0,0,0,0,0,0,0,0,0,0,0,0,0,0,
0,0,0,0,0,0,0,0,0,0,0,0,0,0,0,0,
0x1,0,0xb0,0xf8,0x50,0x9,0xb0,0xf8,0x50,0x9,0x20,0x20,0x2,0,0xb6,0x42,
0,0x80,0x8a,0,0x6,0x3c,0xa,0x3c,0xff,0xff,0xc6,0x7,0,0x1,0,0x8,
0xf0,0xf,0,0x10,0x2,0,0x30,0,0,0,0,0,0,0,0x6,0xfe,
0,0,0x2,0,0x50,0,0x8a,0,0x4f,0x95,0,0,0x21,0,0xb,0,
0,0,0,0,0,0,0,0,0,0,0,0,0,0,0,0,
0,0,0,0,0,0,0,0,0,0,0,0,0,0,0,0,
0,0,0,0,0,0,0,0,0,0,0,0,0,0,0,0,
0,0,0,0,0,0,0,0,0,0,0,0,0,0,0,0,
0,0,0,0,0,0,0,0,0,0,0,0,0,0,0,0,
0,0,0,0,0,0,0,0,0,0,0,0,0,0,0,0,
0,0,0,0,0,0,0,0,0,0,0,0,0,0,0,0,
0,0,0,0,0,0,0,0,0,0,0,0,0,0,0,0,
0,0,0,0,0,0,0,0,0,0,0,0,0,0,0,0,
0,0,0,0,0,0,0,0,0,0,0,0,0,0,0,0,
0,0,0,0,0,0,0,0,0,0,0,0,0,0,0,0,
0,0,0,0,0,0,0,0,0,0,0,0,0,0,0xa5,0x51,
};

/* ATA Information VPD page */
static int inquiry_vpd_89(unsigned char *arr)
{
	memcpy(arr, vpd89_data, sizeof(vpd89_data));
	return sizeof(vpd89_data);
}


static unsigned char vpdb0_data[] = {
	/* from 4th byte */ 0,0,0,4, 0,0,0x4,0, 0,0,0,64,
	0,0,0,0,0,0,0,0,0,0,0,0,0,0,0,0,
	0,0,0,0,0,0,0,0,0,0,0,0,0,0,0,0,
	0,0,0,0,0,0,0,0,0,0,0,0,0,0,0,0,
};

/* Block limits VPD page (SBC-3) */
static int inquiry_vpd_b0(unsigned char *arr)
{
	unsigned int gran;

	memcpy(arr, vpdb0_data, sizeof(vpdb0_data));

	/* Optimal transfer length granularity */
	if (sdebug_opt_xferlen_exp != 0 &&
	    sdebug_physblk_exp < sdebug_opt_xferlen_exp)
		gran = 1 << sdebug_opt_xferlen_exp;
	else
		gran = 1 << sdebug_physblk_exp;
	put_unaligned_be16(gran, arr + 2);

	/* Maximum Transfer Length */
	if (sdebug_store_sectors > 0x400)
		put_unaligned_be32(sdebug_store_sectors, arr + 4);

	/* Optimal Transfer Length */
	put_unaligned_be32(sdebug_opt_blks, &arr[8]);

	if (sdebug_lbpu) {
		/* Maximum Unmap LBA Count */
		put_unaligned_be32(sdebug_unmap_max_blocks, &arr[16]);

		/* Maximum Unmap Block Descriptor Count */
		put_unaligned_be32(sdebug_unmap_max_desc, &arr[20]);
	}

	/* Unmap Granularity Alignment */
	if (sdebug_unmap_alignment) {
		put_unaligned_be32(sdebug_unmap_alignment, &arr[28]);
		arr[28] |= 0x80; /* UGAVALID */
	}

	/* Optimal Unmap Granularity */
	put_unaligned_be32(sdebug_unmap_granularity, &arr[24]);

	/* Maximum WRITE SAME Length */
	put_unaligned_be64(sdebug_write_same_length, &arr[32]);

	return 0x3c; /* Mandatory page length for Logical Block Provisioning */
}

/* Block device characteristics VPD page (SBC-3) */
static int inquiry_vpd_b1(struct sdebug_dev_info *devip, unsigned char *arr)
{
	memset(arr, 0, 0x3c);
	arr[0] = 0;
	arr[1] = 1;	/* non rotating medium (e.g. solid state) */
	arr[2] = 0;
	arr[3] = 5;	/* less than 1.8" */

	return 0x3c;
}

/* Logical block provisioning VPD page (SBC-4) */
static int inquiry_vpd_b2(unsigned char *arr)
{
	memset(arr, 0, 0x4);
	arr[0] = 0;			/* threshold exponent */
	if (sdebug_lbpu)
		arr[1] = 1 << 7;
	if (sdebug_lbpws)
		arr[1] |= 1 << 6;
	if (sdebug_lbpws10)
		arr[1] |= 1 << 5;
	if (sdebug_lbprz && scsi_debug_lbp())
		arr[1] |= (sdebug_lbprz & 0x7) << 2;  /* sbc4r07 and later */
	/* anc_sup=0; dp=0 (no provisioning group descriptor) */
	/* minimum_percentage=0; provisioning_type=0 (unknown) */
	/* threshold_percentage=0 */
	return 0x4;
}

/* Zoned block device characteristics VPD page (ZBC mandatory) */
static int inquiry_vpd_b6(struct sdebug_dev_info *devip, unsigned char *arr)
{
	memset(arr, 0, 0x3c);
	arr[0] = 0x1; /* set URSWRZ (unrestricted read in seq. wr req zone) */
	/*
	 * Set Optimal number of open sequential write preferred zones and
	 * Optimal number of non-sequentially written sequential write
	 * preferred zones fields to 'not reported' (0xffffffff). Leave other
	 * fields set to zero, apart from Max. number of open swrz_s field.
	 */
	put_unaligned_be32(0xffffffff, &arr[4]);
	put_unaligned_be32(0xffffffff, &arr[8]);
	if (sdeb_zbc_model == BLK_ZONED_HM && devip->max_open)
		put_unaligned_be32(devip->max_open, &arr[12]);
	else
		put_unaligned_be32(0xffffffff, &arr[12]);
	if (devip->zcap < devip->zsize) {
		arr[19] = ZBC_CONSTANT_ZONE_START_OFFSET;
		put_unaligned_be64(devip->zsize, &arr[20]);
	} else {
		arr[19] = 0;
	}
	return 0x3c;
}

#define SDEBUG_BLE_LEN_AFTER_B4 28	/* thus vpage 32 bytes long */

enum { MAXIMUM_NUMBER_OF_STREAMS = 6, PERMANENT_STREAM_COUNT = 5 };

/* Block limits extension VPD page (SBC-4) */
static int inquiry_vpd_b7(unsigned char *arrb4)
{
	memset(arrb4, 0, SDEBUG_BLE_LEN_AFTER_B4);
	arrb4[1] = 1; /* Reduced stream control support (RSCS) */
	put_unaligned_be16(MAXIMUM_NUMBER_OF_STREAMS, &arrb4[2]);
	return SDEBUG_BLE_LEN_AFTER_B4;
}

#define SDEBUG_LONG_INQ_SZ 96
#define SDEBUG_MAX_INQ_ARR_SZ 584

static int resp_inquiry(struct scsi_cmnd *scp, struct sdebug_dev_info *devip)
{
	unsigned char pq_pdt;
	unsigned char *arr;
	unsigned char *cmd = scp->cmnd;
	u32 alloc_len, n;
	int ret;
	bool have_wlun, is_disk, is_zbc, is_disk_zbc;

	alloc_len = get_unaligned_be16(cmd + 3);
	arr = kzalloc(SDEBUG_MAX_INQ_ARR_SZ, GFP_ATOMIC);
	if (! arr)
		return DID_REQUEUE << 16;
	is_disk = (sdebug_ptype == TYPE_DISK);
	is_zbc = devip->zoned;
	is_disk_zbc = (is_disk || is_zbc);
	have_wlun = scsi_is_wlun(scp->device->lun);
	if (have_wlun)
		pq_pdt = TYPE_WLUN;	/* present, wlun */
	else if (sdebug_no_lun_0 && (devip->lun == SDEBUG_LUN_0_VAL))
		pq_pdt = 0x7f;	/* not present, PQ=3, PDT=0x1f */
	else
		pq_pdt = (sdebug_ptype & 0x1f);
	arr[0] = pq_pdt;
	if (0x2 & cmd[1]) {  /* CMDDT bit set */
		mk_sense_invalid_fld(scp, SDEB_IN_CDB, 1, 1);
		kfree(arr);
		return check_condition_result;
	} else if (0x1 & cmd[1]) {  /* EVPD bit set */
		int lu_id_num, port_group_id, target_dev_id;
		u32 len;
		char lu_id_str[6];
		int host_no = devip->sdbg_host->shost->host_no;

		arr[1] = cmd[2];
		port_group_id = (((host_no + 1) & 0x7f) << 8) +
		    (devip->channel & 0x7f);
		if (sdebug_vpd_use_hostno == 0)
			host_no = 0;
		lu_id_num = have_wlun ? -1 : (((host_no + 1) * 2000) +
			    (devip->target * 1000) + devip->lun);
		target_dev_id = ((host_no + 1) * 2000) +
				 (devip->target * 1000) - 3;
		len = scnprintf(lu_id_str, 6, "%d", lu_id_num);
		if (0 == cmd[2]) { /* supported vital product data pages */
			n = 4;
			arr[n++] = 0x0;   /* this page */
			arr[n++] = 0x80;  /* unit serial number */
			arr[n++] = 0x83;  /* device identification */
			arr[n++] = 0x84;  /* software interface ident. */
			arr[n++] = 0x85;  /* management network addresses */
			arr[n++] = 0x86;  /* extended inquiry */
			arr[n++] = 0x87;  /* mode page policy */
			arr[n++] = 0x88;  /* SCSI ports */
			if (is_disk_zbc) {	  /* SBC or ZBC */
				arr[n++] = 0x89;  /* ATA information */
				arr[n++] = 0xb0;  /* Block limits */
				arr[n++] = 0xb1;  /* Block characteristics */
				if (is_disk)
					arr[n++] = 0xb2;  /* LB Provisioning */
				if (is_zbc)
					arr[n++] = 0xb6;  /* ZB dev. char. */
				arr[n++] = 0xb7;  /* Block limits extension */
			}
			arr[3] = n - 4;	  /* number of supported VPD pages */
		} else if (0x80 == cmd[2]) { /* unit serial number */
			arr[3] = len;
			memcpy(&arr[4], lu_id_str, len);
		} else if (0x83 == cmd[2]) { /* device identification */
			arr[3] = inquiry_vpd_83(&arr[4], port_group_id,
						target_dev_id, lu_id_num,
						lu_id_str, len,
						&devip->lu_name);
		} else if (0x84 == cmd[2]) { /* Software interface ident. */
			arr[3] = inquiry_vpd_84(&arr[4]);
		} else if (0x85 == cmd[2]) { /* Management network addresses */
			arr[3] = inquiry_vpd_85(&arr[4]);
		} else if (0x86 == cmd[2]) { /* extended inquiry */
			arr[3] = 0x3c;	/* number of following entries */
			if (sdebug_dif == T10_PI_TYPE3_PROTECTION)
				arr[4] = 0x4;	/* SPT: GRD_CHK:1 */
			else if (have_dif_prot)
				arr[4] = 0x5;   /* SPT: GRD_CHK:1, REF_CHK:1 */
			else
				arr[4] = 0x0;   /* no protection stuff */
			/*
			 * GROUP_SUP=1; HEADSUP=1 (HEAD OF QUEUE); ORDSUP=1
			 * (ORDERED queuing); SIMPSUP=1 (SIMPLE queuing).
			 */
			arr[5] = 0x17;
		} else if (0x87 == cmd[2]) { /* mode page policy */
			arr[3] = 0x8;	/* number of following entries */
			arr[4] = 0x2;	/* disconnect-reconnect mp */
			arr[6] = 0x80;	/* mlus, shared */
			arr[8] = 0x18;	 /* protocol specific lu */
			arr[10] = 0x82;	 /* mlus, per initiator port */
		} else if (0x88 == cmd[2]) { /* SCSI Ports */
			arr[3] = inquiry_vpd_88(&arr[4], target_dev_id);
		} else if (is_disk_zbc && 0x89 == cmd[2]) { /* ATA info */
			n = inquiry_vpd_89(&arr[4]);
			put_unaligned_be16(n, arr + 2);
		} else if (is_disk_zbc && 0xb0 == cmd[2]) { /* Block limits */
			arr[3] = inquiry_vpd_b0(&arr[4]);
		} else if (is_disk_zbc && 0xb1 == cmd[2]) { /* Block char. */
			arr[3] = inquiry_vpd_b1(devip, &arr[4]);
		} else if (is_disk && 0xb2 == cmd[2]) { /* LB Prov. */
			arr[3] = inquiry_vpd_b2(&arr[4]);
		} else if (is_zbc && cmd[2] == 0xb6) { /* ZB dev. charact. */
			arr[3] = inquiry_vpd_b6(devip, &arr[4]);
		} else if (cmd[2] == 0xb7) { /* block limits extension page */
			arr[3] = inquiry_vpd_b7(&arr[4]);
		} else {
			mk_sense_invalid_fld(scp, SDEB_IN_CDB, 2, -1);
			kfree(arr);
			return check_condition_result;
		}
		len = min_t(u32, get_unaligned_be16(arr + 2) + 4, alloc_len);
		ret = fill_from_dev_buffer(scp, arr,
			    min_t(u32, len, SDEBUG_MAX_INQ_ARR_SZ));
		kfree(arr);
		return ret;
	}
	/* drops through here for a standard inquiry */
	arr[1] = sdebug_removable ? 0x80 : 0;	/* Removable disk */
	arr[2] = sdebug_scsi_level;
	arr[3] = 2;    /* response_data_format==2 */
	arr[4] = SDEBUG_LONG_INQ_SZ - 5;
	arr[5] = (int)have_dif_prot;	/* PROTECT bit */
	if (sdebug_vpd_use_hostno == 0)
		arr[5] |= 0x10; /* claim: implicit TPGS */
	arr[6] = 0x10; /* claim: MultiP */
	/* arr[6] |= 0x40; ... claim: EncServ (enclosure services) */
	arr[7] = 0xa; /* claim: LINKED + CMDQUE */
	memcpy(&arr[8], sdebug_inq_vendor_id, 8);
	memcpy(&arr[16], sdebug_inq_product_id, 16);
	memcpy(&arr[32], sdebug_inq_product_rev, 4);
	/* Use Vendor Specific area to place driver date in ASCII hex */
	memcpy(&arr[36], sdebug_version_date, 8);
	/* version descriptors (2 bytes each) follow */
	put_unaligned_be16(0xc0, arr + 58);   /* SAM-6 no version claimed */
	put_unaligned_be16(0x5c0, arr + 60);  /* SPC-5 no version claimed */
	n = 62;
	if (is_disk) {		/* SBC-4 no version claimed */
		put_unaligned_be16(0x600, arr + n);
		n += 2;
	} else if (sdebug_ptype == TYPE_TAPE) {	/* SSC-4 rev 3 */
		put_unaligned_be16(0x525, arr + n);
		n += 2;
	} else if (is_zbc) {	/* ZBC BSR INCITS 536 revision 05 */
		put_unaligned_be16(0x624, arr + n);
		n += 2;
	}
	put_unaligned_be16(0x2100, arr + n);	/* SPL-4 no version claimed */
	ret = fill_from_dev_buffer(scp, arr,
			    min_t(u32, alloc_len, SDEBUG_LONG_INQ_SZ));
	kfree(arr);
	return ret;
}

/* See resp_iec_m_pg() for how this data is manipulated */
static unsigned char iec_m_pg[] = {0x1c, 0xa, 0x08, 0, 0, 0, 0, 0,
				   0, 0, 0x0, 0x0};

static int resp_requests(struct scsi_cmnd *scp,
			 struct sdebug_dev_info *devip)
{
	unsigned char *cmd = scp->cmnd;
	unsigned char arr[SCSI_SENSE_BUFFERSIZE];	/* assume >= 18 bytes */
	bool dsense = !!(cmd[1] & 1);
	u32 alloc_len = cmd[4];
	u32 len = 18;
	int stopped_state = atomic_read(&devip->stopped);

	memset(arr, 0, sizeof(arr));
	if (stopped_state > 0) {	/* some "pollable" data [spc6r02: 5.12.2] */
		if (dsense) {
			arr[0] = 0x72;
			arr[1] = NOT_READY;
			arr[2] = LOGICAL_UNIT_NOT_READY;
			arr[3] = (stopped_state == 2) ? 0x1 : 0x2;
			len = 8;
		} else {
			arr[0] = 0x70;
			arr[2] = NOT_READY;		/* NO_SENSE in sense_key */
			arr[7] = 0xa;			/* 18 byte sense buffer */
			arr[12] = LOGICAL_UNIT_NOT_READY;
			arr[13] = (stopped_state == 2) ? 0x1 : 0x2;
		}
	} else if ((iec_m_pg[2] & 0x4) && (6 == (iec_m_pg[3] & 0xf))) {
		/* Information exceptions control mode page: TEST=1, MRIE=6 */
		if (dsense) {
			arr[0] = 0x72;
			arr[1] = 0x0;		/* NO_SENSE in sense_key */
			arr[2] = THRESHOLD_EXCEEDED;
			arr[3] = 0xff;		/* Failure prediction(false) */
			len = 8;
		} else {
			arr[0] = 0x70;
			arr[2] = 0x0;		/* NO_SENSE in sense_key */
			arr[7] = 0xa;   	/* 18 byte sense buffer */
			arr[12] = THRESHOLD_EXCEEDED;
			arr[13] = 0xff;		/* Failure prediction(false) */
		}
	} else {	/* nothing to report */
		if (dsense) {
			len = 8;
			memset(arr, 0, len);
			arr[0] = 0x72;
		} else {
			memset(arr, 0, len);
			arr[0] = 0x70;
			arr[7] = 0xa;
		}
	}
	return fill_from_dev_buffer(scp, arr, min_t(u32, len, alloc_len));
}

static int resp_start_stop(struct scsi_cmnd *scp, struct sdebug_dev_info *devip)
{
	unsigned char *cmd = scp->cmnd;
	int power_cond, want_stop, stopped_state;
	bool changing;

	power_cond = (cmd[4] & 0xf0) >> 4;
	if (power_cond) {
		mk_sense_invalid_fld(scp, SDEB_IN_CDB, 4, 7);
		return check_condition_result;
	}
	want_stop = !(cmd[4] & 1);
	stopped_state = atomic_read(&devip->stopped);
	if (stopped_state == 2) {
		ktime_t now_ts = ktime_get_boottime();

		if (ktime_to_ns(now_ts) > ktime_to_ns(devip->create_ts)) {
			u64 diff_ns = ktime_to_ns(ktime_sub(now_ts, devip->create_ts));

			if (diff_ns >= ((u64)sdeb_tur_ms_to_ready * 1000000)) {
				/* tur_ms_to_ready timer extinguished */
				atomic_set(&devip->stopped, 0);
				stopped_state = 0;
			}
		}
		if (stopped_state == 2) {
			if (want_stop) {
				stopped_state = 1;	/* dummy up success */
			} else {	/* Disallow tur_ms_to_ready delay to be overridden */
				mk_sense_invalid_fld(scp, SDEB_IN_CDB, 4, 0 /* START bit */);
				return check_condition_result;
			}
		}
	}
	changing = (stopped_state != want_stop);
	if (changing)
		atomic_xchg(&devip->stopped, want_stop);
	if (!changing || (cmd[1] & 0x1))  /* state unchanged or IMMED bit set in cdb */
		return SDEG_RES_IMMED_MASK;
	else
		return 0;
}

static sector_t get_sdebug_capacity(void)
{
	static const unsigned int gibibyte = 1073741824;

	if (sdebug_virtual_gb > 0)
		return (sector_t)sdebug_virtual_gb *
			(gibibyte / sdebug_sector_size);
	else
		return sdebug_store_sectors;
}

#define SDEBUG_READCAP_ARR_SZ 8
static int resp_readcap(struct scsi_cmnd *scp,
			struct sdebug_dev_info *devip)
{
	unsigned char arr[SDEBUG_READCAP_ARR_SZ];
	unsigned int capac;

	/* following just in case virtual_gb changed */
	sdebug_capacity = get_sdebug_capacity();
	memset(arr, 0, SDEBUG_READCAP_ARR_SZ);
	if (sdebug_capacity < 0xffffffff) {
		capac = (unsigned int)sdebug_capacity - 1;
		put_unaligned_be32(capac, arr + 0);
	} else
		put_unaligned_be32(0xffffffff, arr + 0);
	put_unaligned_be16(sdebug_sector_size, arr + 6);
	return fill_from_dev_buffer(scp, arr, SDEBUG_READCAP_ARR_SZ);
}

#define SDEBUG_READCAP16_ARR_SZ 32
static int resp_readcap16(struct scsi_cmnd *scp,
			  struct sdebug_dev_info *devip)
{
	unsigned char *cmd = scp->cmnd;
	unsigned char arr[SDEBUG_READCAP16_ARR_SZ];
	u32 alloc_len;

	alloc_len = get_unaligned_be32(cmd + 10);
	/* following just in case virtual_gb changed */
	sdebug_capacity = get_sdebug_capacity();
	memset(arr, 0, SDEBUG_READCAP16_ARR_SZ);
	put_unaligned_be64((u64)(sdebug_capacity - 1), arr + 0);
	put_unaligned_be32(sdebug_sector_size, arr + 8);
	arr[13] = sdebug_physblk_exp & 0xf;
	arr[14] = (sdebug_lowest_aligned >> 8) & 0x3f;

	if (scsi_debug_lbp()) {
		arr[14] |= 0x80; /* LBPME */
		/* from sbc4r07, this LBPRZ field is 1 bit, but the LBPRZ in
		 * the LB Provisioning VPD page is 3 bits. Note that lbprz=2
		 * in the wider field maps to 0 in this field.
		 */
		if (sdebug_lbprz & 1)	/* precisely what the draft requires */
			arr[14] |= 0x40;
	}

	/*
	 * Since the scsi_debug READ CAPACITY implementation always reports the
	 * total disk capacity, set RC BASIS = 1 for host-managed ZBC devices.
	 */
	if (devip->zoned)
		arr[12] |= 1 << 4;

	arr[15] = sdebug_lowest_aligned & 0xff;

	if (have_dif_prot) {
		arr[12] = (sdebug_dif - 1) << 1; /* P_TYPE */
		arr[12] |= 1; /* PROT_EN */
	}

	return fill_from_dev_buffer(scp, arr,
			    min_t(u32, alloc_len, SDEBUG_READCAP16_ARR_SZ));
}

#define SDEBUG_MAX_TGTPGS_ARR_SZ 1412

static int resp_report_tgtpgs(struct scsi_cmnd *scp,
			      struct sdebug_dev_info *devip)
{
	unsigned char *cmd = scp->cmnd;
	unsigned char *arr;
	int host_no = devip->sdbg_host->shost->host_no;
	int port_group_a, port_group_b, port_a, port_b;
	u32 alen, n, rlen;
	int ret;

	alen = get_unaligned_be32(cmd + 6);
	arr = kzalloc(SDEBUG_MAX_TGTPGS_ARR_SZ, GFP_ATOMIC);
	if (! arr)
		return DID_REQUEUE << 16;
	/*
	 * EVPD page 0x88 states we have two ports, one
	 * real and a fake port with no device connected.
	 * So we create two port groups with one port each
	 * and set the group with port B to unavailable.
	 */
	port_a = 0x1; /* relative port A */
	port_b = 0x2; /* relative port B */
	port_group_a = (((host_no + 1) & 0x7f) << 8) +
			(devip->channel & 0x7f);
	port_group_b = (((host_no + 1) & 0x7f) << 8) +
			(devip->channel & 0x7f) + 0x80;

	/*
	 * The asymmetric access state is cycled according to the host_id.
	 */
	n = 4;
	if (sdebug_vpd_use_hostno == 0) {
		arr[n++] = host_no % 3; /* Asymm access state */
		arr[n++] = 0x0F; /* claim: all states are supported */
	} else {
		arr[n++] = 0x0; /* Active/Optimized path */
		arr[n++] = 0x01; /* only support active/optimized paths */
	}
	put_unaligned_be16(port_group_a, arr + n);
	n += 2;
	arr[n++] = 0;    /* Reserved */
	arr[n++] = 0;    /* Status code */
	arr[n++] = 0;    /* Vendor unique */
	arr[n++] = 0x1;  /* One port per group */
	arr[n++] = 0;    /* Reserved */
	arr[n++] = 0;    /* Reserved */
	put_unaligned_be16(port_a, arr + n);
	n += 2;
	arr[n++] = 3;    /* Port unavailable */
	arr[n++] = 0x08; /* claim: only unavailalbe paths are supported */
	put_unaligned_be16(port_group_b, arr + n);
	n += 2;
	arr[n++] = 0;    /* Reserved */
	arr[n++] = 0;    /* Status code */
	arr[n++] = 0;    /* Vendor unique */
	arr[n++] = 0x1;  /* One port per group */
	arr[n++] = 0;    /* Reserved */
	arr[n++] = 0;    /* Reserved */
	put_unaligned_be16(port_b, arr + n);
	n += 2;

	rlen = n - 4;
	put_unaligned_be32(rlen, arr + 0);

	/*
	 * Return the smallest value of either
	 * - The allocated length
	 * - The constructed command length
	 * - The maximum array size
	 */
	rlen = min(alen, n);
	ret = fill_from_dev_buffer(scp, arr,
			   min_t(u32, rlen, SDEBUG_MAX_TGTPGS_ARR_SZ));
	kfree(arr);
	return ret;
}

static int resp_rsup_opcodes(struct scsi_cmnd *scp,
			     struct sdebug_dev_info *devip)
{
	bool rctd;
	u8 reporting_opts, req_opcode, sdeb_i, supp;
	u16 req_sa, u;
	u32 alloc_len, a_len;
	int k, offset, len, errsts, count, bump, na;
	const struct opcode_info_t *oip;
	const struct opcode_info_t *r_oip;
	u8 *arr;
	u8 *cmd = scp->cmnd;

	rctd = !!(cmd[2] & 0x80);
	reporting_opts = cmd[2] & 0x7;
	req_opcode = cmd[3];
	req_sa = get_unaligned_be16(cmd + 4);
	alloc_len = get_unaligned_be32(cmd + 6);
	if (alloc_len < 4 || alloc_len > 0xffff) {
		mk_sense_invalid_fld(scp, SDEB_IN_CDB, 6, -1);
		return check_condition_result;
	}
	if (alloc_len > 8192)
		a_len = 8192;
	else
		a_len = alloc_len;
	arr = kzalloc((a_len < 256) ? 320 : a_len + 64, GFP_ATOMIC);
	if (NULL == arr) {
		mk_sense_buffer(scp, ILLEGAL_REQUEST, INSUFF_RES_ASC,
				INSUFF_RES_ASCQ);
		return check_condition_result;
	}
	switch (reporting_opts) {
	case 0:	/* all commands */
		/* count number of commands */
		for (count = 0, oip = opcode_info_arr;
		     oip->num_attached != 0xff; ++oip) {
			if (F_INV_OP & oip->flags)
				continue;
			count += (oip->num_attached + 1);
		}
		bump = rctd ? 20 : 8;
		put_unaligned_be32(count * bump, arr);
		for (offset = 4, oip = opcode_info_arr;
		     oip->num_attached != 0xff && offset < a_len; ++oip) {
			if (F_INV_OP & oip->flags)
				continue;
			na = oip->num_attached;
			arr[offset] = oip->opcode;
			put_unaligned_be16(oip->sa, arr + offset + 2);
			if (rctd)
				arr[offset + 5] |= 0x2;
			if (FF_SA & oip->flags)
				arr[offset + 5] |= 0x1;
			put_unaligned_be16(oip->len_mask[0], arr + offset + 6);
			if (rctd)
				put_unaligned_be16(0xa, arr + offset + 8);
			r_oip = oip;
			for (k = 0, oip = oip->arrp; k < na; ++k, ++oip) {
				if (F_INV_OP & oip->flags)
					continue;
				offset += bump;
				arr[offset] = oip->opcode;
				put_unaligned_be16(oip->sa, arr + offset + 2);
				if (rctd)
					arr[offset + 5] |= 0x2;
				if (FF_SA & oip->flags)
					arr[offset + 5] |= 0x1;
				put_unaligned_be16(oip->len_mask[0],
						   arr + offset + 6);
				if (rctd)
					put_unaligned_be16(0xa,
							   arr + offset + 8);
			}
			oip = r_oip;
			offset += bump;
		}
		break;
	case 1:	/* one command: opcode only */
	case 2:	/* one command: opcode plus service action */
	case 3:	/* one command: if sa==0 then opcode only else opcode+sa */
		sdeb_i = opcode_ind_arr[req_opcode];
		oip = &opcode_info_arr[sdeb_i];
		if (F_INV_OP & oip->flags) {
			supp = 1;
			offset = 4;
		} else {
			if (1 == reporting_opts) {
				if (FF_SA & oip->flags) {
					mk_sense_invalid_fld(scp, SDEB_IN_CDB,
							     2, 2);
					kfree(arr);
					return check_condition_result;
				}
				req_sa = 0;
			} else if (2 == reporting_opts &&
				   0 == (FF_SA & oip->flags)) {
				mk_sense_invalid_fld(scp, SDEB_IN_CDB, 4, -1);
				kfree(arr);	/* point at requested sa */
				return check_condition_result;
			}
			if (0 == (FF_SA & oip->flags) &&
			    req_opcode == oip->opcode)
				supp = 3;
			else if (0 == (FF_SA & oip->flags)) {
				na = oip->num_attached;
				for (k = 0, oip = oip->arrp; k < na;
				     ++k, ++oip) {
					if (req_opcode == oip->opcode)
						break;
				}
				supp = (k >= na) ? 1 : 3;
			} else if (req_sa != oip->sa) {
				na = oip->num_attached;
				for (k = 0, oip = oip->arrp; k < na;
				     ++k, ++oip) {
					if (req_sa == oip->sa)
						break;
				}
				supp = (k >= na) ? 1 : 3;
			} else
				supp = 3;
			if (3 == supp) {
				u = oip->len_mask[0];
				put_unaligned_be16(u, arr + 2);
				arr[4] = oip->opcode;
				for (k = 1; k < u; ++k)
					arr[4 + k] = (k < 16) ?
						 oip->len_mask[k] : 0xff;
				offset = 4 + u;
			} else
				offset = 4;
		}
		arr[1] = (rctd ? 0x80 : 0) | supp;
		if (rctd) {
			put_unaligned_be16(0xa, arr + offset);
			offset += 12;
		}
		break;
	default:
		mk_sense_invalid_fld(scp, SDEB_IN_CDB, 2, 2);
		kfree(arr);
		return check_condition_result;
	}
	offset = (offset < a_len) ? offset : a_len;
	len = (offset < alloc_len) ? offset : alloc_len;
	errsts = fill_from_dev_buffer(scp, arr, len);
	kfree(arr);
	return errsts;
}

static int resp_rsup_tmfs(struct scsi_cmnd *scp,
			  struct sdebug_dev_info *devip)
{
	bool repd;
	u32 alloc_len, len;
	u8 arr[16];
	u8 *cmd = scp->cmnd;

	memset(arr, 0, sizeof(arr));
	repd = !!(cmd[2] & 0x80);
	alloc_len = get_unaligned_be32(cmd + 6);
	if (alloc_len < 4) {
		mk_sense_invalid_fld(scp, SDEB_IN_CDB, 6, -1);
		return check_condition_result;
	}
	arr[0] = 0xc8;		/* ATS | ATSS | LURS */
	arr[1] = 0x1;		/* ITNRS */
	if (repd) {
		arr[3] = 0xc;
		len = 16;
	} else
		len = 4;

	len = (len < alloc_len) ? len : alloc_len;
	return fill_from_dev_buffer(scp, arr, len);
}

/* <<Following mode page info copied from ST318451LW>> */

static int resp_err_recov_pg(unsigned char *p, int pcontrol, int target)
{	/* Read-Write Error Recovery page for mode_sense */
	unsigned char err_recov_pg[] = {0x1, 0xa, 0xc0, 11, 240, 0, 0, 0,
					5, 0, 0xff, 0xff};

	memcpy(p, err_recov_pg, sizeof(err_recov_pg));
	if (1 == pcontrol)
		memset(p + 2, 0, sizeof(err_recov_pg) - 2);
	return sizeof(err_recov_pg);
}

static int resp_disconnect_pg(unsigned char *p, int pcontrol, int target)
{ 	/* Disconnect-Reconnect page for mode_sense */
	unsigned char disconnect_pg[] = {0x2, 0xe, 128, 128, 0, 10, 0, 0,
					 0, 0, 0, 0, 0, 0, 0, 0};

	memcpy(p, disconnect_pg, sizeof(disconnect_pg));
	if (1 == pcontrol)
		memset(p + 2, 0, sizeof(disconnect_pg) - 2);
	return sizeof(disconnect_pg);
}

static int resp_format_pg(unsigned char *p, int pcontrol, int target)
{       /* Format device page for mode_sense */
	unsigned char format_pg[] = {0x3, 0x16, 0, 0, 0, 0, 0, 0,
				     0, 0, 0, 0, 0, 0, 0, 0,
				     0, 0, 0, 0, 0x40, 0, 0, 0};

	memcpy(p, format_pg, sizeof(format_pg));
	put_unaligned_be16(sdebug_sectors_per, p + 10);
	put_unaligned_be16(sdebug_sector_size, p + 12);
	if (sdebug_removable)
		p[20] |= 0x20; /* should agree with INQUIRY */
	if (1 == pcontrol)
		memset(p + 2, 0, sizeof(format_pg) - 2);
	return sizeof(format_pg);
}

static unsigned char caching_pg[] = {0x8, 18, 0x14, 0, 0xff, 0xff, 0, 0,
				     0xff, 0xff, 0xff, 0xff, 0x80, 0x14, 0, 0,
				     0, 0, 0, 0};

static int resp_caching_pg(unsigned char *p, int pcontrol, int target)
{ 	/* Caching page for mode_sense */
	unsigned char ch_caching_pg[] = {/* 0x8, 18, */ 0x4, 0, 0, 0, 0, 0,
		0, 0, 0, 0, 0, 0, 0, 0, 0, 0, 0, 0};
	unsigned char d_caching_pg[] = {0x8, 18, 0x14, 0, 0xff, 0xff, 0, 0,
		0xff, 0xff, 0xff, 0xff, 0x80, 0x14, 0, 0,     0, 0, 0, 0};

	if (SDEBUG_OPT_N_WCE & sdebug_opts)
		caching_pg[2] &= ~0x4;	/* set WCE=0 (default WCE=1) */
	memcpy(p, caching_pg, sizeof(caching_pg));
	if (1 == pcontrol)
		memcpy(p + 2, ch_caching_pg, sizeof(ch_caching_pg));
	else if (2 == pcontrol)
		memcpy(p, d_caching_pg, sizeof(d_caching_pg));
	return sizeof(caching_pg);
}

static unsigned char ctrl_m_pg[] = {0xa, 10, 2, 0, 0, 0, 0, 0,
				    0, 0, 0x2, 0x4b};

static int resp_ctrl_m_pg(unsigned char *p, int pcontrol, int target)
{ 	/* Control mode page for mode_sense */
	unsigned char ch_ctrl_m_pg[] = {/* 0xa, 10, */ 0x6, 0, 0, 0, 0, 0,
					0, 0, 0, 0};
	unsigned char d_ctrl_m_pg[] = {0xa, 10, 2, 0, 0, 0, 0, 0,
				     0, 0, 0x2, 0x4b};

	if (sdebug_dsense)
		ctrl_m_pg[2] |= 0x4;
	else
		ctrl_m_pg[2] &= ~0x4;

	if (sdebug_ato)
		ctrl_m_pg[5] |= 0x80; /* ATO=1 */

	memcpy(p, ctrl_m_pg, sizeof(ctrl_m_pg));
	if (1 == pcontrol)
		memcpy(p + 2, ch_ctrl_m_pg, sizeof(ch_ctrl_m_pg));
	else if (2 == pcontrol)
		memcpy(p, d_ctrl_m_pg, sizeof(d_ctrl_m_pg));
	return sizeof(ctrl_m_pg);
}

/* IO Advice Hints Grouping mode page */
static int resp_grouping_m_pg(unsigned char *p, int pcontrol, int target)
{
	/* IO Advice Hints Grouping mode page */
	struct grouping_m_pg {
		u8 page_code;	/* OR 0x40 when subpage_code > 0 */
		u8 subpage_code;
		__be16 page_length;
		u8 reserved[12];
		struct scsi_io_group_descriptor descr[MAXIMUM_NUMBER_OF_STREAMS];
	};
	static const struct grouping_m_pg gr_m_pg = {
		.page_code = 0xa | 0x40,
		.subpage_code = 5,
		.page_length = cpu_to_be16(sizeof(gr_m_pg) - 4),
		.descr = {
			{ .st_enble = 1 },
			{ .st_enble = 1 },
			{ .st_enble = 1 },
			{ .st_enble = 1 },
			{ .st_enble = 1 },
			{ .st_enble = 0 },
		}
	};

	BUILD_BUG_ON(sizeof(struct grouping_m_pg) !=
		     16 + MAXIMUM_NUMBER_OF_STREAMS * 16);
	memcpy(p, &gr_m_pg, sizeof(gr_m_pg));
	if (1 == pcontrol) {
		/* There are no changeable values so clear from byte 4 on. */
		memset(p + 4, 0, sizeof(gr_m_pg) - 4);
	}
	return sizeof(gr_m_pg);
}

static int resp_iec_m_pg(unsigned char *p, int pcontrol, int target)
{	/* Informational Exceptions control mode page for mode_sense */
	unsigned char ch_iec_m_pg[] = {/* 0x1c, 0xa, */ 0x4, 0xf, 0, 0, 0, 0,
				       0, 0, 0x0, 0x0};
	unsigned char d_iec_m_pg[] = {0x1c, 0xa, 0x08, 0, 0, 0, 0, 0,
				      0, 0, 0x0, 0x0};

	memcpy(p, iec_m_pg, sizeof(iec_m_pg));
	if (1 == pcontrol)
		memcpy(p + 2, ch_iec_m_pg, sizeof(ch_iec_m_pg));
	else if (2 == pcontrol)
		memcpy(p, d_iec_m_pg, sizeof(d_iec_m_pg));
	return sizeof(iec_m_pg);
}

static int resp_sas_sf_m_pg(unsigned char *p, int pcontrol, int target)
{	/* SAS SSP mode page - short format for mode_sense */
	unsigned char sas_sf_m_pg[] = {0x19, 0x6,
		0x6, 0x0, 0x7, 0xd0, 0x0, 0x0};

	memcpy(p, sas_sf_m_pg, sizeof(sas_sf_m_pg));
	if (1 == pcontrol)
		memset(p + 2, 0, sizeof(sas_sf_m_pg) - 2);
	return sizeof(sas_sf_m_pg);
}


static int resp_sas_pcd_m_spg(unsigned char *p, int pcontrol, int target,
			      int target_dev_id)
{	/* SAS phy control and discover mode page for mode_sense */
	unsigned char sas_pcd_m_pg[] = {0x59, 0x1, 0, 0x64, 0, 0x6, 0, 2,
		    0, 0, 0, 0, 0x10, 0x9, 0x8, 0x0,
		    0, 0, 0, 0, 0, 0, 0, 0,	/* insert SAS addr */
		    0, 0, 0, 0, 0, 0, 0, 0,	/* insert SAS addr */
		    0x2, 0, 0, 0, 0, 0, 0, 0,
		    0x88, 0x99, 0, 0, 0, 0, 0, 0,
		    0, 0, 0, 0, 0, 0, 0, 0,
		    0, 1, 0, 0, 0x10, 0x9, 0x8, 0x0,
		    0, 0, 0, 0, 0, 0, 0, 0,	/* insert SAS addr */
		    0, 0, 0, 0, 0, 0, 0, 0,	/* insert SAS addr */
		    0x3, 0, 0, 0, 0, 0, 0, 0,
		    0x88, 0x99, 0, 0, 0, 0, 0, 0,
		    0, 0, 0, 0, 0, 0, 0, 0,
		};
	int port_a, port_b;

	put_unaligned_be64(naa3_comp_a, sas_pcd_m_pg + 16);
	put_unaligned_be64(naa3_comp_c + 1, sas_pcd_m_pg + 24);
	put_unaligned_be64(naa3_comp_a, sas_pcd_m_pg + 64);
	put_unaligned_be64(naa3_comp_c + 1, sas_pcd_m_pg + 72);
	port_a = target_dev_id + 1;
	port_b = port_a + 1;
	memcpy(p, sas_pcd_m_pg, sizeof(sas_pcd_m_pg));
	put_unaligned_be32(port_a, p + 20);
	put_unaligned_be32(port_b, p + 48 + 20);
	if (1 == pcontrol)
		memset(p + 4, 0, sizeof(sas_pcd_m_pg) - 4);
	return sizeof(sas_pcd_m_pg);
}

static int resp_sas_sha_m_spg(unsigned char *p, int pcontrol)
{	/* SAS SSP shared protocol specific port mode subpage */
	unsigned char sas_sha_m_pg[] = {0x59, 0x2, 0, 0xc, 0, 0x6, 0x10, 0,
		    0, 0, 0, 0, 0, 0, 0, 0,
		};

	memcpy(p, sas_sha_m_pg, sizeof(sas_sha_m_pg));
	if (1 == pcontrol)
		memset(p + 4, 0, sizeof(sas_sha_m_pg) - 4);
	return sizeof(sas_sha_m_pg);
}

/* PAGE_SIZE is more than necessary but provides room for future expansion. */
#define SDEBUG_MAX_MSENSE_SZ PAGE_SIZE

static int resp_mode_sense(struct scsi_cmnd *scp,
			   struct sdebug_dev_info *devip)
{
	int pcontrol, pcode, subpcode, bd_len;
	unsigned char dev_spec;
	u32 alloc_len, offset, len;
	int target_dev_id;
	int target = scp->device->id;
	unsigned char *ap;
	unsigned char *arr __free(kfree);
	unsigned char *cmd = scp->cmnd;
	bool dbd, llbaa, msense_6, is_disk, is_zbc;

	arr = kzalloc(SDEBUG_MAX_MSENSE_SZ, GFP_ATOMIC);
	if (!arr)
		return -ENOMEM;
	dbd = !!(cmd[1] & 0x8);		/* disable block descriptors */
	pcontrol = (cmd[2] & 0xc0) >> 6;
	pcode = cmd[2] & 0x3f;
	subpcode = cmd[3];
	msense_6 = (MODE_SENSE == cmd[0]);
	llbaa = msense_6 ? false : !!(cmd[1] & 0x10);
	is_disk = (sdebug_ptype == TYPE_DISK);
	is_zbc = devip->zoned;
	if ((is_disk || is_zbc) && !dbd)
		bd_len = llbaa ? 16 : 8;
	else
		bd_len = 0;
	alloc_len = msense_6 ? cmd[4] : get_unaligned_be16(cmd + 7);
	memset(arr, 0, SDEBUG_MAX_MSENSE_SZ);
	if (0x3 == pcontrol) {  /* Saving values not supported */
		mk_sense_buffer(scp, ILLEGAL_REQUEST, SAVING_PARAMS_UNSUP, 0);
		return check_condition_result;
	}
	target_dev_id = ((devip->sdbg_host->shost->host_no + 1) * 2000) +
			(devip->target * 1000) - 3;
	/* for disks+zbc set DPOFUA bit and clear write protect (WP) bit */
	if (is_disk || is_zbc) {
		dev_spec = 0x10;	/* =0x90 if WP=1 implies read-only */
		if (sdebug_wp)
			dev_spec |= 0x80;
	} else
		dev_spec = 0x0;
	if (msense_6) {
		arr[2] = dev_spec;
		arr[3] = bd_len;
		offset = 4;
	} else {
		arr[3] = dev_spec;
		if (16 == bd_len)
			arr[4] = 0x1;	/* set LONGLBA bit */
		arr[7] = bd_len;	/* assume 255 or less */
		offset = 8;
	}
	ap = arr + offset;
	if ((bd_len > 0) && (!sdebug_capacity))
		sdebug_capacity = get_sdebug_capacity();

	if (8 == bd_len) {
		if (sdebug_capacity > 0xfffffffe)
			put_unaligned_be32(0xffffffff, ap + 0);
		else
			put_unaligned_be32(sdebug_capacity, ap + 0);
		put_unaligned_be16(sdebug_sector_size, ap + 6);
		offset += bd_len;
		ap = arr + offset;
	} else if (16 == bd_len) {
		put_unaligned_be64((u64)sdebug_capacity, ap + 0);
		put_unaligned_be32(sdebug_sector_size, ap + 12);
		offset += bd_len;
		ap = arr + offset;
	}

	/*
	 * N.B. If len>0 before resp_*_pg() call, then form of that call should be:
	 *        len += resp_*_pg(ap + len, pcontrol, target);
	 */
	switch (pcode) {
	case 0x1:	/* Read-Write error recovery page, direct access */
		if (subpcode > 0x0 && subpcode < 0xff)
			goto bad_subpcode;
		len = resp_err_recov_pg(ap, pcontrol, target);
		offset += len;
		break;
	case 0x2:	/* Disconnect-Reconnect page, all devices */
		if (subpcode > 0x0 && subpcode < 0xff)
			goto bad_subpcode;
		len = resp_disconnect_pg(ap, pcontrol, target);
		offset += len;
		break;
	case 0x3:       /* Format device page, direct access */
		if (subpcode > 0x0 && subpcode < 0xff)
			goto bad_subpcode;
		if (is_disk) {
			len = resp_format_pg(ap, pcontrol, target);
			offset += len;
		} else {
			goto bad_pcode;
		}
		break;
	case 0x8:	/* Caching page, direct access */
		if (subpcode > 0x0 && subpcode < 0xff)
			goto bad_subpcode;
		if (is_disk || is_zbc) {
			len = resp_caching_pg(ap, pcontrol, target);
			offset += len;
		} else {
			goto bad_pcode;
		}
		break;
	case 0xa:	/* Control Mode page, all devices */
		switch (subpcode) {
		case 0:
			len = resp_ctrl_m_pg(ap, pcontrol, target);
			break;
		case 0x05:
			len = resp_grouping_m_pg(ap, pcontrol, target);
			break;
		case 0xff:
			len = resp_ctrl_m_pg(ap, pcontrol, target);
			len += resp_grouping_m_pg(ap + len, pcontrol, target);
			break;
		default:
			goto bad_subpcode;
		}
		offset += len;
		break;
	case 0x19:	/* if spc==1 then sas phy, control+discover */
		if (subpcode > 0x2 && subpcode < 0xff)
			goto bad_subpcode;
		len = 0;
		if ((0x0 == subpcode) || (0xff == subpcode))
			len += resp_sas_sf_m_pg(ap + len, pcontrol, target);
		if ((0x1 == subpcode) || (0xff == subpcode))
			len += resp_sas_pcd_m_spg(ap + len, pcontrol, target,
						  target_dev_id);
		if ((0x2 == subpcode) || (0xff == subpcode))
			len += resp_sas_sha_m_spg(ap + len, pcontrol);
		offset += len;
		break;
	case 0x1c:	/* Informational Exceptions Mode page, all devices */
		if (subpcode > 0x0 && subpcode < 0xff)
			goto bad_subpcode;
		len = resp_iec_m_pg(ap, pcontrol, target);
		offset += len;
		break;
	case 0x3f:	/* Read all Mode pages */
		if (subpcode > 0x0 && subpcode < 0xff)
			goto bad_subpcode;
		len = resp_err_recov_pg(ap, pcontrol, target);
		len += resp_disconnect_pg(ap + len, pcontrol, target);
		if (is_disk) {
			len += resp_format_pg(ap + len, pcontrol, target);
			len += resp_caching_pg(ap + len, pcontrol, target);
		} else if (is_zbc) {
			len += resp_caching_pg(ap + len, pcontrol, target);
		}
		len += resp_ctrl_m_pg(ap + len, pcontrol, target);
		if (0xff == subpcode)
			len += resp_grouping_m_pg(ap + len, pcontrol, target);
		len += resp_sas_sf_m_pg(ap + len, pcontrol, target);
		if (0xff == subpcode) {
			len += resp_sas_pcd_m_spg(ap + len, pcontrol, target,
						  target_dev_id);
			len += resp_sas_sha_m_spg(ap + len, pcontrol);
		}
		len += resp_iec_m_pg(ap + len, pcontrol, target);
		offset += len;
		break;
	default:
		goto bad_pcode;
	}
	if (msense_6)
		arr[0] = offset - 1;
	else
		put_unaligned_be16((offset - 2), arr + 0);
	return fill_from_dev_buffer(scp, arr, min_t(u32, alloc_len, offset));

bad_pcode:
	mk_sense_invalid_fld(scp, SDEB_IN_CDB, 2, 5);
	return check_condition_result;

bad_subpcode:
	mk_sense_invalid_fld(scp, SDEB_IN_CDB, 3, -1);
	return check_condition_result;
}

#define SDEBUG_MAX_MSELECT_SZ 512

static int resp_mode_select(struct scsi_cmnd *scp,
			    struct sdebug_dev_info *devip)
{
	int pf, sp, ps, md_len, bd_len, off, spf, pg_len;
	int param_len, res, mpage;
	unsigned char arr[SDEBUG_MAX_MSELECT_SZ];
	unsigned char *cmd = scp->cmnd;
	int mselect6 = (MODE_SELECT == cmd[0]);

	memset(arr, 0, sizeof(arr));
	pf = cmd[1] & 0x10;
	sp = cmd[1] & 0x1;
	param_len = mselect6 ? cmd[4] : get_unaligned_be16(cmd + 7);
	if ((0 == pf) || sp || (param_len > SDEBUG_MAX_MSELECT_SZ)) {
		mk_sense_invalid_fld(scp, SDEB_IN_CDB, mselect6 ? 4 : 7, -1);
		return check_condition_result;
	}
	res = fetch_to_dev_buffer(scp, arr, param_len);
	if (-1 == res)
		return DID_ERROR << 16;
	else if (sdebug_verbose && (res < param_len))
		sdev_printk(KERN_INFO, scp->device,
			    "%s: cdb indicated=%d, IO sent=%d bytes\n",
			    __func__, param_len, res);
	md_len = mselect6 ? (arr[0] + 1) : (get_unaligned_be16(arr + 0) + 2);
	bd_len = mselect6 ? arr[3] : get_unaligned_be16(arr + 6);
	off = bd_len + (mselect6 ? 4 : 8);
	if (md_len > 2 || off >= res) {
		mk_sense_invalid_fld(scp, SDEB_IN_DATA, 0, -1);
		return check_condition_result;
	}
	mpage = arr[off] & 0x3f;
	ps = !!(arr[off] & 0x80);
	if (ps) {
		mk_sense_invalid_fld(scp, SDEB_IN_DATA, off, 7);
		return check_condition_result;
	}
	spf = !!(arr[off] & 0x40);
	pg_len = spf ? (get_unaligned_be16(arr + off + 2) + 4) :
		       (arr[off + 1] + 2);
	if ((pg_len + off) > param_len) {
		mk_sense_buffer(scp, ILLEGAL_REQUEST,
				PARAMETER_LIST_LENGTH_ERR, 0);
		return check_condition_result;
	}
	switch (mpage) {
	case 0x8:      /* Caching Mode page */
		if (caching_pg[1] == arr[off + 1]) {
			memcpy(caching_pg + 2, arr + off + 2,
			       sizeof(caching_pg) - 2);
			goto set_mode_changed_ua;
		}
		break;
	case 0xa:      /* Control Mode page */
		if (ctrl_m_pg[1] == arr[off + 1]) {
			memcpy(ctrl_m_pg + 2, arr + off + 2,
			       sizeof(ctrl_m_pg) - 2);
			if (ctrl_m_pg[4] & 0x8)
				sdebug_wp = true;
			else
				sdebug_wp = false;
			sdebug_dsense = !!(ctrl_m_pg[2] & 0x4);
			goto set_mode_changed_ua;
		}
		break;
	case 0x1c:      /* Informational Exceptions Mode page */
		if (iec_m_pg[1] == arr[off + 1]) {
			memcpy(iec_m_pg + 2, arr + off + 2,
			       sizeof(iec_m_pg) - 2);
			goto set_mode_changed_ua;
		}
		break;
	default:
		break;
	}
	mk_sense_invalid_fld(scp, SDEB_IN_DATA, off, 5);
	return check_condition_result;
set_mode_changed_ua:
	set_bit(SDEBUG_UA_MODE_CHANGED, devip->uas_bm);
	return 0;
}

static int resp_temp_l_pg(unsigned char *arr)
{
	unsigned char temp_l_pg[] = {0x0, 0x0, 0x3, 0x2, 0x0, 38,
				     0x0, 0x1, 0x3, 0x2, 0x0, 65,
		};

	memcpy(arr, temp_l_pg, sizeof(temp_l_pg));
	return sizeof(temp_l_pg);
}

static int resp_ie_l_pg(unsigned char *arr)
{
	unsigned char ie_l_pg[] = {0x0, 0x0, 0x3, 0x3, 0x0, 0x0, 38,
		};

	memcpy(arr, ie_l_pg, sizeof(ie_l_pg));
	if (iec_m_pg[2] & 0x4) {	/* TEST bit set */
		arr[4] = THRESHOLD_EXCEEDED;
		arr[5] = 0xff;
	}
	return sizeof(ie_l_pg);
}

static int resp_env_rep_l_spg(unsigned char *arr)
{
	unsigned char env_rep_l_spg[] = {0x0, 0x0, 0x23, 0x8,
					 0x0, 40, 72, 0xff, 45, 18, 0, 0,
					 0x1, 0x0, 0x23, 0x8,
					 0x0, 55, 72, 35, 55, 45, 0, 0,
		};

	memcpy(arr, env_rep_l_spg, sizeof(env_rep_l_spg));
	return sizeof(env_rep_l_spg);
}

#define SDEBUG_MAX_LSENSE_SZ 512

static int resp_log_sense(struct scsi_cmnd *scp,
			  struct sdebug_dev_info *devip)
{
	int ppc, sp, pcode, subpcode;
	u32 alloc_len, len, n;
	unsigned char arr[SDEBUG_MAX_LSENSE_SZ];
	unsigned char *cmd = scp->cmnd;

	memset(arr, 0, sizeof(arr));
	ppc = cmd[1] & 0x2;
	sp = cmd[1] & 0x1;
	if (ppc || sp) {
		mk_sense_invalid_fld(scp, SDEB_IN_CDB, 1, ppc ? 1 : 0);
		return check_condition_result;
	}
	pcode = cmd[2] & 0x3f;
	subpcode = cmd[3] & 0xff;
	alloc_len = get_unaligned_be16(cmd + 7);
	arr[0] = pcode;
	if (0 == subpcode) {
		switch (pcode) {
		case 0x0:	/* Supported log pages log page */
			n = 4;
			arr[n++] = 0x0;		/* this page */
			arr[n++] = 0xd;		/* Temperature */
			arr[n++] = 0x2f;	/* Informational exceptions */
			arr[3] = n - 4;
			break;
		case 0xd:	/* Temperature log page */
			arr[3] = resp_temp_l_pg(arr + 4);
			break;
		case 0x2f:	/* Informational exceptions log page */
			arr[3] = resp_ie_l_pg(arr + 4);
			break;
		default:
			mk_sense_invalid_fld(scp, SDEB_IN_CDB, 2, 5);
			return check_condition_result;
		}
	} else if (0xff == subpcode) {
		arr[0] |= 0x40;
		arr[1] = subpcode;
		switch (pcode) {
		case 0x0:	/* Supported log pages and subpages log page */
			n = 4;
			arr[n++] = 0x0;
			arr[n++] = 0x0;		/* 0,0 page */
			arr[n++] = 0x0;
			arr[n++] = 0xff;	/* this page */
			arr[n++] = 0xd;
			arr[n++] = 0x0;		/* Temperature */
			arr[n++] = 0xd;
			arr[n++] = 0x1;		/* Environment reporting */
			arr[n++] = 0xd;
			arr[n++] = 0xff;	/* all 0xd subpages */
			arr[n++] = 0x2f;
			arr[n++] = 0x0;	/* Informational exceptions */
			arr[n++] = 0x2f;
			arr[n++] = 0xff;	/* all 0x2f subpages */
			arr[3] = n - 4;
			break;
		case 0xd:	/* Temperature subpages */
			n = 4;
			arr[n++] = 0xd;
			arr[n++] = 0x0;		/* Temperature */
			arr[n++] = 0xd;
			arr[n++] = 0x1;		/* Environment reporting */
			arr[n++] = 0xd;
			arr[n++] = 0xff;	/* these subpages */
			arr[3] = n - 4;
			break;
		case 0x2f:	/* Informational exceptions subpages */
			n = 4;
			arr[n++] = 0x2f;
			arr[n++] = 0x0;		/* Informational exceptions */
			arr[n++] = 0x2f;
			arr[n++] = 0xff;	/* these subpages */
			arr[3] = n - 4;
			break;
		default:
			mk_sense_invalid_fld(scp, SDEB_IN_CDB, 2, 5);
			return check_condition_result;
		}
	} else if (subpcode > 0) {
		arr[0] |= 0x40;
		arr[1] = subpcode;
		if (pcode == 0xd && subpcode == 1)
			arr[3] = resp_env_rep_l_spg(arr + 4);
		else {
			mk_sense_invalid_fld(scp, SDEB_IN_CDB, 2, 5);
			return check_condition_result;
		}
	} else {
		mk_sense_invalid_fld(scp, SDEB_IN_CDB, 3, -1);
		return check_condition_result;
	}
	len = min_t(u32, get_unaligned_be16(arr + 2) + 4, alloc_len);
	return fill_from_dev_buffer(scp, arr,
		    min_t(u32, len, SDEBUG_MAX_INQ_ARR_SZ));
}

static inline bool sdebug_dev_is_zoned(struct sdebug_dev_info *devip)
{
	return devip->nr_zones != 0;
}

static struct sdeb_zone_state *zbc_zone(struct sdebug_dev_info *devip,
					unsigned long long lba)
{
	u32 zno = lba >> devip->zsize_shift;
	struct sdeb_zone_state *zsp;

	if (devip->zcap == devip->zsize || zno < devip->nr_conv_zones)
		return &devip->zstate[zno];

	/*
	 * If the zone capacity is less than the zone size, adjust for gap
	 * zones.
	 */
	zno = 2 * zno - devip->nr_conv_zones;
	WARN_ONCE(zno >= devip->nr_zones, "%u > %u\n", zno, devip->nr_zones);
	zsp = &devip->zstate[zno];
	if (lba >= zsp->z_start + zsp->z_size)
		zsp++;
	WARN_ON_ONCE(lba >= zsp->z_start + zsp->z_size);
	return zsp;
}

static inline bool zbc_zone_is_conv(struct sdeb_zone_state *zsp)
{
	return zsp->z_type == ZBC_ZTYPE_CNV;
}

static inline bool zbc_zone_is_gap(struct sdeb_zone_state *zsp)
{
	return zsp->z_type == ZBC_ZTYPE_GAP;
}

static inline bool zbc_zone_is_seq(struct sdeb_zone_state *zsp)
{
	return !zbc_zone_is_conv(zsp) && !zbc_zone_is_gap(zsp);
}

static void zbc_close_zone(struct sdebug_dev_info *devip,
			   struct sdeb_zone_state *zsp)
{
	enum sdebug_z_cond zc;

	if (!zbc_zone_is_seq(zsp))
		return;

	zc = zsp->z_cond;
	if (!(zc == ZC2_IMPLICIT_OPEN || zc == ZC3_EXPLICIT_OPEN))
		return;

	if (zc == ZC2_IMPLICIT_OPEN)
		devip->nr_imp_open--;
	else
		devip->nr_exp_open--;

	if (zsp->z_wp == zsp->z_start) {
		zsp->z_cond = ZC1_EMPTY;
	} else {
		zsp->z_cond = ZC4_CLOSED;
		devip->nr_closed++;
	}
}

static void zbc_close_imp_open_zone(struct sdebug_dev_info *devip)
{
	struct sdeb_zone_state *zsp = &devip->zstate[0];
	unsigned int i;

	for (i = 0; i < devip->nr_zones; i++, zsp++) {
		if (zsp->z_cond == ZC2_IMPLICIT_OPEN) {
			zbc_close_zone(devip, zsp);
			return;
		}
	}
}

static void zbc_open_zone(struct sdebug_dev_info *devip,
			  struct sdeb_zone_state *zsp, bool explicit)
{
	enum sdebug_z_cond zc;

	if (!zbc_zone_is_seq(zsp))
		return;

	zc = zsp->z_cond;
	if ((explicit && zc == ZC3_EXPLICIT_OPEN) ||
	    (!explicit && zc == ZC2_IMPLICIT_OPEN))
		return;

	/* Close an implicit open zone if necessary */
	if (explicit && zsp->z_cond == ZC2_IMPLICIT_OPEN)
		zbc_close_zone(devip, zsp);
	else if (devip->max_open &&
		 devip->nr_imp_open + devip->nr_exp_open >= devip->max_open)
		zbc_close_imp_open_zone(devip);

	if (zsp->z_cond == ZC4_CLOSED)
		devip->nr_closed--;
	if (explicit) {
		zsp->z_cond = ZC3_EXPLICIT_OPEN;
		devip->nr_exp_open++;
	} else {
		zsp->z_cond = ZC2_IMPLICIT_OPEN;
		devip->nr_imp_open++;
	}
}

static inline void zbc_set_zone_full(struct sdebug_dev_info *devip,
				     struct sdeb_zone_state *zsp)
{
	switch (zsp->z_cond) {
	case ZC2_IMPLICIT_OPEN:
		devip->nr_imp_open--;
		break;
	case ZC3_EXPLICIT_OPEN:
		devip->nr_exp_open--;
		break;
	default:
		WARN_ONCE(true, "Invalid zone %llu condition %x\n",
			  zsp->z_start, zsp->z_cond);
		break;
	}
	zsp->z_cond = ZC5_FULL;
}

static void zbc_inc_wp(struct sdebug_dev_info *devip,
		       unsigned long long lba, unsigned int num)
{
	struct sdeb_zone_state *zsp = zbc_zone(devip, lba);
	unsigned long long n, end, zend = zsp->z_start + zsp->z_size;

	if (!zbc_zone_is_seq(zsp))
		return;

	if (zsp->z_type == ZBC_ZTYPE_SWR) {
		zsp->z_wp += num;
		if (zsp->z_wp >= zend)
			zbc_set_zone_full(devip, zsp);
		return;
	}

	while (num) {
		if (lba != zsp->z_wp)
			zsp->z_non_seq_resource = true;

		end = lba + num;
		if (end >= zend) {
			n = zend - lba;
			zsp->z_wp = zend;
		} else if (end > zsp->z_wp) {
			n = num;
			zsp->z_wp = end;
		} else {
			n = num;
		}
		if (zsp->z_wp >= zend)
			zbc_set_zone_full(devip, zsp);

		num -= n;
		lba += n;
		if (num) {
			zsp++;
			zend = zsp->z_start + zsp->z_size;
		}
	}
}

static int check_zbc_access_params(struct scsi_cmnd *scp,
			unsigned long long lba, unsigned int num, bool write)
{
	struct scsi_device *sdp = scp->device;
	struct sdebug_dev_info *devip = (struct sdebug_dev_info *)sdp->hostdata;
	struct sdeb_zone_state *zsp = zbc_zone(devip, lba);
	struct sdeb_zone_state *zsp_end = zbc_zone(devip, lba + num - 1);

	if (!write) {
		/* For host-managed, reads cannot cross zone types boundaries */
		if (zsp->z_type != zsp_end->z_type) {
			mk_sense_buffer(scp, ILLEGAL_REQUEST,
					LBA_OUT_OF_RANGE,
					READ_INVDATA_ASCQ);
			return check_condition_result;
		}
		return 0;
	}

	/* Writing into a gap zone is not allowed */
	if (zbc_zone_is_gap(zsp)) {
		mk_sense_buffer(scp, ILLEGAL_REQUEST, LBA_OUT_OF_RANGE,
				ATTEMPT_ACCESS_GAP);
		return check_condition_result;
	}

	/* No restrictions for writes within conventional zones */
	if (zbc_zone_is_conv(zsp)) {
		if (!zbc_zone_is_conv(zsp_end)) {
			mk_sense_buffer(scp, ILLEGAL_REQUEST,
					LBA_OUT_OF_RANGE,
					WRITE_BOUNDARY_ASCQ);
			return check_condition_result;
		}
		return 0;
	}

	if (zsp->z_type == ZBC_ZTYPE_SWR) {
		/* Writes cannot cross sequential zone boundaries */
		if (zsp_end != zsp) {
			mk_sense_buffer(scp, ILLEGAL_REQUEST,
					LBA_OUT_OF_RANGE,
					WRITE_BOUNDARY_ASCQ);
			return check_condition_result;
		}
		/* Cannot write full zones */
		if (zsp->z_cond == ZC5_FULL) {
			mk_sense_buffer(scp, ILLEGAL_REQUEST,
					INVALID_FIELD_IN_CDB, 0);
			return check_condition_result;
		}
		/* Writes must be aligned to the zone WP */
		if (lba != zsp->z_wp) {
			mk_sense_buffer(scp, ILLEGAL_REQUEST,
					LBA_OUT_OF_RANGE,
					UNALIGNED_WRITE_ASCQ);
			return check_condition_result;
		}
	}

	/* Handle implicit open of closed and empty zones */
	if (zsp->z_cond == ZC1_EMPTY || zsp->z_cond == ZC4_CLOSED) {
		if (devip->max_open &&
		    devip->nr_exp_open >= devip->max_open) {
			mk_sense_buffer(scp, DATA_PROTECT,
					INSUFF_RES_ASC,
					INSUFF_ZONE_ASCQ);
			return check_condition_result;
		}
		zbc_open_zone(devip, zsp, false);
	}

	return 0;
}

static inline int check_device_access_params
			(struct scsi_cmnd *scp, unsigned long long lba,
			 unsigned int num, bool write)
{
	struct scsi_device *sdp = scp->device;
	struct sdebug_dev_info *devip = (struct sdebug_dev_info *)sdp->hostdata;

	if (lba + num > sdebug_capacity) {
		mk_sense_buffer(scp, ILLEGAL_REQUEST, LBA_OUT_OF_RANGE, 0);
		return check_condition_result;
	}
	/* transfer length excessive (tie in to block limits VPD page) */
	if (num > sdebug_store_sectors) {
		/* needs work to find which cdb byte 'num' comes from */
		mk_sense_buffer(scp, ILLEGAL_REQUEST, INVALID_FIELD_IN_CDB, 0);
		return check_condition_result;
	}
	if (write && unlikely(sdebug_wp)) {
		mk_sense_buffer(scp, DATA_PROTECT, WRITE_PROTECTED, 0x2);
		return check_condition_result;
	}
	if (sdebug_dev_is_zoned(devip))
		return check_zbc_access_params(scp, lba, num, write);

	return 0;
}

/*
 * Note: if BUG_ON() fires it usually indicates a problem with the parser
 * tables. Perhaps a missing F_FAKE_RW or FF_MEDIA_IO flag. Response functions
 * that access any of the "stores" in struct sdeb_store_info should call this
 * function with bug_if_fake_rw set to true.
 */
static inline struct sdeb_store_info *devip2sip(struct sdebug_dev_info *devip,
						bool bug_if_fake_rw)
{
	if (sdebug_fake_rw) {
		BUG_ON(bug_if_fake_rw);	/* See note above */
		return NULL;
	}
	return xa_load(per_store_ap, devip->sdbg_host->si_idx);
}

/* Returns number of bytes copied or -1 if error. */
static int do_device_access(struct sdeb_store_info *sip, struct scsi_cmnd *scp,
			    u32 sg_skip, u64 lba, u32 num, bool do_write,
			    u8 group_number)
{
	int ret;
	u64 block, rest = 0;
	enum dma_data_direction dir;
	struct scsi_data_buffer *sdb = &scp->sdb;
	u8 *fsp;

	if (do_write) {
		dir = DMA_TO_DEVICE;
		write_since_sync = true;
	} else {
		dir = DMA_FROM_DEVICE;
	}

	if (!sdb->length || !sip)
		return 0;
	if (scp->sc_data_direction != dir)
		return -1;

	if (do_write && group_number < ARRAY_SIZE(writes_by_group_number))
		atomic_long_inc(&writes_by_group_number[group_number]);

	fsp = sip->storep;

	block = do_div(lba, sdebug_store_sectors);
	if (block + num > sdebug_store_sectors)
		rest = block + num - sdebug_store_sectors;

	ret = sg_copy_buffer(sdb->table.sgl, sdb->table.nents,
		   fsp + (block * sdebug_sector_size),
		   (num - rest) * sdebug_sector_size, sg_skip, do_write);
	if (ret != (num - rest) * sdebug_sector_size)
		return ret;

	if (rest) {
		ret += sg_copy_buffer(sdb->table.sgl, sdb->table.nents,
			    fsp, rest * sdebug_sector_size,
			    sg_skip + ((num - rest) * sdebug_sector_size),
			    do_write);
	}

	return ret;
}

/* Returns number of bytes copied or -1 if error. */
static int do_dout_fetch(struct scsi_cmnd *scp, u32 num, u8 *doutp)
{
	struct scsi_data_buffer *sdb = &scp->sdb;

	if (!sdb->length)
		return 0;
	if (scp->sc_data_direction != DMA_TO_DEVICE)
		return -1;
	return sg_copy_buffer(sdb->table.sgl, sdb->table.nents, doutp,
			      num * sdebug_sector_size, 0, true);
}

/* If sip->storep+lba compares equal to arr(num), then copy top half of
 * arr into sip->storep+lba and return true. If comparison fails then
 * return false. */
static bool comp_write_worker(struct sdeb_store_info *sip, u64 lba, u32 num,
			      const u8 *arr, bool compare_only)
{
	bool res;
	u64 block, rest = 0;
	u32 store_blks = sdebug_store_sectors;
	u32 lb_size = sdebug_sector_size;
	u8 *fsp = sip->storep;

	block = do_div(lba, store_blks);
	if (block + num > store_blks)
		rest = block + num - store_blks;

	res = !memcmp(fsp + (block * lb_size), arr, (num - rest) * lb_size);
	if (!res)
		return res;
	if (rest)
		res = memcmp(fsp, arr + ((num - rest) * lb_size),
			     rest * lb_size);
	if (!res)
		return res;
	if (compare_only)
		return true;
	arr += num * lb_size;
	memcpy(fsp + (block * lb_size), arr, (num - rest) * lb_size);
	if (rest)
		memcpy(fsp, arr + ((num - rest) * lb_size), rest * lb_size);
	return res;
}

static __be16 dif_compute_csum(const void *buf, int len)
{
	__be16 csum;

	if (sdebug_guard)
		csum = (__force __be16)ip_compute_csum(buf, len);
	else
		csum = cpu_to_be16(crc_t10dif(buf, len));

	return csum;
}

static int dif_verify(struct t10_pi_tuple *sdt, const void *data,
		      sector_t sector, u32 ei_lba)
{
	__be16 csum = dif_compute_csum(data, sdebug_sector_size);

	if (sdt->guard_tag != csum) {
		pr_err("GUARD check failed on sector %lu rcvd 0x%04x, data 0x%04x\n",
			(unsigned long)sector,
			be16_to_cpu(sdt->guard_tag),
			be16_to_cpu(csum));
		return 0x01;
	}
	if (sdebug_dif == T10_PI_TYPE1_PROTECTION &&
	    be32_to_cpu(sdt->ref_tag) != (sector & 0xffffffff)) {
		pr_err("REF check failed on sector %lu\n",
			(unsigned long)sector);
		return 0x03;
	}
	if (sdebug_dif == T10_PI_TYPE2_PROTECTION &&
	    be32_to_cpu(sdt->ref_tag) != ei_lba) {
		pr_err("REF check failed on sector %lu\n",
			(unsigned long)sector);
		return 0x03;
	}
	return 0;
}

static void dif_copy_prot(struct scsi_cmnd *scp, sector_t sector,
			  unsigned int sectors, bool read)
{
	size_t resid;
	void *paddr;
	struct sdeb_store_info *sip = devip2sip((struct sdebug_dev_info *)
						scp->device->hostdata, true);
	struct t10_pi_tuple *dif_storep = sip->dif_storep;
	const void *dif_store_end = dif_storep + sdebug_store_sectors;
	struct sg_mapping_iter miter;

	/* Bytes of protection data to copy into sgl */
	resid = sectors * sizeof(*dif_storep);

	sg_miter_start(&miter, scsi_prot_sglist(scp),
		       scsi_prot_sg_count(scp), SG_MITER_ATOMIC |
		       (read ? SG_MITER_TO_SG : SG_MITER_FROM_SG));

	while (sg_miter_next(&miter) && resid > 0) {
		size_t len = min_t(size_t, miter.length, resid);
		void *start = dif_store(sip, sector);
		size_t rest = 0;

		if (dif_store_end < start + len)
			rest = start + len - dif_store_end;

		paddr = miter.addr;

		if (read)
			memcpy(paddr, start, len - rest);
		else
			memcpy(start, paddr, len - rest);

		if (rest) {
			if (read)
				memcpy(paddr + len - rest, dif_storep, rest);
			else
				memcpy(dif_storep, paddr + len - rest, rest);
		}

		sector += len / sizeof(*dif_storep);
		resid -= len;
	}
	sg_miter_stop(&miter);
}

static int prot_verify_read(struct scsi_cmnd *scp, sector_t start_sec,
			    unsigned int sectors, u32 ei_lba)
{
	int ret = 0;
	unsigned int i;
	sector_t sector;
	struct sdeb_store_info *sip = devip2sip((struct sdebug_dev_info *)
						scp->device->hostdata, true);
	struct t10_pi_tuple *sdt;

	for (i = 0; i < sectors; i++, ei_lba++) {
		sector = start_sec + i;
		sdt = dif_store(sip, sector);

		if (sdt->app_tag == cpu_to_be16(0xffff))
			continue;

		/*
		 * Because scsi_debug acts as both initiator and
		 * target we proceed to verify the PI even if
		 * RDPROTECT=3. This is done so the "initiator" knows
		 * which type of error to return. Otherwise we would
		 * have to iterate over the PI twice.
		 */
		if (scp->cmnd[1] >> 5) { /* RDPROTECT */
			ret = dif_verify(sdt, lba2fake_store(sip, sector),
					 sector, ei_lba);
			if (ret) {
				dif_errors++;
				break;
			}
		}
	}

	dif_copy_prot(scp, start_sec, sectors, true);
	dix_reads++;

	return ret;
}

static inline void
sdeb_read_lock(struct sdeb_store_info *sip)
{
	if (sdebug_no_rwlock) {
		if (sip)
			__acquire(&sip->macc_lck);
		else
			__acquire(&sdeb_fake_rw_lck);
	} else {
		if (sip)
			read_lock(&sip->macc_lck);
		else
			read_lock(&sdeb_fake_rw_lck);
	}
}

static inline void
sdeb_read_unlock(struct sdeb_store_info *sip)
{
	if (sdebug_no_rwlock) {
		if (sip)
			__release(&sip->macc_lck);
		else
			__release(&sdeb_fake_rw_lck);
	} else {
		if (sip)
			read_unlock(&sip->macc_lck);
		else
			read_unlock(&sdeb_fake_rw_lck);
	}
}

static inline void
sdeb_write_lock(struct sdeb_store_info *sip)
{
	if (sdebug_no_rwlock) {
		if (sip)
			__acquire(&sip->macc_lck);
		else
			__acquire(&sdeb_fake_rw_lck);
	} else {
		if (sip)
			write_lock(&sip->macc_lck);
		else
			write_lock(&sdeb_fake_rw_lck);
	}
}

static inline void
sdeb_write_unlock(struct sdeb_store_info *sip)
{
	if (sdebug_no_rwlock) {
		if (sip)
			__release(&sip->macc_lck);
		else
			__release(&sdeb_fake_rw_lck);
	} else {
		if (sip)
			write_unlock(&sip->macc_lck);
		else
			write_unlock(&sdeb_fake_rw_lck);
	}
}

static int resp_read_dt0(struct scsi_cmnd *scp, struct sdebug_dev_info *devip)
{
	bool check_prot;
	u32 num;
	u32 ei_lba;
	int ret;
	u64 lba;
	struct sdeb_store_info *sip = devip2sip(devip, true);
	u8 *cmd = scp->cmnd;

	switch (cmd[0]) {
	case READ_16:
		ei_lba = 0;
		lba = get_unaligned_be64(cmd + 2);
		num = get_unaligned_be32(cmd + 10);
		check_prot = true;
		break;
	case READ_10:
		ei_lba = 0;
		lba = get_unaligned_be32(cmd + 2);
		num = get_unaligned_be16(cmd + 7);
		check_prot = true;
		break;
	case READ_6:
		ei_lba = 0;
		lba = (u32)cmd[3] | (u32)cmd[2] << 8 |
		      (u32)(cmd[1] & 0x1f) << 16;
		num = (0 == cmd[4]) ? 256 : cmd[4];
		check_prot = true;
		break;
	case READ_12:
		ei_lba = 0;
		lba = get_unaligned_be32(cmd + 2);
		num = get_unaligned_be32(cmd + 6);
		check_prot = true;
		break;
	case XDWRITEREAD_10:
		ei_lba = 0;
		lba = get_unaligned_be32(cmd + 2);
		num = get_unaligned_be16(cmd + 7);
		check_prot = false;
		break;
	default:	/* assume READ(32) */
		lba = get_unaligned_be64(cmd + 12);
		ei_lba = get_unaligned_be32(cmd + 20);
		num = get_unaligned_be32(cmd + 28);
		check_prot = false;
		break;
	}
	if (unlikely(have_dif_prot && check_prot)) {
		if (sdebug_dif == T10_PI_TYPE2_PROTECTION &&
		    (cmd[1] & 0xe0)) {
			mk_sense_invalid_opcode(scp);
			return check_condition_result;
		}
		if ((sdebug_dif == T10_PI_TYPE1_PROTECTION ||
		     sdebug_dif == T10_PI_TYPE3_PROTECTION) &&
		    (cmd[1] & 0xe0) == 0)
			sdev_printk(KERN_ERR, scp->device, "Unprotected RD "
				    "to DIF device\n");
	}
	if (unlikely((sdebug_opts & SDEBUG_OPT_SHORT_TRANSFER) &&
		     atomic_read(&sdeb_inject_pending))) {
		num /= 2;
		atomic_set(&sdeb_inject_pending, 0);
	}

	ret = check_device_access_params(scp, lba, num, false);
	if (ret)
		return ret;
	if (unlikely((SDEBUG_OPT_MEDIUM_ERR & sdebug_opts) &&
		     (lba <= (sdebug_medium_error_start + sdebug_medium_error_count - 1)) &&
		     ((lba + num) > sdebug_medium_error_start))) {
		/* claim unrecoverable read error */
		mk_sense_buffer(scp, MEDIUM_ERROR, UNRECOVERED_READ_ERR, 0);
		/* set info field and valid bit for fixed descriptor */
		if (0x70 == (scp->sense_buffer[0] & 0x7f)) {
			scp->sense_buffer[0] |= 0x80;	/* Valid bit */
			ret = (lba < OPT_MEDIUM_ERR_ADDR)
			      ? OPT_MEDIUM_ERR_ADDR : (int)lba;
			put_unaligned_be32(ret, scp->sense_buffer + 3);
		}
		scsi_set_resid(scp, scsi_bufflen(scp));
		return check_condition_result;
	}

	sdeb_read_lock(sip);

	/* DIX + T10 DIF */
	if (unlikely(sdebug_dix && scsi_prot_sg_count(scp))) {
		switch (prot_verify_read(scp, lba, num, ei_lba)) {
		case 1: /* Guard tag error */
			if (cmd[1] >> 5 != 3) { /* RDPROTECT != 3 */
				sdeb_read_unlock(sip);
				mk_sense_buffer(scp, ABORTED_COMMAND, 0x10, 1);
				return check_condition_result;
			} else if (scp->prot_flags & SCSI_PROT_GUARD_CHECK) {
				sdeb_read_unlock(sip);
				mk_sense_buffer(scp, ILLEGAL_REQUEST, 0x10, 1);
				return illegal_condition_result;
			}
			break;
		case 3: /* Reference tag error */
			if (cmd[1] >> 5 != 3) { /* RDPROTECT != 3 */
				sdeb_read_unlock(sip);
				mk_sense_buffer(scp, ABORTED_COMMAND, 0x10, 3);
				return check_condition_result;
			} else if (scp->prot_flags & SCSI_PROT_REF_CHECK) {
				sdeb_read_unlock(sip);
				mk_sense_buffer(scp, ILLEGAL_REQUEST, 0x10, 3);
				return illegal_condition_result;
			}
			break;
		}
	}

	ret = do_device_access(sip, scp, 0, lba, num, false, 0);
	sdeb_read_unlock(sip);
	if (unlikely(ret == -1))
		return DID_ERROR << 16;

	scsi_set_resid(scp, scsi_bufflen(scp) - ret);

	if (unlikely((sdebug_opts & SDEBUG_OPT_RECOV_DIF_DIX) &&
		     atomic_read(&sdeb_inject_pending))) {
		if (sdebug_opts & SDEBUG_OPT_RECOVERED_ERR) {
			mk_sense_buffer(scp, RECOVERED_ERROR, THRESHOLD_EXCEEDED, 0);
			atomic_set(&sdeb_inject_pending, 0);
			return check_condition_result;
		} else if (sdebug_opts & SDEBUG_OPT_DIF_ERR) {
			/* Logical block guard check failed */
			mk_sense_buffer(scp, ABORTED_COMMAND, 0x10, 1);
			atomic_set(&sdeb_inject_pending, 0);
			return illegal_condition_result;
		} else if (SDEBUG_OPT_DIX_ERR & sdebug_opts) {
			mk_sense_buffer(scp, ILLEGAL_REQUEST, 0x10, 1);
			atomic_set(&sdeb_inject_pending, 0);
			return illegal_condition_result;
		}
	}
	return 0;
}

static int prot_verify_write(struct scsi_cmnd *SCpnt, sector_t start_sec,
			     unsigned int sectors, u32 ei_lba)
{
	int ret;
	struct t10_pi_tuple *sdt;
	void *daddr;
	sector_t sector = start_sec;
	int ppage_offset;
	int dpage_offset;
	struct sg_mapping_iter diter;
	struct sg_mapping_iter piter;

	BUG_ON(scsi_sg_count(SCpnt) == 0);
	BUG_ON(scsi_prot_sg_count(SCpnt) == 0);

	sg_miter_start(&piter, scsi_prot_sglist(SCpnt),
			scsi_prot_sg_count(SCpnt),
			SG_MITER_ATOMIC | SG_MITER_FROM_SG);
	sg_miter_start(&diter, scsi_sglist(SCpnt), scsi_sg_count(SCpnt),
			SG_MITER_ATOMIC | SG_MITER_FROM_SG);

	/* For each protection page */
	while (sg_miter_next(&piter)) {
		dpage_offset = 0;
		if (WARN_ON(!sg_miter_next(&diter))) {
			ret = 0x01;
			goto out;
		}

		for (ppage_offset = 0; ppage_offset < piter.length;
		     ppage_offset += sizeof(struct t10_pi_tuple)) {
			/* If we're at the end of the current
			 * data page advance to the next one
			 */
			if (dpage_offset >= diter.length) {
				if (WARN_ON(!sg_miter_next(&diter))) {
					ret = 0x01;
					goto out;
				}
				dpage_offset = 0;
			}

			sdt = piter.addr + ppage_offset;
			daddr = diter.addr + dpage_offset;

			if (SCpnt->cmnd[1] >> 5 != 3) { /* WRPROTECT */
				ret = dif_verify(sdt, daddr, sector, ei_lba);
				if (ret)
					goto out;
			}

			sector++;
			ei_lba++;
			dpage_offset += sdebug_sector_size;
		}
		diter.consumed = dpage_offset;
		sg_miter_stop(&diter);
	}
	sg_miter_stop(&piter);

	dif_copy_prot(SCpnt, start_sec, sectors, false);
	dix_writes++;

	return 0;

out:
	dif_errors++;
	sg_miter_stop(&diter);
	sg_miter_stop(&piter);
	return ret;
}

static unsigned long lba_to_map_index(sector_t lba)
{
	if (sdebug_unmap_alignment)
		lba += sdebug_unmap_granularity - sdebug_unmap_alignment;
	sector_div(lba, sdebug_unmap_granularity);
	return lba;
}

static sector_t map_index_to_lba(unsigned long index)
{
	sector_t lba = index * sdebug_unmap_granularity;

	if (sdebug_unmap_alignment)
		lba -= sdebug_unmap_granularity - sdebug_unmap_alignment;
	return lba;
}

static unsigned int map_state(struct sdeb_store_info *sip, sector_t lba,
			      unsigned int *num)
{
	sector_t end;
	unsigned int mapped;
	unsigned long index;
	unsigned long next;

	index = lba_to_map_index(lba);
	mapped = test_bit(index, sip->map_storep);

	if (mapped)
		next = find_next_zero_bit(sip->map_storep, map_size, index);
	else
		next = find_next_bit(sip->map_storep, map_size, index);

	end = min_t(sector_t, sdebug_store_sectors,  map_index_to_lba(next));
	*num = end - lba;
	return mapped;
}

static void map_region(struct sdeb_store_info *sip, sector_t lba,
		       unsigned int len)
{
	sector_t end = lba + len;

	while (lba < end) {
		unsigned long index = lba_to_map_index(lba);

		if (index < map_size)
			set_bit(index, sip->map_storep);

		lba = map_index_to_lba(index + 1);
	}
}

static void unmap_region(struct sdeb_store_info *sip, sector_t lba,
			 unsigned int len)
{
	sector_t end = lba + len;
	u8 *fsp = sip->storep;

	while (lba < end) {
		unsigned long index = lba_to_map_index(lba);

		if (lba == map_index_to_lba(index) &&
		    lba + sdebug_unmap_granularity <= end &&
		    index < map_size) {
			clear_bit(index, sip->map_storep);
			if (sdebug_lbprz) {  /* for LBPRZ=2 return 0xff_s */
				memset(fsp + lba * sdebug_sector_size,
				       (sdebug_lbprz & 1) ? 0 : 0xff,
				       sdebug_sector_size *
				       sdebug_unmap_granularity);
			}
			if (sip->dif_storep) {
				memset(sip->dif_storep + lba, 0xff,
				       sizeof(*sip->dif_storep) *
				       sdebug_unmap_granularity);
			}
		}
		lba = map_index_to_lba(index + 1);
	}
}

static int resp_write_dt0(struct scsi_cmnd *scp, struct sdebug_dev_info *devip)
{
	bool check_prot;
	u32 num;
	u8 group = 0;
	u32 ei_lba;
	int ret;
	u64 lba;
	struct sdeb_store_info *sip = devip2sip(devip, true);
	u8 *cmd = scp->cmnd;

	switch (cmd[0]) {
	case WRITE_16:
		ei_lba = 0;
		lba = get_unaligned_be64(cmd + 2);
		num = get_unaligned_be32(cmd + 10);
		group = cmd[14] & 0x3f;
		check_prot = true;
		break;
	case WRITE_10:
		ei_lba = 0;
		lba = get_unaligned_be32(cmd + 2);
		group = cmd[6] & 0x3f;
		num = get_unaligned_be16(cmd + 7);
		check_prot = true;
		break;
	case WRITE_6:
		ei_lba = 0;
		lba = (u32)cmd[3] | (u32)cmd[2] << 8 |
		      (u32)(cmd[1] & 0x1f) << 16;
		num = (0 == cmd[4]) ? 256 : cmd[4];
		check_prot = true;
		break;
	case WRITE_12:
		ei_lba = 0;
		lba = get_unaligned_be32(cmd + 2);
		num = get_unaligned_be32(cmd + 6);
		group = cmd[6] & 0x3f;
		check_prot = true;
		break;
	case 0x53:	/* XDWRITEREAD(10) */
		ei_lba = 0;
		lba = get_unaligned_be32(cmd + 2);
		group = cmd[6] & 0x1f;
		num = get_unaligned_be16(cmd + 7);
		check_prot = false;
		break;
	default:	/* assume WRITE(32) */
		group = cmd[6] & 0x3f;
		lba = get_unaligned_be64(cmd + 12);
		ei_lba = get_unaligned_be32(cmd + 20);
		num = get_unaligned_be32(cmd + 28);
		check_prot = false;
		break;
	}
	if (unlikely(have_dif_prot && check_prot)) {
		if (sdebug_dif == T10_PI_TYPE2_PROTECTION &&
		    (cmd[1] & 0xe0)) {
			mk_sense_invalid_opcode(scp);
			return check_condition_result;
		}
		if ((sdebug_dif == T10_PI_TYPE1_PROTECTION ||
		     sdebug_dif == T10_PI_TYPE3_PROTECTION) &&
		    (cmd[1] & 0xe0) == 0)
			sdev_printk(KERN_ERR, scp->device, "Unprotected WR "
				    "to DIF device\n");
	}

	sdeb_write_lock(sip);
	ret = check_device_access_params(scp, lba, num, true);
	if (ret) {
		sdeb_write_unlock(sip);
		return ret;
	}

	/* DIX + T10 DIF */
	if (unlikely(sdebug_dix && scsi_prot_sg_count(scp))) {
		switch (prot_verify_write(scp, lba, num, ei_lba)) {
		case 1: /* Guard tag error */
			if (scp->prot_flags & SCSI_PROT_GUARD_CHECK) {
				sdeb_write_unlock(sip);
				mk_sense_buffer(scp, ILLEGAL_REQUEST, 0x10, 1);
				return illegal_condition_result;
			} else if (scp->cmnd[1] >> 5 != 3) { /* WRPROTECT != 3 */
				sdeb_write_unlock(sip);
				mk_sense_buffer(scp, ABORTED_COMMAND, 0x10, 1);
				return check_condition_result;
			}
			break;
		case 3: /* Reference tag error */
			if (scp->prot_flags & SCSI_PROT_REF_CHECK) {
				sdeb_write_unlock(sip);
				mk_sense_buffer(scp, ILLEGAL_REQUEST, 0x10, 3);
				return illegal_condition_result;
			} else if (scp->cmnd[1] >> 5 != 3) { /* WRPROTECT != 3 */
				sdeb_write_unlock(sip);
				mk_sense_buffer(scp, ABORTED_COMMAND, 0x10, 3);
				return check_condition_result;
			}
			break;
		}
	}

	ret = do_device_access(sip, scp, 0, lba, num, true, group);
	if (unlikely(scsi_debug_lbp()))
		map_region(sip, lba, num);
	/* If ZBC zone then bump its write pointer */
	if (sdebug_dev_is_zoned(devip))
		zbc_inc_wp(devip, lba, num);
	sdeb_write_unlock(sip);
	if (unlikely(-1 == ret))
		return DID_ERROR << 16;
	else if (unlikely(sdebug_verbose &&
			  (ret < (num * sdebug_sector_size))))
		sdev_printk(KERN_INFO, scp->device,
			    "%s: write: cdb indicated=%u, IO sent=%d bytes\n",
			    my_name, num * sdebug_sector_size, ret);

	if (unlikely((sdebug_opts & SDEBUG_OPT_RECOV_DIF_DIX) &&
		     atomic_read(&sdeb_inject_pending))) {
		if (sdebug_opts & SDEBUG_OPT_RECOVERED_ERR) {
			mk_sense_buffer(scp, RECOVERED_ERROR, THRESHOLD_EXCEEDED, 0);
			atomic_set(&sdeb_inject_pending, 0);
			return check_condition_result;
		} else if (sdebug_opts & SDEBUG_OPT_DIF_ERR) {
			/* Logical block guard check failed */
			mk_sense_buffer(scp, ABORTED_COMMAND, 0x10, 1);
			atomic_set(&sdeb_inject_pending, 0);
			return illegal_condition_result;
		} else if (sdebug_opts & SDEBUG_OPT_DIX_ERR) {
			mk_sense_buffer(scp, ILLEGAL_REQUEST, 0x10, 1);
			atomic_set(&sdeb_inject_pending, 0);
			return illegal_condition_result;
		}
	}
	return 0;
}

/*
 * T10 has only specified WRITE SCATTERED(16) and WRITE SCATTERED(32).
 * No READ GATHERED yet (requires bidi or long cdb holding gather list).
 */
static int resp_write_scat(struct scsi_cmnd *scp,
			   struct sdebug_dev_info *devip)
{
	u8 *cmd = scp->cmnd;
	u8 *lrdp = NULL;
	u8 *up;
	struct sdeb_store_info *sip = devip2sip(devip, true);
	u8 wrprotect;
	u16 lbdof, num_lrd, k;
	u32 num, num_by, bt_len, lbdof_blen, sg_off, cum_lb;
	u32 lb_size = sdebug_sector_size;
	u32 ei_lba;
	u64 lba;
	u8 group;
	int ret, res;
	bool is_16;
	static const u32 lrd_size = 32; /* + parameter list header size */

	if (cmd[0] == VARIABLE_LENGTH_CMD) {
		is_16 = false;
		group = cmd[6] & 0x3f;
		wrprotect = (cmd[10] >> 5) & 0x7;
		lbdof = get_unaligned_be16(cmd + 12);
		num_lrd = get_unaligned_be16(cmd + 16);
		bt_len = get_unaligned_be32(cmd + 28);
	} else {        /* that leaves WRITE SCATTERED(16) */
		is_16 = true;
		wrprotect = (cmd[2] >> 5) & 0x7;
		lbdof = get_unaligned_be16(cmd + 4);
		num_lrd = get_unaligned_be16(cmd + 8);
		bt_len = get_unaligned_be32(cmd + 10);
		group = cmd[14] & 0x3f;
		if (unlikely(have_dif_prot)) {
			if (sdebug_dif == T10_PI_TYPE2_PROTECTION &&
			    wrprotect) {
				mk_sense_invalid_opcode(scp);
				return illegal_condition_result;
			}
			if ((sdebug_dif == T10_PI_TYPE1_PROTECTION ||
			     sdebug_dif == T10_PI_TYPE3_PROTECTION) &&
			     wrprotect == 0)
				sdev_printk(KERN_ERR, scp->device,
					    "Unprotected WR to DIF device\n");
		}
	}
	if ((num_lrd == 0) || (bt_len == 0))
		return 0;       /* T10 says these do-nothings are not errors */
	if (lbdof == 0) {
		if (sdebug_verbose)
			sdev_printk(KERN_INFO, scp->device,
				"%s: %s: LB Data Offset field bad\n",
				my_name, __func__);
		mk_sense_buffer(scp, ILLEGAL_REQUEST, INVALID_FIELD_IN_CDB, 0);
		return illegal_condition_result;
	}
	lbdof_blen = lbdof * lb_size;
	if ((lrd_size + (num_lrd * lrd_size)) > lbdof_blen) {
		if (sdebug_verbose)
			sdev_printk(KERN_INFO, scp->device,
				"%s: %s: LBA range descriptors don't fit\n",
				my_name, __func__);
		mk_sense_buffer(scp, ILLEGAL_REQUEST, INVALID_FIELD_IN_CDB, 0);
		return illegal_condition_result;
	}
	lrdp = kzalloc(lbdof_blen, GFP_ATOMIC | __GFP_NOWARN);
	if (lrdp == NULL)
		return SCSI_MLQUEUE_HOST_BUSY;
	if (sdebug_verbose)
		sdev_printk(KERN_INFO, scp->device,
			"%s: %s: Fetch header+scatter_list, lbdof_blen=%u\n",
			my_name, __func__, lbdof_blen);
	res = fetch_to_dev_buffer(scp, lrdp, lbdof_blen);
	if (res == -1) {
		ret = DID_ERROR << 16;
		goto err_out;
	}

	sdeb_write_lock(sip);
	sg_off = lbdof_blen;
	/* Spec says Buffer xfer Length field in number of LBs in dout */
	cum_lb = 0;
	for (k = 0, up = lrdp + lrd_size; k < num_lrd; ++k, up += lrd_size) {
		lba = get_unaligned_be64(up + 0);
		num = get_unaligned_be32(up + 8);
		if (sdebug_verbose)
			sdev_printk(KERN_INFO, scp->device,
				"%s: %s: k=%d  LBA=0x%llx num=%u  sg_off=%u\n",
				my_name, __func__, k, lba, num, sg_off);
		if (num == 0)
			continue;
		ret = check_device_access_params(scp, lba, num, true);
		if (ret)
			goto err_out_unlock;
		num_by = num * lb_size;
		ei_lba = is_16 ? 0 : get_unaligned_be32(up + 12);

		if ((cum_lb + num) > bt_len) {
			if (sdebug_verbose)
				sdev_printk(KERN_INFO, scp->device,
				    "%s: %s: sum of blocks > data provided\n",
				    my_name, __func__);
			mk_sense_buffer(scp, ILLEGAL_REQUEST, WRITE_ERROR_ASC,
					0);
			ret = illegal_condition_result;
			goto err_out_unlock;
		}

		/* DIX + T10 DIF */
		if (unlikely(sdebug_dix && scsi_prot_sg_count(scp))) {
			int prot_ret = prot_verify_write(scp, lba, num,
							 ei_lba);

			if (prot_ret) {
				mk_sense_buffer(scp, ILLEGAL_REQUEST, 0x10,
						prot_ret);
				ret = illegal_condition_result;
				goto err_out_unlock;
			}
		}

		ret = do_device_access(sip, scp, sg_off, lba, num, true, group);
		/* If ZBC zone then bump its write pointer */
		if (sdebug_dev_is_zoned(devip))
			zbc_inc_wp(devip, lba, num);
		if (unlikely(scsi_debug_lbp()))
			map_region(sip, lba, num);
		if (unlikely(-1 == ret)) {
			ret = DID_ERROR << 16;
			goto err_out_unlock;
		} else if (unlikely(sdebug_verbose && (ret < num_by)))
			sdev_printk(KERN_INFO, scp->device,
			    "%s: write: cdb indicated=%u, IO sent=%d bytes\n",
			    my_name, num_by, ret);

		if (unlikely((sdebug_opts & SDEBUG_OPT_RECOV_DIF_DIX) &&
			     atomic_read(&sdeb_inject_pending))) {
			if (sdebug_opts & SDEBUG_OPT_RECOVERED_ERR) {
				mk_sense_buffer(scp, RECOVERED_ERROR, THRESHOLD_EXCEEDED, 0);
				atomic_set(&sdeb_inject_pending, 0);
				ret = check_condition_result;
				goto err_out_unlock;
			} else if (sdebug_opts & SDEBUG_OPT_DIF_ERR) {
				/* Logical block guard check failed */
				mk_sense_buffer(scp, ABORTED_COMMAND, 0x10, 1);
				atomic_set(&sdeb_inject_pending, 0);
				ret = illegal_condition_result;
				goto err_out_unlock;
			} else if (sdebug_opts & SDEBUG_OPT_DIX_ERR) {
				mk_sense_buffer(scp, ILLEGAL_REQUEST, 0x10, 1);
				atomic_set(&sdeb_inject_pending, 0);
				ret = illegal_condition_result;
				goto err_out_unlock;
			}
		}
		sg_off += num_by;
		cum_lb += num;
	}
	ret = 0;
err_out_unlock:
	sdeb_write_unlock(sip);
err_out:
	kfree(lrdp);
	return ret;
}

static int resp_write_same(struct scsi_cmnd *scp, u64 lba, u32 num,
			   u32 ei_lba, bool unmap, bool ndob)
{
	struct scsi_device *sdp = scp->device;
	struct sdebug_dev_info *devip = (struct sdebug_dev_info *)sdp->hostdata;
	unsigned long long i;
	u64 block, lbaa;
	u32 lb_size = sdebug_sector_size;
	int ret;
	struct sdeb_store_info *sip = devip2sip((struct sdebug_dev_info *)
						scp->device->hostdata, true);
	u8 *fs1p;
	u8 *fsp;

	sdeb_write_lock(sip);

	ret = check_device_access_params(scp, lba, num, true);
	if (ret) {
		sdeb_write_unlock(sip);
		return ret;
	}

	if (unmap && scsi_debug_lbp()) {
		unmap_region(sip, lba, num);
		goto out;
	}
	lbaa = lba;
	block = do_div(lbaa, sdebug_store_sectors);
	/* if ndob then zero 1 logical block, else fetch 1 logical block */
	fsp = sip->storep;
	fs1p = fsp + (block * lb_size);
	if (ndob) {
		memset(fs1p, 0, lb_size);
		ret = 0;
	} else
		ret = fetch_to_dev_buffer(scp, fs1p, lb_size);

	if (-1 == ret) {
		sdeb_write_unlock(sip);
		return DID_ERROR << 16;
	} else if (sdebug_verbose && !ndob && (ret < lb_size))
		sdev_printk(KERN_INFO, scp->device,
			    "%s: %s: lb size=%u, IO sent=%d bytes\n",
			    my_name, "write same", lb_size, ret);

	/* Copy first sector to remaining blocks */
	for (i = 1 ; i < num ; i++) {
		lbaa = lba + i;
		block = do_div(lbaa, sdebug_store_sectors);
		memmove(fsp + (block * lb_size), fs1p, lb_size);
	}
	if (scsi_debug_lbp())
		map_region(sip, lba, num);
	/* If ZBC zone then bump its write pointer */
	if (sdebug_dev_is_zoned(devip))
		zbc_inc_wp(devip, lba, num);
out:
	sdeb_write_unlock(sip);

	return 0;
}

static int resp_write_same_10(struct scsi_cmnd *scp,
			      struct sdebug_dev_info *devip)
{
	u8 *cmd = scp->cmnd;
	u32 lba;
	u16 num;
	u32 ei_lba = 0;
	bool unmap = false;

	if (cmd[1] & 0x8) {
		if (sdebug_lbpws10 == 0) {
			mk_sense_invalid_fld(scp, SDEB_IN_CDB, 1, 3);
			return check_condition_result;
		} else
			unmap = true;
	}
	lba = get_unaligned_be32(cmd + 2);
	num = get_unaligned_be16(cmd + 7);
	if (num > sdebug_write_same_length) {
		mk_sense_invalid_fld(scp, SDEB_IN_CDB, 7, -1);
		return check_condition_result;
	}
	return resp_write_same(scp, lba, num, ei_lba, unmap, false);
}

static int resp_write_same_16(struct scsi_cmnd *scp,
			      struct sdebug_dev_info *devip)
{
	u8 *cmd = scp->cmnd;
	u64 lba;
	u32 num;
	u32 ei_lba = 0;
	bool unmap = false;
	bool ndob = false;

	if (cmd[1] & 0x8) {	/* UNMAP */
		if (sdebug_lbpws == 0) {
			mk_sense_invalid_fld(scp, SDEB_IN_CDB, 1, 3);
			return check_condition_result;
		} else
			unmap = true;
	}
	if (cmd[1] & 0x1)  /* NDOB (no data-out buffer, assumes zeroes) */
		ndob = true;
	lba = get_unaligned_be64(cmd + 2);
	num = get_unaligned_be32(cmd + 10);
	if (num > sdebug_write_same_length) {
		mk_sense_invalid_fld(scp, SDEB_IN_CDB, 10, -1);
		return check_condition_result;
	}
	return resp_write_same(scp, lba, num, ei_lba, unmap, ndob);
}

/* Note the mode field is in the same position as the (lower) service action
 * field. For the Report supported operation codes command, SPC-4 suggests
 * each mode of this command should be reported separately; for future. */
static int resp_write_buffer(struct scsi_cmnd *scp,
			     struct sdebug_dev_info *devip)
{
	u8 *cmd = scp->cmnd;
	struct scsi_device *sdp = scp->device;
	struct sdebug_dev_info *dp;
	u8 mode;

	mode = cmd[1] & 0x1f;
	switch (mode) {
	case 0x4:	/* download microcode (MC) and activate (ACT) */
		/* set UAs on this device only */
		set_bit(SDEBUG_UA_BUS_RESET, devip->uas_bm);
		set_bit(SDEBUG_UA_MICROCODE_CHANGED, devip->uas_bm);
		break;
	case 0x5:	/* download MC, save and ACT */
		set_bit(SDEBUG_UA_MICROCODE_CHANGED_WO_RESET, devip->uas_bm);
		break;
	case 0x6:	/* download MC with offsets and ACT */
		/* set UAs on most devices (LUs) in this target */
		list_for_each_entry(dp,
				    &devip->sdbg_host->dev_info_list,
				    dev_list)
			if (dp->target == sdp->id) {
				set_bit(SDEBUG_UA_BUS_RESET, dp->uas_bm);
				if (devip != dp)
					set_bit(SDEBUG_UA_MICROCODE_CHANGED,
						dp->uas_bm);
			}
		break;
	case 0x7:	/* download MC with offsets, save, and ACT */
		/* set UA on all devices (LUs) in this target */
		list_for_each_entry(dp,
				    &devip->sdbg_host->dev_info_list,
				    dev_list)
			if (dp->target == sdp->id)
				set_bit(SDEBUG_UA_MICROCODE_CHANGED_WO_RESET,
					dp->uas_bm);
		break;
	default:
		/* do nothing for this command for other mode values */
		break;
	}
	return 0;
}

static int resp_comp_write(struct scsi_cmnd *scp,
			   struct sdebug_dev_info *devip)
{
	u8 *cmd = scp->cmnd;
	u8 *arr;
	struct sdeb_store_info *sip = devip2sip(devip, true);
	u64 lba;
	u32 dnum;
	u32 lb_size = sdebug_sector_size;
	u8 num;
	int ret;
	int retval = 0;

	lba = get_unaligned_be64(cmd + 2);
	num = cmd[13];		/* 1 to a maximum of 255 logical blocks */
	if (0 == num)
		return 0;	/* degenerate case, not an error */
	if (sdebug_dif == T10_PI_TYPE2_PROTECTION &&
	    (cmd[1] & 0xe0)) {
		mk_sense_invalid_opcode(scp);
		return check_condition_result;
	}
	if ((sdebug_dif == T10_PI_TYPE1_PROTECTION ||
	     sdebug_dif == T10_PI_TYPE3_PROTECTION) &&
	    (cmd[1] & 0xe0) == 0)
		sdev_printk(KERN_ERR, scp->device, "Unprotected WR "
			    "to DIF device\n");
	ret = check_device_access_params(scp, lba, num, false);
	if (ret)
		return ret;
	dnum = 2 * num;
	arr = kcalloc(lb_size, dnum, GFP_ATOMIC);
	if (NULL == arr) {
		mk_sense_buffer(scp, ILLEGAL_REQUEST, INSUFF_RES_ASC,
				INSUFF_RES_ASCQ);
		return check_condition_result;
	}

	sdeb_write_lock(sip);

	ret = do_dout_fetch(scp, dnum, arr);
	if (ret == -1) {
		retval = DID_ERROR << 16;
		goto cleanup;
	} else if (sdebug_verbose && (ret < (dnum * lb_size)))
		sdev_printk(KERN_INFO, scp->device, "%s: compare_write: cdb "
			    "indicated=%u, IO sent=%d bytes\n", my_name,
			    dnum * lb_size, ret);
	if (!comp_write_worker(sip, lba, num, arr, false)) {
		mk_sense_buffer(scp, MISCOMPARE, MISCOMPARE_VERIFY_ASC, 0);
		retval = check_condition_result;
		goto cleanup;
	}
	if (scsi_debug_lbp())
		map_region(sip, lba, num);
cleanup:
	sdeb_write_unlock(sip);
	kfree(arr);
	return retval;
}

struct unmap_block_desc {
	__be64	lba;
	__be32	blocks;
	__be32	__reserved;
};

static int resp_unmap(struct scsi_cmnd *scp, struct sdebug_dev_info *devip)
{
	unsigned char *buf;
	struct unmap_block_desc *desc;
	struct sdeb_store_info *sip = devip2sip(devip, true);
	unsigned int i, payload_len, descriptors;
	int ret;

	if (!scsi_debug_lbp())
		return 0;	/* fib and say its done */
	payload_len = get_unaligned_be16(scp->cmnd + 7);
	BUG_ON(scsi_bufflen(scp) != payload_len);

	descriptors = (payload_len - 8) / 16;
	if (descriptors > sdebug_unmap_max_desc) {
		mk_sense_invalid_fld(scp, SDEB_IN_CDB, 7, -1);
		return check_condition_result;
	}

	buf = kzalloc(scsi_bufflen(scp), GFP_ATOMIC);
	if (!buf) {
		mk_sense_buffer(scp, ILLEGAL_REQUEST, INSUFF_RES_ASC,
				INSUFF_RES_ASCQ);
		return check_condition_result;
	}

	scsi_sg_copy_to_buffer(scp, buf, scsi_bufflen(scp));

	BUG_ON(get_unaligned_be16(&buf[0]) != payload_len - 2);
	BUG_ON(get_unaligned_be16(&buf[2]) != descriptors * 16);

	desc = (void *)&buf[8];

	sdeb_write_lock(sip);

	for (i = 0 ; i < descriptors ; i++) {
		unsigned long long lba = get_unaligned_be64(&desc[i].lba);
		unsigned int num = get_unaligned_be32(&desc[i].blocks);

		ret = check_device_access_params(scp, lba, num, true);
		if (ret)
			goto out;

		unmap_region(sip, lba, num);
	}

	ret = 0;

out:
	sdeb_write_unlock(sip);
	kfree(buf);

	return ret;
}

#define SDEBUG_GET_LBA_STATUS_LEN 32

static int resp_get_lba_status(struct scsi_cmnd *scp,
			       struct sdebug_dev_info *devip)
{
	u8 *cmd = scp->cmnd;
	u64 lba;
	u32 alloc_len, mapped, num;
	int ret;
	u8 arr[SDEBUG_GET_LBA_STATUS_LEN];

	lba = get_unaligned_be64(cmd + 2);
	alloc_len = get_unaligned_be32(cmd + 10);

	if (alloc_len < 24)
		return 0;

	ret = check_device_access_params(scp, lba, 1, false);
	if (ret)
		return ret;

	if (scsi_debug_lbp()) {
		struct sdeb_store_info *sip = devip2sip(devip, true);

		mapped = map_state(sip, lba, &num);
	} else {
		mapped = 1;
		/* following just in case virtual_gb changed */
		sdebug_capacity = get_sdebug_capacity();
		if (sdebug_capacity - lba <= 0xffffffff)
			num = sdebug_capacity - lba;
		else
			num = 0xffffffff;
	}

	memset(arr, 0, SDEBUG_GET_LBA_STATUS_LEN);
	put_unaligned_be32(20, arr);		/* Parameter Data Length */
	put_unaligned_be64(lba, arr + 8);	/* LBA */
	put_unaligned_be32(num, arr + 16);	/* Number of blocks */
	arr[20] = !mapped;		/* prov_stat=0: mapped; 1: dealloc */

	return fill_from_dev_buffer(scp, arr, SDEBUG_GET_LBA_STATUS_LEN);
}

static int resp_get_stream_status(struct scsi_cmnd *scp,
				  struct sdebug_dev_info *devip)
{
	u16 starting_stream_id, stream_id;
	const u8 *cmd = scp->cmnd;
	u32 alloc_len, offset;
	u8 arr[256] = {};
	struct scsi_stream_status_header *h = (void *)arr;

	starting_stream_id = get_unaligned_be16(cmd + 4);
	alloc_len = get_unaligned_be32(cmd + 10);

	if (alloc_len < 8) {
		mk_sense_invalid_fld(scp, SDEB_IN_CDB, 10, -1);
		return check_condition_result;
	}

	if (starting_stream_id >= MAXIMUM_NUMBER_OF_STREAMS) {
		mk_sense_invalid_fld(scp, SDEB_IN_CDB, 4, -1);
		return check_condition_result;
	}

	/*
	 * The GET STREAM STATUS command only reports status information
	 * about open streams. Treat the non-permanent stream as open.
	 */
	put_unaligned_be16(MAXIMUM_NUMBER_OF_STREAMS,
			   &h->number_of_open_streams);

	for (offset = 8, stream_id = starting_stream_id;
	     offset + 8 <= min_t(u32, alloc_len, sizeof(arr)) &&
		     stream_id < MAXIMUM_NUMBER_OF_STREAMS;
	     offset += 8, stream_id++) {
		struct scsi_stream_status *stream_status = (void *)arr + offset;

		stream_status->perm = stream_id < PERMANENT_STREAM_COUNT;
		put_unaligned_be16(stream_id,
				   &stream_status->stream_identifier);
		stream_status->rel_lifetime = stream_id + 1;
	}
	put_unaligned_be32(offset - 8, &h->len); /* PARAMETER DATA LENGTH */

	return fill_from_dev_buffer(scp, arr, min(offset, alloc_len));
}

static int resp_sync_cache(struct scsi_cmnd *scp,
			   struct sdebug_dev_info *devip)
{
	int res = 0;
	u64 lba;
	u32 num_blocks;
	u8 *cmd = scp->cmnd;

	if (cmd[0] == SYNCHRONIZE_CACHE) {	/* 10 byte cdb */
		lba = get_unaligned_be32(cmd + 2);
		num_blocks = get_unaligned_be16(cmd + 7);
	} else {				/* SYNCHRONIZE_CACHE(16) */
		lba = get_unaligned_be64(cmd + 2);
		num_blocks = get_unaligned_be32(cmd + 10);
	}
	if (lba + num_blocks > sdebug_capacity) {
		mk_sense_buffer(scp, ILLEGAL_REQUEST, LBA_OUT_OF_RANGE, 0);
		return check_condition_result;
	}
	if (!write_since_sync || (cmd[1] & 0x2))
		res = SDEG_RES_IMMED_MASK;
	else		/* delay if write_since_sync and IMMED clear */
		write_since_sync = false;
	return res;
}

/*
 * Assuming the LBA+num_blocks is not out-of-range, this function will return
 * CONDITION MET if the specified blocks will/have fitted in the cache, and
 * a GOOD status otherwise. Model a disk with a big cache and yield
 * CONDITION MET. Actually tries to bring range in main memory into the
 * cache associated with the CPU(s).
 */
static int resp_pre_fetch(struct scsi_cmnd *scp,
			  struct sdebug_dev_info *devip)
{
	int res = 0;
	u64 lba;
	u64 block, rest = 0;
	u32 nblks;
	u8 *cmd = scp->cmnd;
	struct sdeb_store_info *sip = devip2sip(devip, true);
	u8 *fsp = sip->storep;

	if (cmd[0] == PRE_FETCH) {	/* 10 byte cdb */
		lba = get_unaligned_be32(cmd + 2);
		nblks = get_unaligned_be16(cmd + 7);
	} else {			/* PRE-FETCH(16) */
		lba = get_unaligned_be64(cmd + 2);
		nblks = get_unaligned_be32(cmd + 10);
	}
	if (lba + nblks > sdebug_capacity) {
		mk_sense_buffer(scp, ILLEGAL_REQUEST, LBA_OUT_OF_RANGE, 0);
		return check_condition_result;
	}
	if (!fsp)
		goto fini;
	/* PRE-FETCH spec says nothing about LBP or PI so skip them */
	block = do_div(lba, sdebug_store_sectors);
	if (block + nblks > sdebug_store_sectors)
		rest = block + nblks - sdebug_store_sectors;

	/* Try to bring the PRE-FETCH range into CPU's cache */
	sdeb_read_lock(sip);
	prefetch_range(fsp + (sdebug_sector_size * block),
		       (nblks - rest) * sdebug_sector_size);
	if (rest)
		prefetch_range(fsp, rest * sdebug_sector_size);
	sdeb_read_unlock(sip);
fini:
	if (cmd[1] & 0x2)
		res = SDEG_RES_IMMED_MASK;
	return res | condition_met_result;
}

#define RL_BUCKET_ELEMS 8

/* Even though each pseudo target has a REPORT LUNS "well known logical unit"
 * (W-LUN), the normal Linux scanning logic does not associate it with a
 * device (e.g. /dev/sg7). The following magic will make that association:
 *   "cd /sys/class/scsi_host/host<n> ; echo '- - 49409' > scan"
 * where <n> is a host number. If there are multiple targets in a host then
 * the above will associate a W-LUN to each target. To only get a W-LUN
 * for target 2, then use "echo '- 2 49409' > scan" .
 */
static int resp_report_luns(struct scsi_cmnd *scp,
			    struct sdebug_dev_info *devip)
{
	unsigned char *cmd = scp->cmnd;
	unsigned int alloc_len;
	unsigned char select_report;
	u64 lun;
	struct scsi_lun *lun_p;
	u8 arr[RL_BUCKET_ELEMS * sizeof(struct scsi_lun)];
	unsigned int lun_cnt;	/* normal LUN count (max: 256) */
	unsigned int wlun_cnt;	/* report luns W-LUN count */
	unsigned int tlun_cnt;	/* total LUN count */
	unsigned int rlen;	/* response length (in bytes) */
	int k, j, n, res;
	unsigned int off_rsp = 0;
	const int sz_lun = sizeof(struct scsi_lun);

	clear_luns_changed_on_target(devip);

	select_report = cmd[2];
	alloc_len = get_unaligned_be32(cmd + 6);

	if (alloc_len < 4) {
		pr_err("alloc len too small %d\n", alloc_len);
		mk_sense_invalid_fld(scp, SDEB_IN_CDB, 6, -1);
		return check_condition_result;
	}

	switch (select_report) {
	case 0:		/* all LUNs apart from W-LUNs */
		lun_cnt = sdebug_max_luns;
		wlun_cnt = 0;
		break;
	case 1:		/* only W-LUNs */
		lun_cnt = 0;
		wlun_cnt = 1;
		break;
	case 2:		/* all LUNs */
		lun_cnt = sdebug_max_luns;
		wlun_cnt = 1;
		break;
	case 0x10:	/* only administrative LUs */
	case 0x11:	/* see SPC-5 */
	case 0x12:	/* only subsiduary LUs owned by referenced LU */
	default:
		pr_debug("select report invalid %d\n", select_report);
		mk_sense_invalid_fld(scp, SDEB_IN_CDB, 2, -1);
		return check_condition_result;
	}

	if (sdebug_no_lun_0 && (lun_cnt > 0))
		--lun_cnt;

	tlun_cnt = lun_cnt + wlun_cnt;
	rlen = tlun_cnt * sz_lun;	/* excluding 8 byte header */
	scsi_set_resid(scp, scsi_bufflen(scp));
	pr_debug("select_report %d luns = %d wluns = %d no_lun0 %d\n",
		 select_report, lun_cnt, wlun_cnt, sdebug_no_lun_0);

	/* loops rely on sizeof response header same as sizeof lun (both 8) */
	lun = sdebug_no_lun_0 ? 1 : 0;
	for (k = 0, j = 0, res = 0; true; ++k, j = 0) {
		memset(arr, 0, sizeof(arr));
		lun_p = (struct scsi_lun *)&arr[0];
		if (k == 0) {
			put_unaligned_be32(rlen, &arr[0]);
			++lun_p;
			j = 1;
		}
		for ( ; j < RL_BUCKET_ELEMS; ++j, ++lun_p) {
			if ((k * RL_BUCKET_ELEMS) + j > lun_cnt)
				break;
			int_to_scsilun(lun++, lun_p);
			if (lun > 1 && sdebug_lun_am == SAM_LUN_AM_FLAT)
				lun_p->scsi_lun[0] |= 0x40;
		}
		if (j < RL_BUCKET_ELEMS)
			break;
		n = j * sz_lun;
		res = p_fill_from_dev_buffer(scp, arr, n, off_rsp);
		if (res)
			return res;
		off_rsp += n;
	}
	if (wlun_cnt) {
		int_to_scsilun(SCSI_W_LUN_REPORT_LUNS, lun_p);
		++j;
	}
	if (j > 0)
		res = p_fill_from_dev_buffer(scp, arr, j * sz_lun, off_rsp);
	return res;
}

static int resp_verify(struct scsi_cmnd *scp, struct sdebug_dev_info *devip)
{
	bool is_bytchk3 = false;
	u8 bytchk;
	int ret, j;
	u32 vnum, a_num, off;
	const u32 lb_size = sdebug_sector_size;
	u64 lba;
	u8 *arr;
	u8 *cmd = scp->cmnd;
	struct sdeb_store_info *sip = devip2sip(devip, true);

	bytchk = (cmd[1] >> 1) & 0x3;
	if (bytchk == 0) {
		return 0;	/* always claim internal verify okay */
	} else if (bytchk == 2) {
		mk_sense_invalid_fld(scp, SDEB_IN_CDB, 2, 2);
		return check_condition_result;
	} else if (bytchk == 3) {
		is_bytchk3 = true;	/* 1 block sent, compared repeatedly */
	}
	switch (cmd[0]) {
	case VERIFY_16:
		lba = get_unaligned_be64(cmd + 2);
		vnum = get_unaligned_be32(cmd + 10);
		break;
	case VERIFY:		/* is VERIFY(10) */
		lba = get_unaligned_be32(cmd + 2);
		vnum = get_unaligned_be16(cmd + 7);
		break;
	default:
		mk_sense_invalid_opcode(scp);
		return check_condition_result;
	}
	if (vnum == 0)
		return 0;	/* not an error */
	a_num = is_bytchk3 ? 1 : vnum;
	/* Treat following check like one for read (i.e. no write) access */
	ret = check_device_access_params(scp, lba, a_num, false);
	if (ret)
		return ret;

	arr = kcalloc(lb_size, vnum, GFP_ATOMIC | __GFP_NOWARN);
	if (!arr) {
		mk_sense_buffer(scp, ILLEGAL_REQUEST, INSUFF_RES_ASC,
				INSUFF_RES_ASCQ);
		return check_condition_result;
	}
	/* Not changing store, so only need read access */
	sdeb_read_lock(sip);

	ret = do_dout_fetch(scp, a_num, arr);
	if (ret == -1) {
		ret = DID_ERROR << 16;
		goto cleanup;
	} else if (sdebug_verbose && (ret < (a_num * lb_size))) {
		sdev_printk(KERN_INFO, scp->device,
			    "%s: %s: cdb indicated=%u, IO sent=%d bytes\n",
			    my_name, __func__, a_num * lb_size, ret);
	}
	if (is_bytchk3) {
		for (j = 1, off = lb_size; j < vnum; ++j, off += lb_size)
			memcpy(arr + off, arr, lb_size);
	}
	ret = 0;
	if (!comp_write_worker(sip, lba, vnum, arr, true)) {
		mk_sense_buffer(scp, MISCOMPARE, MISCOMPARE_VERIFY_ASC, 0);
		ret = check_condition_result;
		goto cleanup;
	}
cleanup:
	sdeb_read_unlock(sip);
	kfree(arr);
	return ret;
}

#define RZONES_DESC_HD 64

/* Report zones depending on start LBA and reporting options */
static int resp_report_zones(struct scsi_cmnd *scp,
			     struct sdebug_dev_info *devip)
{
	unsigned int rep_max_zones, nrz = 0;
	int ret = 0;
	u32 alloc_len, rep_opts, rep_len;
	bool partial;
	u64 lba, zs_lba;
	u8 *arr = NULL, *desc;
	u8 *cmd = scp->cmnd;
	struct sdeb_zone_state *zsp = NULL;
	struct sdeb_store_info *sip = devip2sip(devip, false);

	if (!sdebug_dev_is_zoned(devip)) {
		mk_sense_invalid_opcode(scp);
		return check_condition_result;
	}
	zs_lba = get_unaligned_be64(cmd + 2);
	alloc_len = get_unaligned_be32(cmd + 10);
	if (alloc_len == 0)
		return 0;	/* not an error */
	rep_opts = cmd[14] & 0x3f;
	partial = cmd[14] & 0x80;

	if (zs_lba >= sdebug_capacity) {
		mk_sense_buffer(scp, ILLEGAL_REQUEST, LBA_OUT_OF_RANGE, 0);
		return check_condition_result;
	}

	rep_max_zones = (alloc_len - 64) >> ilog2(RZONES_DESC_HD);

	arr = kzalloc(alloc_len, GFP_ATOMIC | __GFP_NOWARN);
	if (!arr) {
		mk_sense_buffer(scp, ILLEGAL_REQUEST, INSUFF_RES_ASC,
				INSUFF_RES_ASCQ);
		return check_condition_result;
	}

	sdeb_read_lock(sip);

	desc = arr + 64;
	for (lba = zs_lba; lba < sdebug_capacity;
	     lba = zsp->z_start + zsp->z_size) {
		if (WARN_ONCE(zbc_zone(devip, lba) == zsp, "lba = %llu\n", lba))
			break;
		zsp = zbc_zone(devip, lba);
		switch (rep_opts) {
		case 0x00:
			/* All zones */
			break;
		case 0x01:
			/* Empty zones */
			if (zsp->z_cond != ZC1_EMPTY)
				continue;
			break;
		case 0x02:
			/* Implicit open zones */
			if (zsp->z_cond != ZC2_IMPLICIT_OPEN)
				continue;
			break;
		case 0x03:
			/* Explicit open zones */
			if (zsp->z_cond != ZC3_EXPLICIT_OPEN)
				continue;
			break;
		case 0x04:
			/* Closed zones */
			if (zsp->z_cond != ZC4_CLOSED)
				continue;
			break;
		case 0x05:
			/* Full zones */
			if (zsp->z_cond != ZC5_FULL)
				continue;
			break;
		case 0x06:
		case 0x07:
		case 0x10:
			/*
			 * Read-only, offline, reset WP recommended are
			 * not emulated: no zones to report;
			 */
			continue;
		case 0x11:
			/* non-seq-resource set */
			if (!zsp->z_non_seq_resource)
				continue;
			break;
		case 0x3e:
			/* All zones except gap zones. */
			if (zbc_zone_is_gap(zsp))
				continue;
			break;
		case 0x3f:
			/* Not write pointer (conventional) zones */
			if (zbc_zone_is_seq(zsp))
				continue;
			break;
		default:
			mk_sense_buffer(scp, ILLEGAL_REQUEST,
					INVALID_FIELD_IN_CDB, 0);
			ret = check_condition_result;
			goto fini;
		}

		if (nrz < rep_max_zones) {
			/* Fill zone descriptor */
			desc[0] = zsp->z_type;
			desc[1] = zsp->z_cond << 4;
			if (zsp->z_non_seq_resource)
				desc[1] |= 1 << 1;
			put_unaligned_be64((u64)zsp->z_size, desc + 8);
			put_unaligned_be64((u64)zsp->z_start, desc + 16);
			put_unaligned_be64((u64)zsp->z_wp, desc + 24);
			desc += 64;
		}

		if (partial && nrz >= rep_max_zones)
			break;

		nrz++;
	}

	/* Report header */
	/* Zone list length. */
	put_unaligned_be32(nrz * RZONES_DESC_HD, arr + 0);
	/* Maximum LBA */
	put_unaligned_be64(sdebug_capacity - 1, arr + 8);
	/* Zone starting LBA granularity. */
	if (devip->zcap < devip->zsize)
		put_unaligned_be64(devip->zsize, arr + 16);

	rep_len = (unsigned long)desc - (unsigned long)arr;
	ret = fill_from_dev_buffer(scp, arr, min_t(u32, alloc_len, rep_len));

fini:
	sdeb_read_unlock(sip);
	kfree(arr);
	return ret;
}

/* Logic transplanted from tcmu-runner, file_zbc.c */
static void zbc_open_all(struct sdebug_dev_info *devip)
{
	struct sdeb_zone_state *zsp = &devip->zstate[0];
	unsigned int i;

	for (i = 0; i < devip->nr_zones; i++, zsp++) {
		if (zsp->z_cond == ZC4_CLOSED)
			zbc_open_zone(devip, &devip->zstate[i], true);
	}
}

static int resp_open_zone(struct scsi_cmnd *scp, struct sdebug_dev_info *devip)
{
	int res = 0;
	u64 z_id;
	enum sdebug_z_cond zc;
	u8 *cmd = scp->cmnd;
	struct sdeb_zone_state *zsp;
	bool all = cmd[14] & 0x01;
	struct sdeb_store_info *sip = devip2sip(devip, false);

	if (!sdebug_dev_is_zoned(devip)) {
		mk_sense_invalid_opcode(scp);
		return check_condition_result;
	}

	sdeb_write_lock(sip);

	if (all) {
		/* Check if all closed zones can be open */
		if (devip->max_open &&
		    devip->nr_exp_open + devip->nr_closed > devip->max_open) {
			mk_sense_buffer(scp, DATA_PROTECT, INSUFF_RES_ASC,
					INSUFF_ZONE_ASCQ);
			res = check_condition_result;
			goto fini;
		}
		/* Open all closed zones */
		zbc_open_all(devip);
		goto fini;
	}

	/* Open the specified zone */
	z_id = get_unaligned_be64(cmd + 2);
	if (z_id >= sdebug_capacity) {
		mk_sense_buffer(scp, ILLEGAL_REQUEST, LBA_OUT_OF_RANGE, 0);
		res = check_condition_result;
		goto fini;
	}

	zsp = zbc_zone(devip, z_id);
	if (z_id != zsp->z_start) {
		mk_sense_buffer(scp, ILLEGAL_REQUEST, INVALID_FIELD_IN_CDB, 0);
		res = check_condition_result;
		goto fini;
	}
	if (zbc_zone_is_conv(zsp)) {
		mk_sense_buffer(scp, ILLEGAL_REQUEST, INVALID_FIELD_IN_CDB, 0);
		res = check_condition_result;
		goto fini;
	}

	zc = zsp->z_cond;
	if (zc == ZC3_EXPLICIT_OPEN || zc == ZC5_FULL)
		goto fini;

	if (devip->max_open && devip->nr_exp_open >= devip->max_open) {
		mk_sense_buffer(scp, DATA_PROTECT, INSUFF_RES_ASC,
				INSUFF_ZONE_ASCQ);
		res = check_condition_result;
		goto fini;
	}

	zbc_open_zone(devip, zsp, true);
fini:
	sdeb_write_unlock(sip);
	return res;
}

static void zbc_close_all(struct sdebug_dev_info *devip)
{
	unsigned int i;

	for (i = 0; i < devip->nr_zones; i++)
		zbc_close_zone(devip, &devip->zstate[i]);
}

static int resp_close_zone(struct scsi_cmnd *scp,
			   struct sdebug_dev_info *devip)
{
	int res = 0;
	u64 z_id;
	u8 *cmd = scp->cmnd;
	struct sdeb_zone_state *zsp;
	bool all = cmd[14] & 0x01;
	struct sdeb_store_info *sip = devip2sip(devip, false);

	if (!sdebug_dev_is_zoned(devip)) {
		mk_sense_invalid_opcode(scp);
		return check_condition_result;
	}

	sdeb_write_lock(sip);

	if (all) {
		zbc_close_all(devip);
		goto fini;
	}

	/* Close specified zone */
	z_id = get_unaligned_be64(cmd + 2);
	if (z_id >= sdebug_capacity) {
		mk_sense_buffer(scp, ILLEGAL_REQUEST, LBA_OUT_OF_RANGE, 0);
		res = check_condition_result;
		goto fini;
	}

	zsp = zbc_zone(devip, z_id);
	if (z_id != zsp->z_start) {
		mk_sense_buffer(scp, ILLEGAL_REQUEST, INVALID_FIELD_IN_CDB, 0);
		res = check_condition_result;
		goto fini;
	}
	if (zbc_zone_is_conv(zsp)) {
		mk_sense_buffer(scp, ILLEGAL_REQUEST, INVALID_FIELD_IN_CDB, 0);
		res = check_condition_result;
		goto fini;
	}

	zbc_close_zone(devip, zsp);
fini:
	sdeb_write_unlock(sip);
	return res;
}

static void zbc_finish_zone(struct sdebug_dev_info *devip,
			    struct sdeb_zone_state *zsp, bool empty)
{
	enum sdebug_z_cond zc = zsp->z_cond;

	if (zc == ZC4_CLOSED || zc == ZC2_IMPLICIT_OPEN ||
	    zc == ZC3_EXPLICIT_OPEN || (empty && zc == ZC1_EMPTY)) {
		if (zc == ZC2_IMPLICIT_OPEN || zc == ZC3_EXPLICIT_OPEN)
			zbc_close_zone(devip, zsp);
		if (zsp->z_cond == ZC4_CLOSED)
			devip->nr_closed--;
		zsp->z_wp = zsp->z_start + zsp->z_size;
		zsp->z_cond = ZC5_FULL;
	}
}

static void zbc_finish_all(struct sdebug_dev_info *devip)
{
	unsigned int i;

	for (i = 0; i < devip->nr_zones; i++)
		zbc_finish_zone(devip, &devip->zstate[i], false);
}

static int resp_finish_zone(struct scsi_cmnd *scp,
			    struct sdebug_dev_info *devip)
{
	struct sdeb_zone_state *zsp;
	int res = 0;
	u64 z_id;
	u8 *cmd = scp->cmnd;
	bool all = cmd[14] & 0x01;
	struct sdeb_store_info *sip = devip2sip(devip, false);

	if (!sdebug_dev_is_zoned(devip)) {
		mk_sense_invalid_opcode(scp);
		return check_condition_result;
	}

	sdeb_write_lock(sip);

	if (all) {
		zbc_finish_all(devip);
		goto fini;
	}

	/* Finish the specified zone */
	z_id = get_unaligned_be64(cmd + 2);
	if (z_id >= sdebug_capacity) {
		mk_sense_buffer(scp, ILLEGAL_REQUEST, LBA_OUT_OF_RANGE, 0);
		res = check_condition_result;
		goto fini;
	}

	zsp = zbc_zone(devip, z_id);
	if (z_id != zsp->z_start) {
		mk_sense_buffer(scp, ILLEGAL_REQUEST, INVALID_FIELD_IN_CDB, 0);
		res = check_condition_result;
		goto fini;
	}
	if (zbc_zone_is_conv(zsp)) {
		mk_sense_buffer(scp, ILLEGAL_REQUEST, INVALID_FIELD_IN_CDB, 0);
		res = check_condition_result;
		goto fini;
	}

	zbc_finish_zone(devip, zsp, true);
fini:
	sdeb_write_unlock(sip);
	return res;
}

static void zbc_rwp_zone(struct sdebug_dev_info *devip,
			 struct sdeb_zone_state *zsp)
{
	enum sdebug_z_cond zc;
	struct sdeb_store_info *sip = devip2sip(devip, false);

	if (!zbc_zone_is_seq(zsp))
		return;

	zc = zsp->z_cond;
	if (zc == ZC2_IMPLICIT_OPEN || zc == ZC3_EXPLICIT_OPEN)
		zbc_close_zone(devip, zsp);

	if (zsp->z_cond == ZC4_CLOSED)
		devip->nr_closed--;

	if (zsp->z_wp > zsp->z_start)
		memset(sip->storep + zsp->z_start * sdebug_sector_size, 0,
		       (zsp->z_wp - zsp->z_start) * sdebug_sector_size);

	zsp->z_non_seq_resource = false;
	zsp->z_wp = zsp->z_start;
	zsp->z_cond = ZC1_EMPTY;
}

static void zbc_rwp_all(struct sdebug_dev_info *devip)
{
	unsigned int i;

	for (i = 0; i < devip->nr_zones; i++)
		zbc_rwp_zone(devip, &devip->zstate[i]);
}

static int resp_rwp_zone(struct scsi_cmnd *scp, struct sdebug_dev_info *devip)
{
	struct sdeb_zone_state *zsp;
	int res = 0;
	u64 z_id;
	u8 *cmd = scp->cmnd;
	bool all = cmd[14] & 0x01;
	struct sdeb_store_info *sip = devip2sip(devip, false);

	if (!sdebug_dev_is_zoned(devip)) {
		mk_sense_invalid_opcode(scp);
		return check_condition_result;
	}

	sdeb_write_lock(sip);

	if (all) {
		zbc_rwp_all(devip);
		goto fini;
	}

	z_id = get_unaligned_be64(cmd + 2);
	if (z_id >= sdebug_capacity) {
		mk_sense_buffer(scp, ILLEGAL_REQUEST, LBA_OUT_OF_RANGE, 0);
		res = check_condition_result;
		goto fini;
	}

	zsp = zbc_zone(devip, z_id);
	if (z_id != zsp->z_start) {
		mk_sense_buffer(scp, ILLEGAL_REQUEST, INVALID_FIELD_IN_CDB, 0);
		res = check_condition_result;
		goto fini;
	}
	if (zbc_zone_is_conv(zsp)) {
		mk_sense_buffer(scp, ILLEGAL_REQUEST, INVALID_FIELD_IN_CDB, 0);
		res = check_condition_result;
		goto fini;
	}

	zbc_rwp_zone(devip, zsp);
fini:
	sdeb_write_unlock(sip);
	return res;
}

static u32 get_tag(struct scsi_cmnd *cmnd)
{
	return blk_mq_unique_tag(scsi_cmd_to_rq(cmnd));
}

/* Queued (deferred) command completions converge here. */
static void sdebug_q_cmd_complete(struct sdebug_defer *sd_dp)
{
	struct sdebug_queued_cmd *sqcp = container_of(sd_dp, struct sdebug_queued_cmd, sd_dp);
	unsigned long flags;
	struct scsi_cmnd *scp = sqcp->scmd;
	struct sdebug_scsi_cmd *sdsc;
	bool aborted;

	if (sdebug_statistics) {
		atomic_inc(&sdebug_completions);
		if (raw_smp_processor_id() != sd_dp->issuing_cpu)
			atomic_inc(&sdebug_miss_cpus);
	}

	if (!scp) {
		pr_err("scmd=NULL\n");
		goto out;
	}

	sdsc = scsi_cmd_priv(scp);
	spin_lock_irqsave(&sdsc->lock, flags);
	aborted = sd_dp->aborted;
	if (unlikely(aborted))
		sd_dp->aborted = false;
	ASSIGN_QUEUED_CMD(scp, NULL);

	spin_unlock_irqrestore(&sdsc->lock, flags);

	if (aborted) {
		pr_info("bypassing scsi_done() due to aborted cmd, kicking-off EH\n");
		blk_abort_request(scsi_cmd_to_rq(scp));
		goto out;
	}

	scsi_done(scp); /* callback to mid level */
out:
	sdebug_free_queued_cmd(sqcp);
}

/* When high resolution timer goes off this function is called. */
static enum hrtimer_restart sdebug_q_cmd_hrt_complete(struct hrtimer *timer)
{
	struct sdebug_defer *sd_dp = container_of(timer, struct sdebug_defer,
						  hrt);
	sdebug_q_cmd_complete(sd_dp);
	return HRTIMER_NORESTART;
}

/* When work queue schedules work, it calls this function. */
static void sdebug_q_cmd_wq_complete(struct work_struct *work)
{
	struct sdebug_defer *sd_dp = container_of(work, struct sdebug_defer,
						  ew.work);
	sdebug_q_cmd_complete(sd_dp);
}

static bool got_shared_uuid;
static uuid_t shared_uuid;

static int sdebug_device_create_zones(struct sdebug_dev_info *devip)
{
	struct sdeb_zone_state *zsp;
	sector_t capacity = get_sdebug_capacity();
	sector_t conv_capacity;
	sector_t zstart = 0;
	unsigned int i;

	/*
	 * Set the zone size: if sdeb_zbc_zone_size_mb is not set, figure out
	 * a zone size allowing for at least 4 zones on the device. Otherwise,
	 * use the specified zone size checking that at least 2 zones can be
	 * created for the device.
	 */
	if (!sdeb_zbc_zone_size_mb) {
		devip->zsize = (DEF_ZBC_ZONE_SIZE_MB * SZ_1M)
			>> ilog2(sdebug_sector_size);
		while (capacity < devip->zsize << 2 && devip->zsize >= 2)
			devip->zsize >>= 1;
		if (devip->zsize < 2) {
			pr_err("Device capacity too small\n");
			return -EINVAL;
		}
	} else {
		if (!is_power_of_2(sdeb_zbc_zone_size_mb)) {
			pr_err("Zone size is not a power of 2\n");
			return -EINVAL;
		}
		devip->zsize = (sdeb_zbc_zone_size_mb * SZ_1M)
			>> ilog2(sdebug_sector_size);
		if (devip->zsize >= capacity) {
			pr_err("Zone size too large for device capacity\n");
			return -EINVAL;
		}
	}

	devip->zsize_shift = ilog2(devip->zsize);
	devip->nr_zones = (capacity + devip->zsize - 1) >> devip->zsize_shift;

	if (sdeb_zbc_zone_cap_mb == 0) {
		devip->zcap = devip->zsize;
	} else {
		devip->zcap = (sdeb_zbc_zone_cap_mb * SZ_1M) >>
			      ilog2(sdebug_sector_size);
		if (devip->zcap > devip->zsize) {
			pr_err("Zone capacity too large\n");
			return -EINVAL;
		}
	}

	conv_capacity = (sector_t)sdeb_zbc_nr_conv << devip->zsize_shift;
	if (conv_capacity >= capacity) {
		pr_err("Number of conventional zones too large\n");
		return -EINVAL;
	}
	devip->nr_conv_zones = sdeb_zbc_nr_conv;
	devip->nr_seq_zones = ALIGN(capacity - conv_capacity, devip->zsize) >>
			      devip->zsize_shift;
	devip->nr_zones = devip->nr_conv_zones + devip->nr_seq_zones;

	/* Add gap zones if zone capacity is smaller than the zone size */
	if (devip->zcap < devip->zsize)
		devip->nr_zones += devip->nr_seq_zones;

	if (devip->zoned) {
		/* zbc_max_open_zones can be 0, meaning "not reported" */
		if (sdeb_zbc_max_open >= devip->nr_zones - 1)
			devip->max_open = (devip->nr_zones - 1) / 2;
		else
			devip->max_open = sdeb_zbc_max_open;
	}

	devip->zstate = kcalloc(devip->nr_zones,
				sizeof(struct sdeb_zone_state), GFP_KERNEL);
	if (!devip->zstate)
		return -ENOMEM;

	for (i = 0; i < devip->nr_zones; i++) {
		zsp = &devip->zstate[i];

		zsp->z_start = zstart;

		if (i < devip->nr_conv_zones) {
			zsp->z_type = ZBC_ZTYPE_CNV;
			zsp->z_cond = ZBC_NOT_WRITE_POINTER;
			zsp->z_wp = (sector_t)-1;
			zsp->z_size =
				min_t(u64, devip->zsize, capacity - zstart);
		} else if ((zstart & (devip->zsize - 1)) == 0) {
			if (devip->zoned)
				zsp->z_type = ZBC_ZTYPE_SWR;
			else
				zsp->z_type = ZBC_ZTYPE_SWP;
			zsp->z_cond = ZC1_EMPTY;
			zsp->z_wp = zsp->z_start;
			zsp->z_size =
				min_t(u64, devip->zcap, capacity - zstart);
		} else {
			zsp->z_type = ZBC_ZTYPE_GAP;
			zsp->z_cond = ZBC_NOT_WRITE_POINTER;
			zsp->z_wp = (sector_t)-1;
			zsp->z_size = min_t(u64, devip->zsize - devip->zcap,
					    capacity - zstart);
		}

		WARN_ON_ONCE((int)zsp->z_size <= 0);
		zstart += zsp->z_size;
	}

	return 0;
}

static struct sdebug_dev_info *sdebug_device_create(
			struct sdebug_host_info *sdbg_host, gfp_t flags)
{
	struct sdebug_dev_info *devip;

	devip = kzalloc(sizeof(*devip), flags);
	if (devip) {
		if (sdebug_uuid_ctl == 1)
			uuid_gen(&devip->lu_name);
		else if (sdebug_uuid_ctl == 2) {
			if (got_shared_uuid)
				devip->lu_name = shared_uuid;
			else {
				uuid_gen(&shared_uuid);
				got_shared_uuid = true;
				devip->lu_name = shared_uuid;
			}
		}
		devip->sdbg_host = sdbg_host;
		if (sdeb_zbc_in_use) {
			devip->zoned = sdeb_zbc_model == BLK_ZONED_HM;
			if (sdebug_device_create_zones(devip)) {
				kfree(devip);
				return NULL;
			}
		} else {
			devip->zoned = false;
		}
		devip->create_ts = ktime_get_boottime();
		atomic_set(&devip->stopped, (sdeb_tur_ms_to_ready > 0 ? 2 : 0));
		spin_lock_init(&devip->list_lock);
		INIT_LIST_HEAD(&devip->inject_err_list);
		list_add_tail(&devip->dev_list, &sdbg_host->dev_info_list);
	}
	return devip;
}

static struct sdebug_dev_info *find_build_dev_info(struct scsi_device *sdev)
{
	struct sdebug_host_info *sdbg_host;
	struct sdebug_dev_info *open_devip = NULL;
	struct sdebug_dev_info *devip;

	sdbg_host = shost_to_sdebug_host(sdev->host);

	list_for_each_entry(devip, &sdbg_host->dev_info_list, dev_list) {
		if ((devip->used) && (devip->channel == sdev->channel) &&
		    (devip->target == sdev->id) &&
		    (devip->lun == sdev->lun))
			return devip;
		else {
			if ((!devip->used) && (!open_devip))
				open_devip = devip;
		}
	}
	if (!open_devip) { /* try and make a new one */
		open_devip = sdebug_device_create(sdbg_host, GFP_ATOMIC);
		if (!open_devip) {
			pr_err("out of memory at line %d\n", __LINE__);
			return NULL;
		}
	}

	open_devip->channel = sdev->channel;
	open_devip->target = sdev->id;
	open_devip->lun = sdev->lun;
	open_devip->sdbg_host = sdbg_host;
	set_bit(SDEBUG_UA_POOCCUR, open_devip->uas_bm);
	open_devip->used = true;
	return open_devip;
}

static int scsi_debug_slave_alloc(struct scsi_device *sdp)
{
	if (sdebug_verbose)
		pr_info("slave_alloc <%u %u %u %llu>\n",
		       sdp->host->host_no, sdp->channel, sdp->id, sdp->lun);

	return 0;
}

static int scsi_debug_slave_configure(struct scsi_device *sdp)
{
	struct sdebug_dev_info *devip =
			(struct sdebug_dev_info *)sdp->hostdata;
	struct dentry *dentry;

	if (sdebug_verbose)
		pr_info("slave_configure <%u %u %u %llu>\n",
		       sdp->host->host_no, sdp->channel, sdp->id, sdp->lun);
	if (sdp->host->max_cmd_len != SDEBUG_MAX_CMD_LEN)
		sdp->host->max_cmd_len = SDEBUG_MAX_CMD_LEN;
	if (devip == NULL) {
		devip = find_build_dev_info(sdp);
		if (devip == NULL)
			return 1;  /* no resources, will be marked offline */
	}
	sdp->hostdata = devip;
	if (sdebug_no_uld)
		sdp->no_uld_attach = 1;
	config_cdb_len(sdp);

	if (sdebug_allow_restart)
		sdp->allow_restart = 1;

	devip->debugfs_entry = debugfs_create_dir(dev_name(&sdp->sdev_dev),
				sdebug_debugfs_root);
	if (IS_ERR_OR_NULL(devip->debugfs_entry))
		pr_info("%s: failed to create debugfs directory for device %s\n",
			__func__, dev_name(&sdp->sdev_gendev));

	dentry = debugfs_create_file("error", 0600, devip->debugfs_entry, sdp,
				&sdebug_error_fops);
	if (IS_ERR_OR_NULL(dentry))
		pr_info("%s: failed to create error file for device %s\n",
			__func__, dev_name(&sdp->sdev_gendev));

	return 0;
}

static void scsi_debug_slave_destroy(struct scsi_device *sdp)
{
	struct sdebug_dev_info *devip =
		(struct sdebug_dev_info *)sdp->hostdata;
	struct sdebug_err_inject *err;

	if (sdebug_verbose)
		pr_info("slave_destroy <%u %u %u %llu>\n",
		       sdp->host->host_no, sdp->channel, sdp->id, sdp->lun);

	if (!devip)
		return;

	spin_lock(&devip->list_lock);
	list_for_each_entry_rcu(err, &devip->inject_err_list, list) {
		list_del_rcu(&err->list);
		call_rcu(&err->rcu, sdebug_err_free);
	}
	spin_unlock(&devip->list_lock);

	debugfs_remove(devip->debugfs_entry);

	/* make this slot available for re-use */
	devip->used = false;
	sdp->hostdata = NULL;
}

/* Returns true if we require the queued memory to be freed by the caller. */
static bool stop_qc_helper(struct sdebug_defer *sd_dp,
			   enum sdeb_defer_type defer_t)
{
	if (defer_t == SDEB_DEFER_HRT) {
		int res = hrtimer_try_to_cancel(&sd_dp->hrt);

		switch (res) {
		case 0: /* Not active, it must have already run */
		case -1: /* -1 It's executing the CB */
			return false;
		case 1: /* Was active, we've now cancelled */
		default:
			return true;
		}
	} else if (defer_t == SDEB_DEFER_WQ) {
		/* Cancel if pending */
		if (cancel_work_sync(&sd_dp->ew.work))
			return true;
		/* Was not pending, so it must have run */
		return false;
	} else if (defer_t == SDEB_DEFER_POLL) {
		return true;
	}

	return false;
}


static bool scsi_debug_stop_cmnd(struct scsi_cmnd *cmnd)
{
	enum sdeb_defer_type l_defer_t;
	struct sdebug_defer *sd_dp;
	struct sdebug_scsi_cmd *sdsc = scsi_cmd_priv(cmnd);
	struct sdebug_queued_cmd *sqcp = TO_QUEUED_CMD(cmnd);

	lockdep_assert_held(&sdsc->lock);

	if (!sqcp)
		return false;
	sd_dp = &sqcp->sd_dp;
	l_defer_t = READ_ONCE(sd_dp->defer_t);
	ASSIGN_QUEUED_CMD(cmnd, NULL);

	if (stop_qc_helper(sd_dp, l_defer_t))
		sdebug_free_queued_cmd(sqcp);

	return true;
}

/*
 * Called from scsi_debug_abort() only, which is for timed-out cmd.
 */
static bool scsi_debug_abort_cmnd(struct scsi_cmnd *cmnd)
{
	struct sdebug_scsi_cmd *sdsc = scsi_cmd_priv(cmnd);
	unsigned long flags;
	bool res;

	spin_lock_irqsave(&sdsc->lock, flags);
	res = scsi_debug_stop_cmnd(cmnd);
	spin_unlock_irqrestore(&sdsc->lock, flags);

	return res;
}

/*
 * All we can do is set the cmnd as internally aborted and wait for it to
 * finish. We cannot call scsi_done() as normal completion path may do that.
 */
static bool sdebug_stop_cmnd(struct request *rq, void *data)
{
	scsi_debug_abort_cmnd(blk_mq_rq_to_pdu(rq));

	return true;
}

/* Deletes (stops) timers or work queues of all queued commands */
static void stop_all_queued(void)
{
	struct sdebug_host_info *sdhp;

	mutex_lock(&sdebug_host_list_mutex);
	list_for_each_entry(sdhp, &sdebug_host_list, host_list) {
		struct Scsi_Host *shost = sdhp->shost;

		blk_mq_tagset_busy_iter(&shost->tag_set, sdebug_stop_cmnd, NULL);
	}
	mutex_unlock(&sdebug_host_list_mutex);
}

static int sdebug_fail_abort(struct scsi_cmnd *cmnd)
{
	struct scsi_device *sdp = cmnd->device;
	struct sdebug_dev_info *devip = (struct sdebug_dev_info *)sdp->hostdata;
	struct sdebug_err_inject *err;
	unsigned char *cmd = cmnd->cmnd;
	int ret = 0;

	if (devip == NULL)
		return 0;

	rcu_read_lock();
	list_for_each_entry_rcu(err, &devip->inject_err_list, list) {
		if (err->type == ERR_ABORT_CMD_FAILED &&
		    (err->cmd == cmd[0] || err->cmd == 0xff)) {
			ret = !!err->cnt;
			if (err->cnt < 0)
				err->cnt++;

			rcu_read_unlock();
			return ret;
		}
	}
	rcu_read_unlock();

	return 0;
}

static int scsi_debug_abort(struct scsi_cmnd *SCpnt)
{
	bool ok = scsi_debug_abort_cmnd(SCpnt);
	u8 *cmd = SCpnt->cmnd;
	u8 opcode = cmd[0];

	++num_aborts;

	if (SDEBUG_OPT_ALL_NOISE & sdebug_opts)
		sdev_printk(KERN_INFO, SCpnt->device,
			    "%s: command%s found\n", __func__,
			    ok ? "" : " not");

	if (sdebug_fail_abort(SCpnt)) {
		scmd_printk(KERN_INFO, SCpnt, "fail abort command 0x%x\n",
			    opcode);
		return FAILED;
	}

	return SUCCESS;
}

static bool scsi_debug_stop_all_queued_iter(struct request *rq, void *data)
{
	struct scsi_device *sdp = data;
	struct scsi_cmnd *scmd = blk_mq_rq_to_pdu(rq);

	if (scmd->device == sdp)
		scsi_debug_abort_cmnd(scmd);

	return true;
}

/* Deletes (stops) timers or work queues of all queued commands per sdev */
static void scsi_debug_stop_all_queued(struct scsi_device *sdp)
{
	struct Scsi_Host *shost = sdp->host;

	blk_mq_tagset_busy_iter(&shost->tag_set,
				scsi_debug_stop_all_queued_iter, sdp);
}

static int sdebug_fail_lun_reset(struct scsi_cmnd *cmnd)
{
	struct scsi_device *sdp = cmnd->device;
	struct sdebug_dev_info *devip = (struct sdebug_dev_info *)sdp->hostdata;
	struct sdebug_err_inject *err;
	unsigned char *cmd = cmnd->cmnd;
	int ret = 0;

	if (devip == NULL)
		return 0;

	rcu_read_lock();
	list_for_each_entry_rcu(err, &devip->inject_err_list, list) {
		if (err->type == ERR_LUN_RESET_FAILED &&
		    (err->cmd == cmd[0] || err->cmd == 0xff)) {
			ret = !!err->cnt;
			if (err->cnt < 0)
				err->cnt++;

			rcu_read_unlock();
			return ret;
		}
	}
	rcu_read_unlock();

	return 0;
}

static int scsi_debug_device_reset(struct scsi_cmnd *SCpnt)
{
	struct scsi_device *sdp = SCpnt->device;
	struct sdebug_dev_info *devip = sdp->hostdata;
	u8 *cmd = SCpnt->cmnd;
	u8 opcode = cmd[0];

	++num_dev_resets;

	if (SDEBUG_OPT_ALL_NOISE & sdebug_opts)
		sdev_printk(KERN_INFO, sdp, "%s\n", __func__);

	scsi_debug_stop_all_queued(sdp);
	if (devip)
		set_bit(SDEBUG_UA_POR, devip->uas_bm);

	if (sdebug_fail_lun_reset(SCpnt)) {
		scmd_printk(KERN_INFO, SCpnt, "fail lun reset 0x%x\n", opcode);
		return FAILED;
	}

	return SUCCESS;
}

static int sdebug_fail_target_reset(struct scsi_cmnd *cmnd)
{
	struct scsi_target *starget = scsi_target(cmnd->device);
	struct sdebug_target_info *targetip =
		(struct sdebug_target_info *)starget->hostdata;

	if (targetip)
		return targetip->reset_fail;

	return 0;
}

static int scsi_debug_target_reset(struct scsi_cmnd *SCpnt)
{
	struct scsi_device *sdp = SCpnt->device;
	struct sdebug_host_info *sdbg_host = shost_to_sdebug_host(sdp->host);
	struct sdebug_dev_info *devip;
	u8 *cmd = SCpnt->cmnd;
	u8 opcode = cmd[0];
	int k = 0;

	++num_target_resets;
	if (SDEBUG_OPT_ALL_NOISE & sdebug_opts)
		sdev_printk(KERN_INFO, sdp, "%s\n", __func__);

	list_for_each_entry(devip, &sdbg_host->dev_info_list, dev_list) {
		if (devip->target == sdp->id) {
			set_bit(SDEBUG_UA_BUS_RESET, devip->uas_bm);
			++k;
		}
	}

	if (SDEBUG_OPT_RESET_NOISE & sdebug_opts)
		sdev_printk(KERN_INFO, sdp,
			    "%s: %d device(s) found in target\n", __func__, k);

	if (sdebug_fail_target_reset(SCpnt)) {
		scmd_printk(KERN_INFO, SCpnt, "fail target reset 0x%x\n",
			    opcode);
		return FAILED;
	}

	return SUCCESS;
}

static int scsi_debug_bus_reset(struct scsi_cmnd *SCpnt)
{
	struct scsi_device *sdp = SCpnt->device;
	struct sdebug_host_info *sdbg_host = shost_to_sdebug_host(sdp->host);
	struct sdebug_dev_info *devip;
	int k = 0;

	++num_bus_resets;

	if (SDEBUG_OPT_ALL_NOISE & sdebug_opts)
		sdev_printk(KERN_INFO, sdp, "%s\n", __func__);

	list_for_each_entry(devip, &sdbg_host->dev_info_list, dev_list) {
		set_bit(SDEBUG_UA_BUS_RESET, devip->uas_bm);
		++k;
	}

	if (SDEBUG_OPT_RESET_NOISE & sdebug_opts)
		sdev_printk(KERN_INFO, sdp,
			    "%s: %d device(s) found in host\n", __func__, k);
	return SUCCESS;
}

static int scsi_debug_host_reset(struct scsi_cmnd *SCpnt)
{
	struct sdebug_host_info *sdbg_host;
	struct sdebug_dev_info *devip;
	int k = 0;

	++num_host_resets;
	if (SDEBUG_OPT_ALL_NOISE & sdebug_opts)
		sdev_printk(KERN_INFO, SCpnt->device, "%s\n", __func__);
	mutex_lock(&sdebug_host_list_mutex);
	list_for_each_entry(sdbg_host, &sdebug_host_list, host_list) {
		list_for_each_entry(devip, &sdbg_host->dev_info_list,
				    dev_list) {
			set_bit(SDEBUG_UA_BUS_RESET, devip->uas_bm);
			++k;
		}
	}
	mutex_unlock(&sdebug_host_list_mutex);
	stop_all_queued();
	if (SDEBUG_OPT_RESET_NOISE & sdebug_opts)
		sdev_printk(KERN_INFO, SCpnt->device,
			    "%s: %d device(s) found\n", __func__, k);
	return SUCCESS;
}

static void sdebug_build_parts(unsigned char *ramp, unsigned long store_size)
{
	struct msdos_partition *pp;
	int starts[SDEBUG_MAX_PARTS + 2], max_part_secs;
	int sectors_per_part, num_sectors, k;
	int heads_by_sects, start_sec, end_sec;

	/* assume partition table already zeroed */
	if ((sdebug_num_parts < 1) || (store_size < 1048576))
		return;
	if (sdebug_num_parts > SDEBUG_MAX_PARTS) {
		sdebug_num_parts = SDEBUG_MAX_PARTS;
		pr_warn("reducing partitions to %d\n", SDEBUG_MAX_PARTS);
	}
	num_sectors = (int)get_sdebug_capacity();
	sectors_per_part = (num_sectors - sdebug_sectors_per)
			   / sdebug_num_parts;
	heads_by_sects = sdebug_heads * sdebug_sectors_per;
	starts[0] = sdebug_sectors_per;
	max_part_secs = sectors_per_part;
	for (k = 1; k < sdebug_num_parts; ++k) {
		starts[k] = ((k * sectors_per_part) / heads_by_sects)
			    * heads_by_sects;
		if (starts[k] - starts[k - 1] < max_part_secs)
			max_part_secs = starts[k] - starts[k - 1];
	}
	starts[sdebug_num_parts] = num_sectors;
	starts[sdebug_num_parts + 1] = 0;

	ramp[510] = 0x55;	/* magic partition markings */
	ramp[511] = 0xAA;
	pp = (struct msdos_partition *)(ramp + 0x1be);
	for (k = 0; starts[k + 1]; ++k, ++pp) {
		start_sec = starts[k];
		end_sec = starts[k] + max_part_secs - 1;
		pp->boot_ind = 0;

		pp->cyl = start_sec / heads_by_sects;
		pp->head = (start_sec - (pp->cyl * heads_by_sects))
			   / sdebug_sectors_per;
		pp->sector = (start_sec % sdebug_sectors_per) + 1;

		pp->end_cyl = end_sec / heads_by_sects;
		pp->end_head = (end_sec - (pp->end_cyl * heads_by_sects))
			       / sdebug_sectors_per;
		pp->end_sector = (end_sec % sdebug_sectors_per) + 1;

		pp->start_sect = cpu_to_le32(start_sec);
		pp->nr_sects = cpu_to_le32(end_sec - start_sec + 1);
		pp->sys_ind = 0x83;	/* plain Linux partition */
	}
}

static void block_unblock_all_queues(bool block)
{
	struct sdebug_host_info *sdhp;

	lockdep_assert_held(&sdebug_host_list_mutex);

	list_for_each_entry(sdhp, &sdebug_host_list, host_list) {
		struct Scsi_Host *shost = sdhp->shost;

		if (block)
			scsi_block_requests(shost);
		else
			scsi_unblock_requests(shost);
	}
}

/* Adjust (by rounding down) the sdebug_cmnd_count so abs(every_nth)-1
 * commands will be processed normally before triggers occur.
 */
static void tweak_cmnd_count(void)
{
	int count, modulo;

	modulo = abs(sdebug_every_nth);
	if (modulo < 2)
		return;

	mutex_lock(&sdebug_host_list_mutex);
	block_unblock_all_queues(true);
	count = atomic_read(&sdebug_cmnd_count);
	atomic_set(&sdebug_cmnd_count, (count / modulo) * modulo);
	block_unblock_all_queues(false);
	mutex_unlock(&sdebug_host_list_mutex);
}

static void clear_queue_stats(void)
{
	atomic_set(&sdebug_cmnd_count, 0);
	atomic_set(&sdebug_completions, 0);
	atomic_set(&sdebug_miss_cpus, 0);
	atomic_set(&sdebug_a_tsf, 0);
}

static bool inject_on_this_cmd(void)
{
	if (sdebug_every_nth == 0)
		return false;
	return (atomic_read(&sdebug_cmnd_count) % abs(sdebug_every_nth)) == 0;
}

#define INCLUSIVE_TIMING_MAX_NS 1000000		/* 1 millisecond */


void sdebug_free_queued_cmd(struct sdebug_queued_cmd *sqcp)
{
	if (sqcp)
		kmem_cache_free(queued_cmd_cache, sqcp);
}

static struct sdebug_queued_cmd *sdebug_alloc_queued_cmd(struct scsi_cmnd *scmd)
{
	struct sdebug_queued_cmd *sqcp;
	struct sdebug_defer *sd_dp;

	sqcp = kmem_cache_zalloc(queued_cmd_cache, GFP_ATOMIC);
	if (!sqcp)
		return NULL;

	sd_dp = &sqcp->sd_dp;

	hrtimer_init(&sd_dp->hrt, CLOCK_MONOTONIC, HRTIMER_MODE_REL_PINNED);
	sd_dp->hrt.function = sdebug_q_cmd_hrt_complete;
	INIT_WORK(&sd_dp->ew.work, sdebug_q_cmd_wq_complete);

	sqcp->scmd = scmd;

	return sqcp;
}

/* Complete the processing of the thread that queued a SCSI command to this
 * driver. It either completes the command by calling cmnd_done() or
 * schedules a hr timer or work queue then returns 0. Returns
 * SCSI_MLQUEUE_HOST_BUSY if temporarily out of resources.
 */
static int schedule_resp(struct scsi_cmnd *cmnd, struct sdebug_dev_info *devip,
			 int scsi_result,
			 int (*pfp)(struct scsi_cmnd *,
				    struct sdebug_dev_info *),
			 int delta_jiff, int ndelay)
{
	struct request *rq = scsi_cmd_to_rq(cmnd);
	bool polled = rq->cmd_flags & REQ_POLLED;
	struct sdebug_scsi_cmd *sdsc = scsi_cmd_priv(cmnd);
	unsigned long flags;
	u64 ns_from_boot = 0;
	struct sdebug_queued_cmd *sqcp;
	struct scsi_device *sdp;
	struct sdebug_defer *sd_dp;

	if (unlikely(devip == NULL)) {
		if (scsi_result == 0)
			scsi_result = DID_NO_CONNECT << 16;
		goto respond_in_thread;
	}
	sdp = cmnd->device;

	if (delta_jiff == 0)
		goto respond_in_thread;


	if (unlikely(sdebug_every_nth && (SDEBUG_OPT_RARE_TSF & sdebug_opts) &&
		     (scsi_result == 0))) {
		int num_in_q = scsi_device_busy(sdp);
		int qdepth = cmnd->device->queue_depth;

		if ((num_in_q == qdepth) &&
		    (atomic_inc_return(&sdebug_a_tsf) >=
		     abs(sdebug_every_nth))) {
			atomic_set(&sdebug_a_tsf, 0);
			scsi_result = device_qfull_result;

			if (unlikely(SDEBUG_OPT_Q_NOISE & sdebug_opts))
				sdev_printk(KERN_INFO, sdp, "%s: num_in_q=%d +1, <inject> status: TASK SET FULL\n",
					    __func__, num_in_q);
		}
	}

	sqcp = sdebug_alloc_queued_cmd(cmnd);
	if (!sqcp) {
		pr_err("%s no alloc\n", __func__);
		return SCSI_MLQUEUE_HOST_BUSY;
	}
	sd_dp = &sqcp->sd_dp;

	if (polled)
		ns_from_boot = ktime_get_boottime_ns();

	/* one of the resp_*() response functions is called here */
	cmnd->result = pfp ? pfp(cmnd, devip) : 0;
	if (cmnd->result & SDEG_RES_IMMED_MASK) {
		cmnd->result &= ~SDEG_RES_IMMED_MASK;
		delta_jiff = ndelay = 0;
	}
	if (cmnd->result == 0 && scsi_result != 0)
		cmnd->result = scsi_result;
	if (cmnd->result == 0 && unlikely(sdebug_opts & SDEBUG_OPT_TRANSPORT_ERR)) {
		if (atomic_read(&sdeb_inject_pending)) {
			mk_sense_buffer(cmnd, ABORTED_COMMAND, TRANSPORT_PROBLEM, ACK_NAK_TO);
			atomic_set(&sdeb_inject_pending, 0);
			cmnd->result = check_condition_result;
		}
	}

	if (unlikely(sdebug_verbose && cmnd->result))
		sdev_printk(KERN_INFO, sdp, "%s: non-zero result=0x%x\n",
			    __func__, cmnd->result);

	if (delta_jiff > 0 || ndelay > 0) {
		ktime_t kt;

		if (delta_jiff > 0) {
			u64 ns = jiffies_to_nsecs(delta_jiff);

			if (sdebug_random && ns < U32_MAX) {
				ns = get_random_u32_below((u32)ns);
			} else if (sdebug_random) {
				ns >>= 12;	/* scale to 4 usec precision */
				if (ns < U32_MAX)	/* over 4 hours max */
					ns = get_random_u32_below((u32)ns);
				ns <<= 12;
			}
			kt = ns_to_ktime(ns);
		} else {	/* ndelay has a 4.2 second max */
			kt = sdebug_random ? get_random_u32_below((u32)ndelay) :
					     (u32)ndelay;
			if (ndelay < INCLUSIVE_TIMING_MAX_NS) {
				u64 d = ktime_get_boottime_ns() - ns_from_boot;

				if (kt <= d) {	/* elapsed duration >= kt */
					/* call scsi_done() from this thread */
					sdebug_free_queued_cmd(sqcp);
					scsi_done(cmnd);
					return 0;
				}
				/* otherwise reduce kt by elapsed time */
				kt -= d;
			}
		}
		if (sdebug_statistics)
			sd_dp->issuing_cpu = raw_smp_processor_id();
		if (polled) {
			spin_lock_irqsave(&sdsc->lock, flags);
			sd_dp->cmpl_ts = ktime_add(ns_to_ktime(ns_from_boot), kt);
			ASSIGN_QUEUED_CMD(cmnd, sqcp);
			WRITE_ONCE(sd_dp->defer_t, SDEB_DEFER_POLL);
			spin_unlock_irqrestore(&sdsc->lock, flags);
		} else {
			/* schedule the invocation of scsi_done() for a later time */
			spin_lock_irqsave(&sdsc->lock, flags);
			ASSIGN_QUEUED_CMD(cmnd, sqcp);
			WRITE_ONCE(sd_dp->defer_t, SDEB_DEFER_HRT);
			hrtimer_start(&sd_dp->hrt, kt, HRTIMER_MODE_REL_PINNED);
			/*
			 * The completion handler will try to grab sqcp->lock,
			 * so there is no chance that the completion handler
			 * will call scsi_done() until we release the lock
			 * here (so ok to keep referencing sdsc).
			 */
			spin_unlock_irqrestore(&sdsc->lock, flags);
		}
	} else {	/* jdelay < 0, use work queue */
		if (unlikely((sdebug_opts & SDEBUG_OPT_CMD_ABORT) &&
			     atomic_read(&sdeb_inject_pending))) {
			sd_dp->aborted = true;
			atomic_set(&sdeb_inject_pending, 0);
			sdev_printk(KERN_INFO, sdp, "abort request tag=%#x\n",
				    blk_mq_unique_tag_to_tag(get_tag(cmnd)));
		}

		if (sdebug_statistics)
			sd_dp->issuing_cpu = raw_smp_processor_id();
		if (polled) {
			spin_lock_irqsave(&sdsc->lock, flags);
			ASSIGN_QUEUED_CMD(cmnd, sqcp);
			sd_dp->cmpl_ts = ns_to_ktime(ns_from_boot);
			WRITE_ONCE(sd_dp->defer_t, SDEB_DEFER_POLL);
			spin_unlock_irqrestore(&sdsc->lock, flags);
		} else {
			spin_lock_irqsave(&sdsc->lock, flags);
			ASSIGN_QUEUED_CMD(cmnd, sqcp);
			WRITE_ONCE(sd_dp->defer_t, SDEB_DEFER_WQ);
			schedule_work(&sd_dp->ew.work);
			spin_unlock_irqrestore(&sdsc->lock, flags);
		}
	}

	return 0;

respond_in_thread:	/* call back to mid-layer using invocation thread */
	cmnd->result = pfp != NULL ? pfp(cmnd, devip) : 0;
	cmnd->result &= ~SDEG_RES_IMMED_MASK;
	if (cmnd->result == 0 && scsi_result != 0)
		cmnd->result = scsi_result;
	scsi_done(cmnd);
	return 0;
}

/* Note: The following macros create attribute files in the
   /sys/module/scsi_debug/parameters directory. Unfortunately this
   driver is unaware of a change and cannot trigger auxiliary actions
   as it can when the corresponding attribute in the
   /sys/bus/pseudo/drivers/scsi_debug directory is changed.
 */
module_param_named(add_host, sdebug_add_host, int, S_IRUGO | S_IWUSR);
module_param_named(ato, sdebug_ato, int, S_IRUGO);
module_param_named(cdb_len, sdebug_cdb_len, int, 0644);
module_param_named(clustering, sdebug_clustering, bool, S_IRUGO | S_IWUSR);
module_param_named(delay, sdebug_jdelay, int, S_IRUGO | S_IWUSR);
module_param_named(dev_size_mb, sdebug_dev_size_mb, int, S_IRUGO);
module_param_named(dif, sdebug_dif, int, S_IRUGO);
module_param_named(dix, sdebug_dix, int, S_IRUGO);
module_param_named(dsense, sdebug_dsense, int, S_IRUGO | S_IWUSR);
module_param_named(every_nth, sdebug_every_nth, int, S_IRUGO | S_IWUSR);
module_param_named(fake_rw, sdebug_fake_rw, int, S_IRUGO | S_IWUSR);
module_param_named(guard, sdebug_guard, uint, S_IRUGO);
module_param_named(host_lock, sdebug_host_lock, bool, S_IRUGO | S_IWUSR);
module_param_named(host_max_queue, sdebug_host_max_queue, int, S_IRUGO);
module_param_string(inq_product, sdebug_inq_product_id,
		    sizeof(sdebug_inq_product_id), S_IRUGO | S_IWUSR);
module_param_string(inq_rev, sdebug_inq_product_rev,
		    sizeof(sdebug_inq_product_rev), S_IRUGO | S_IWUSR);
module_param_string(inq_vendor, sdebug_inq_vendor_id,
		    sizeof(sdebug_inq_vendor_id), S_IRUGO | S_IWUSR);
module_param_named(lbprz, sdebug_lbprz, int, S_IRUGO);
module_param_named(lbpu, sdebug_lbpu, int, S_IRUGO);
module_param_named(lbpws, sdebug_lbpws, int, S_IRUGO);
module_param_named(lbpws10, sdebug_lbpws10, int, S_IRUGO);
module_param_named(lowest_aligned, sdebug_lowest_aligned, int, S_IRUGO);
module_param_named(lun_format, sdebug_lun_am_i, int, S_IRUGO | S_IWUSR);
module_param_named(max_luns, sdebug_max_luns, int, S_IRUGO | S_IWUSR);
module_param_named(max_queue, sdebug_max_queue, int, S_IRUGO | S_IWUSR);
module_param_named(medium_error_count, sdebug_medium_error_count, int,
		   S_IRUGO | S_IWUSR);
module_param_named(medium_error_start, sdebug_medium_error_start, int,
		   S_IRUGO | S_IWUSR);
module_param_named(ndelay, sdebug_ndelay, int, S_IRUGO | S_IWUSR);
module_param_named(no_lun_0, sdebug_no_lun_0, int, S_IRUGO | S_IWUSR);
module_param_named(no_rwlock, sdebug_no_rwlock, bool, S_IRUGO | S_IWUSR);
module_param_named(no_uld, sdebug_no_uld, int, S_IRUGO);
module_param_named(num_parts, sdebug_num_parts, int, S_IRUGO);
module_param_named(num_tgts, sdebug_num_tgts, int, S_IRUGO | S_IWUSR);
module_param_named(opt_blks, sdebug_opt_blks, int, S_IRUGO);
module_param_named(opt_xferlen_exp, sdebug_opt_xferlen_exp, int, S_IRUGO);
module_param_named(opts, sdebug_opts, int, S_IRUGO | S_IWUSR);
module_param_named(per_host_store, sdebug_per_host_store, bool,
		   S_IRUGO | S_IWUSR);
module_param_named(physblk_exp, sdebug_physblk_exp, int, S_IRUGO);
module_param_named(ptype, sdebug_ptype, int, S_IRUGO | S_IWUSR);
module_param_named(random, sdebug_random, bool, S_IRUGO | S_IWUSR);
module_param_named(removable, sdebug_removable, bool, S_IRUGO | S_IWUSR);
module_param_named(scsi_level, sdebug_scsi_level, int, S_IRUGO);
module_param_named(sector_size, sdebug_sector_size, int, S_IRUGO);
module_param_named(statistics, sdebug_statistics, bool, S_IRUGO | S_IWUSR);
module_param_named(strict, sdebug_strict, bool, S_IRUGO | S_IWUSR);
module_param_named(submit_queues, submit_queues, int, S_IRUGO);
module_param_named(poll_queues, poll_queues, int, S_IRUGO);
module_param_named(tur_ms_to_ready, sdeb_tur_ms_to_ready, int, S_IRUGO);
module_param_named(unmap_alignment, sdebug_unmap_alignment, int, S_IRUGO);
module_param_named(unmap_granularity, sdebug_unmap_granularity, int, S_IRUGO);
module_param_named(unmap_max_blocks, sdebug_unmap_max_blocks, int, S_IRUGO);
module_param_named(unmap_max_desc, sdebug_unmap_max_desc, int, S_IRUGO);
module_param_named(uuid_ctl, sdebug_uuid_ctl, int, S_IRUGO);
module_param_named(virtual_gb, sdebug_virtual_gb, int, S_IRUGO | S_IWUSR);
module_param_named(vpd_use_hostno, sdebug_vpd_use_hostno, int,
		   S_IRUGO | S_IWUSR);
module_param_named(wp, sdebug_wp, bool, S_IRUGO | S_IWUSR);
module_param_named(write_same_length, sdebug_write_same_length, int,
		   S_IRUGO | S_IWUSR);
module_param_named(zbc, sdeb_zbc_model_s, charp, S_IRUGO);
module_param_named(zone_cap_mb, sdeb_zbc_zone_cap_mb, int, S_IRUGO);
module_param_named(zone_max_open, sdeb_zbc_max_open, int, S_IRUGO);
module_param_named(zone_nr_conv, sdeb_zbc_nr_conv, int, S_IRUGO);
module_param_named(zone_size_mb, sdeb_zbc_zone_size_mb, int, S_IRUGO);
module_param_named(allow_restart, sdebug_allow_restart, bool, S_IRUGO | S_IWUSR);

MODULE_AUTHOR("Eric Youngdale + Douglas Gilbert");
MODULE_DESCRIPTION("SCSI debug adapter driver");
MODULE_LICENSE("GPL");
MODULE_VERSION(SDEBUG_VERSION);

MODULE_PARM_DESC(add_host, "add n hosts, in sysfs if negative remove host(s) (def=1)");
MODULE_PARM_DESC(ato, "application tag ownership: 0=disk 1=host (def=1)");
MODULE_PARM_DESC(cdb_len, "suggest CDB lengths to drivers (def=10)");
MODULE_PARM_DESC(clustering, "when set enables larger transfers (def=0)");
MODULE_PARM_DESC(delay, "response delay (def=1 jiffy); 0:imm, -1,-2:tiny");
MODULE_PARM_DESC(dev_size_mb, "size in MiB of ram shared by devs(def=8)");
MODULE_PARM_DESC(dif, "data integrity field type: 0-3 (def=0)");
MODULE_PARM_DESC(dix, "data integrity extensions mask (def=0)");
MODULE_PARM_DESC(dsense, "use descriptor sense format(def=0 -> fixed)");
MODULE_PARM_DESC(every_nth, "timeout every nth command(def=0)");
MODULE_PARM_DESC(fake_rw, "fake reads/writes instead of copying (def=0)");
MODULE_PARM_DESC(guard, "protection checksum: 0=crc, 1=ip (def=0)");
MODULE_PARM_DESC(host_lock, "host_lock is ignored (def=0)");
MODULE_PARM_DESC(host_max_queue,
		 "host max # of queued cmds (0 to max(def) [max_queue fixed equal for !0])");
MODULE_PARM_DESC(inq_product, "SCSI INQUIRY product string (def=\"scsi_debug\")");
MODULE_PARM_DESC(inq_rev, "SCSI INQUIRY revision string (def=\""
		 SDEBUG_VERSION "\")");
MODULE_PARM_DESC(inq_vendor, "SCSI INQUIRY vendor string (def=\"Linux\")");
MODULE_PARM_DESC(lbprz,
		 "on read unmapped LBs return 0 when 1 (def), return 0xff when 2");
MODULE_PARM_DESC(lbpu, "enable LBP, support UNMAP command (def=0)");
MODULE_PARM_DESC(lbpws, "enable LBP, support WRITE SAME(16) with UNMAP bit (def=0)");
MODULE_PARM_DESC(lbpws10, "enable LBP, support WRITE SAME(10) with UNMAP bit (def=0)");
MODULE_PARM_DESC(lowest_aligned, "lowest aligned lba (def=0)");
MODULE_PARM_DESC(lun_format, "LUN format: 0->peripheral (def); 1 --> flat address method");
MODULE_PARM_DESC(max_luns, "number of LUNs per target to simulate(def=1)");
MODULE_PARM_DESC(max_queue, "max number of queued commands (1 to max(def))");
MODULE_PARM_DESC(medium_error_count, "count of sectors to return follow on MEDIUM error");
MODULE_PARM_DESC(medium_error_start, "starting sector number to return MEDIUM error");
MODULE_PARM_DESC(ndelay, "response delay in nanoseconds (def=0 -> ignore)");
MODULE_PARM_DESC(no_lun_0, "no LU number 0 (def=0 -> have lun 0)");
MODULE_PARM_DESC(no_rwlock, "don't protect user data reads+writes (def=0)");
MODULE_PARM_DESC(no_uld, "stop ULD (e.g. sd driver) attaching (def=0))");
MODULE_PARM_DESC(num_parts, "number of partitions(def=0)");
MODULE_PARM_DESC(num_tgts, "number of targets per host to simulate(def=1)");
MODULE_PARM_DESC(opt_blks, "optimal transfer length in blocks (def=1024)");
MODULE_PARM_DESC(opt_xferlen_exp, "optimal transfer length granularity exponent (def=physblk_exp)");
MODULE_PARM_DESC(opts, "1->noise, 2->medium_err, 4->timeout, 8->recovered_err... (def=0)");
MODULE_PARM_DESC(per_host_store, "If set, next positive add_host will get new store (def=0)");
MODULE_PARM_DESC(physblk_exp, "physical block exponent (def=0)");
MODULE_PARM_DESC(poll_queues, "support for iouring iopoll queues (1 to max(submit_queues - 1))");
MODULE_PARM_DESC(ptype, "SCSI peripheral type(def=0[disk])");
MODULE_PARM_DESC(random, "If set, uniformly randomize command duration between 0 and delay_in_ns");
MODULE_PARM_DESC(removable, "claim to have removable media (def=0)");
MODULE_PARM_DESC(scsi_level, "SCSI level to simulate(def=7[SPC-5])");
MODULE_PARM_DESC(sector_size, "logical block size in bytes (def=512)");
MODULE_PARM_DESC(statistics, "collect statistics on commands, queues (def=0)");
MODULE_PARM_DESC(strict, "stricter checks: reserved field in cdb (def=0)");
MODULE_PARM_DESC(submit_queues, "support for block multi-queue (def=1)");
MODULE_PARM_DESC(tur_ms_to_ready, "TEST UNIT READY millisecs before initial good status (def=0)");
MODULE_PARM_DESC(unmap_alignment, "lowest aligned thin provisioning lba (def=0)");
MODULE_PARM_DESC(unmap_granularity, "thin provisioning granularity in blocks (def=1)");
MODULE_PARM_DESC(unmap_max_blocks, "max # of blocks can be unmapped in one cmd (def=0xffffffff)");
MODULE_PARM_DESC(unmap_max_desc, "max # of ranges that can be unmapped in one cmd (def=256)");
MODULE_PARM_DESC(uuid_ctl,
		 "1->use uuid for lu name, 0->don't, 2->all use same (def=0)");
MODULE_PARM_DESC(virtual_gb, "virtual gigabyte (GiB) size (def=0 -> use dev_size_mb)");
MODULE_PARM_DESC(vpd_use_hostno, "0 -> dev ids ignore hostno (def=1 -> unique dev ids)");
MODULE_PARM_DESC(wp, "Write Protect (def=0)");
MODULE_PARM_DESC(write_same_length, "Maximum blocks per WRITE SAME cmd (def=0xffff)");
MODULE_PARM_DESC(zbc, "'none' [0]; 'aware' [1]; 'managed' [2] (def=0). Can have 'host-' prefix");
MODULE_PARM_DESC(zone_cap_mb, "Zone capacity in MiB (def=zone size)");
MODULE_PARM_DESC(zone_max_open, "Maximum number of open zones; [0] for no limit (def=auto)");
MODULE_PARM_DESC(zone_nr_conv, "Number of conventional zones (def=1)");
MODULE_PARM_DESC(zone_size_mb, "Zone size in MiB (def=auto)");
MODULE_PARM_DESC(allow_restart, "Set scsi_device's allow_restart flag(def=0)");

#define SDEBUG_INFO_LEN 256
static char sdebug_info[SDEBUG_INFO_LEN];

static const char *scsi_debug_info(struct Scsi_Host *shp)
{
	int k;

	k = scnprintf(sdebug_info, SDEBUG_INFO_LEN, "%s: version %s [%s]\n",
		      my_name, SDEBUG_VERSION, sdebug_version_date);
	if (k >= (SDEBUG_INFO_LEN - 1))
		return sdebug_info;
	scnprintf(sdebug_info + k, SDEBUG_INFO_LEN - k,
		  "  dev_size_mb=%d, opts=0x%x, submit_queues=%d, %s=%d",
		  sdebug_dev_size_mb, sdebug_opts, submit_queues,
		  "statistics", (int)sdebug_statistics);
	return sdebug_info;
}

/* 'echo <val> > /proc/scsi/scsi_debug/<host_id>' writes to opts */
static int scsi_debug_write_info(struct Scsi_Host *host, char *buffer,
				 int length)
{
	char arr[16];
	int opts;
	int minLen = length > 15 ? 15 : length;

	if (!capable(CAP_SYS_ADMIN) || !capable(CAP_SYS_RAWIO))
		return -EACCES;
	memcpy(arr, buffer, minLen);
	arr[minLen] = '\0';
	if (1 != sscanf(arr, "%d", &opts))
		return -EINVAL;
	sdebug_opts = opts;
	sdebug_verbose = !!(SDEBUG_OPT_NOISE & opts);
	sdebug_any_injecting_opt = !!(SDEBUG_OPT_ALL_INJECTING & opts);
	if (sdebug_every_nth != 0)
		tweak_cmnd_count();
	return length;
}

struct sdebug_submit_queue_data {
	int *first;
	int *last;
	int queue_num;
};

static bool sdebug_submit_queue_iter(struct request *rq, void *opaque)
{
	struct sdebug_submit_queue_data *data = opaque;
	u32 unique_tag = blk_mq_unique_tag(rq);
	u16 hwq = blk_mq_unique_tag_to_hwq(unique_tag);
	u16 tag = blk_mq_unique_tag_to_tag(unique_tag);
	int queue_num = data->queue_num;

	if (hwq != queue_num)
		return true;

	/* Rely on iter'ing in ascending tag order */
	if (*data->first == -1)
		*data->first = *data->last = tag;
	else
		*data->last = tag;

	return true;
}

/* Output seen with 'cat /proc/scsi/scsi_debug/<host_id>'. It will be the
 * same for each scsi_debug host (if more than one). Some of the counters
 * output are not atomics so might be inaccurate in a busy system. */
static int scsi_debug_show_info(struct seq_file *m, struct Scsi_Host *host)
{
	struct sdebug_host_info *sdhp;
	int j;

	seq_printf(m, "scsi_debug adapter driver, version %s [%s]\n",
		   SDEBUG_VERSION, sdebug_version_date);
	seq_printf(m, "num_tgts=%d, %ssize=%d MB, opts=0x%x, every_nth=%d\n",
		   sdebug_num_tgts, "shared (ram) ", sdebug_dev_size_mb,
		   sdebug_opts, sdebug_every_nth);
	seq_printf(m, "delay=%d, ndelay=%d, max_luns=%d, sector_size=%d %s\n",
		   sdebug_jdelay, sdebug_ndelay, sdebug_max_luns,
		   sdebug_sector_size, "bytes");
	seq_printf(m, "cylinders=%d, heads=%d, sectors=%d, command aborts=%d\n",
		   sdebug_cylinders_per, sdebug_heads, sdebug_sectors_per,
		   num_aborts);
	seq_printf(m, "RESETs: device=%d, target=%d, bus=%d, host=%d\n",
		   num_dev_resets, num_target_resets, num_bus_resets,
		   num_host_resets);
	seq_printf(m, "dix_reads=%d, dix_writes=%d, dif_errors=%d\n",
		   dix_reads, dix_writes, dif_errors);
	seq_printf(m, "usec_in_jiffy=%lu, statistics=%d\n", TICK_NSEC / 1000,
		   sdebug_statistics);
	seq_printf(m, "cmnd_count=%d, completions=%d, %s=%d, a_tsf=%d, mq_polls=%d\n",
		   atomic_read(&sdebug_cmnd_count),
		   atomic_read(&sdebug_completions),
		   "miss_cpus", atomic_read(&sdebug_miss_cpus),
		   atomic_read(&sdebug_a_tsf),
		   atomic_read(&sdeb_mq_poll_count));

	seq_printf(m, "submit_queues=%d\n", submit_queues);
	for (j = 0; j < submit_queues; ++j) {
		int f = -1, l = -1;
		struct sdebug_submit_queue_data data = {
			.queue_num = j,
			.first = &f,
			.last = &l,
		};
		seq_printf(m, "  queue %d:\n", j);
		blk_mq_tagset_busy_iter(&host->tag_set, sdebug_submit_queue_iter,
					&data);
		if (f >= 0) {
			seq_printf(m, "    in_use_bm BUSY: %s: %d,%d\n",
				   "first,last bits", f, l);
		}
	}

	seq_printf(m, "this host_no=%d\n", host->host_no);
	if (!xa_empty(per_store_ap)) {
		bool niu;
		int idx;
		unsigned long l_idx;
		struct sdeb_store_info *sip;

		seq_puts(m, "\nhost list:\n");
		j = 0;
		list_for_each_entry(sdhp, &sdebug_host_list, host_list) {
			idx = sdhp->si_idx;
			seq_printf(m, "  %d: host_no=%d, si_idx=%d\n", j,
				   sdhp->shost->host_no, idx);
			++j;
		}
		seq_printf(m, "\nper_store array [most_recent_idx=%d]:\n",
			   sdeb_most_recent_idx);
		j = 0;
		xa_for_each(per_store_ap, l_idx, sip) {
			niu = xa_get_mark(per_store_ap, l_idx,
					  SDEB_XA_NOT_IN_USE);
			idx = (int)l_idx;
			seq_printf(m, "  %d: idx=%d%s\n", j, idx,
				   (niu ? "  not_in_use" : ""));
			++j;
		}
	}
	return 0;
}

static ssize_t delay_show(struct device_driver *ddp, char *buf)
{
	return scnprintf(buf, PAGE_SIZE, "%d\n", sdebug_jdelay);
}
/* Returns -EBUSY if jdelay is being changed and commands are queued. The unit
 * of delay is jiffies.
 */
static ssize_t delay_store(struct device_driver *ddp, const char *buf,
			   size_t count)
{
	int jdelay, res;

	if (count > 0 && sscanf(buf, "%d", &jdelay) == 1) {
		res = count;
		if (sdebug_jdelay != jdelay) {
			struct sdebug_host_info *sdhp;

			mutex_lock(&sdebug_host_list_mutex);
			block_unblock_all_queues(true);

			list_for_each_entry(sdhp, &sdebug_host_list, host_list) {
				struct Scsi_Host *shost = sdhp->shost;

				if (scsi_host_busy(shost)) {
					res = -EBUSY;   /* queued commands */
					break;
				}
			}
			if (res > 0) {
				sdebug_jdelay = jdelay;
				sdebug_ndelay = 0;
			}
			block_unblock_all_queues(false);
			mutex_unlock(&sdebug_host_list_mutex);
		}
		return res;
	}
	return -EINVAL;
}
static DRIVER_ATTR_RW(delay);

static ssize_t ndelay_show(struct device_driver *ddp, char *buf)
{
	return scnprintf(buf, PAGE_SIZE, "%d\n", sdebug_ndelay);
}
/* Returns -EBUSY if ndelay is being changed and commands are queued */
/* If > 0 and accepted then sdebug_jdelay is set to JDELAY_OVERRIDDEN */
static ssize_t ndelay_store(struct device_driver *ddp, const char *buf,
			    size_t count)
{
	int ndelay, res;

	if ((count > 0) && (1 == sscanf(buf, "%d", &ndelay)) &&
	    (ndelay >= 0) && (ndelay < (1000 * 1000 * 1000))) {
		res = count;
		if (sdebug_ndelay != ndelay) {
			struct sdebug_host_info *sdhp;

			mutex_lock(&sdebug_host_list_mutex);
			block_unblock_all_queues(true);

			list_for_each_entry(sdhp, &sdebug_host_list, host_list) {
				struct Scsi_Host *shost = sdhp->shost;

				if (scsi_host_busy(shost)) {
					res = -EBUSY;   /* queued commands */
					break;
				}
			}

			if (res > 0) {
				sdebug_ndelay = ndelay;
				sdebug_jdelay = ndelay  ? JDELAY_OVERRIDDEN
							: DEF_JDELAY;
			}
			block_unblock_all_queues(false);
			mutex_unlock(&sdebug_host_list_mutex);
		}
		return res;
	}
	return -EINVAL;
}
static DRIVER_ATTR_RW(ndelay);

static ssize_t opts_show(struct device_driver *ddp, char *buf)
{
	return scnprintf(buf, PAGE_SIZE, "0x%x\n", sdebug_opts);
}

static ssize_t opts_store(struct device_driver *ddp, const char *buf,
			  size_t count)
{
	int opts;
	char work[20];

	if (sscanf(buf, "%10s", work) == 1) {
		if (strncasecmp(work, "0x", 2) == 0) {
			if (kstrtoint(work + 2, 16, &opts) == 0)
				goto opts_done;
		} else {
			if (kstrtoint(work, 10, &opts) == 0)
				goto opts_done;
		}
	}
	return -EINVAL;
opts_done:
	sdebug_opts = opts;
	sdebug_verbose = !!(SDEBUG_OPT_NOISE & opts);
	sdebug_any_injecting_opt = !!(SDEBUG_OPT_ALL_INJECTING & opts);
	tweak_cmnd_count();
	return count;
}
static DRIVER_ATTR_RW(opts);

static ssize_t ptype_show(struct device_driver *ddp, char *buf)
{
	return scnprintf(buf, PAGE_SIZE, "%d\n", sdebug_ptype);
}
static ssize_t ptype_store(struct device_driver *ddp, const char *buf,
			   size_t count)
{
	int n;

	/* Cannot change from or to TYPE_ZBC with sysfs */
	if (sdebug_ptype == TYPE_ZBC)
		return -EINVAL;

	if ((count > 0) && (1 == sscanf(buf, "%d", &n)) && (n >= 0)) {
		if (n == TYPE_ZBC)
			return -EINVAL;
		sdebug_ptype = n;
		return count;
	}
	return -EINVAL;
}
static DRIVER_ATTR_RW(ptype);

static ssize_t dsense_show(struct device_driver *ddp, char *buf)
{
	return scnprintf(buf, PAGE_SIZE, "%d\n", sdebug_dsense);
}
static ssize_t dsense_store(struct device_driver *ddp, const char *buf,
			    size_t count)
{
	int n;

	if ((count > 0) && (1 == sscanf(buf, "%d", &n)) && (n >= 0)) {
		sdebug_dsense = n;
		return count;
	}
	return -EINVAL;
}
static DRIVER_ATTR_RW(dsense);

static ssize_t fake_rw_show(struct device_driver *ddp, char *buf)
{
	return scnprintf(buf, PAGE_SIZE, "%d\n", sdebug_fake_rw);
}
static ssize_t fake_rw_store(struct device_driver *ddp, const char *buf,
			     size_t count)
{
	int n, idx;

	if ((count > 0) && (1 == sscanf(buf, "%d", &n)) && (n >= 0)) {
		bool want_store = (n == 0);
		struct sdebug_host_info *sdhp;

		n = (n > 0);
		sdebug_fake_rw = (sdebug_fake_rw > 0);
		if (sdebug_fake_rw == n)
			return count;	/* not transitioning so do nothing */

		if (want_store) {	/* 1 --> 0 transition, set up store */
			if (sdeb_first_idx < 0) {
				idx = sdebug_add_store();
				if (idx < 0)
					return idx;
			} else {
				idx = sdeb_first_idx;
				xa_clear_mark(per_store_ap, idx,
					      SDEB_XA_NOT_IN_USE);
			}
			/* make all hosts use same store */
			list_for_each_entry(sdhp, &sdebug_host_list,
					    host_list) {
				if (sdhp->si_idx != idx) {
					xa_set_mark(per_store_ap, sdhp->si_idx,
						    SDEB_XA_NOT_IN_USE);
					sdhp->si_idx = idx;
				}
			}
			sdeb_most_recent_idx = idx;
		} else {	/* 0 --> 1 transition is trigger for shrink */
			sdebug_erase_all_stores(true /* apart from first */);
		}
		sdebug_fake_rw = n;
		return count;
	}
	return -EINVAL;
}
static DRIVER_ATTR_RW(fake_rw);

static ssize_t no_lun_0_show(struct device_driver *ddp, char *buf)
{
	return scnprintf(buf, PAGE_SIZE, "%d\n", sdebug_no_lun_0);
}
static ssize_t no_lun_0_store(struct device_driver *ddp, const char *buf,
			      size_t count)
{
	int n;

	if ((count > 0) && (1 == sscanf(buf, "%d", &n)) && (n >= 0)) {
		sdebug_no_lun_0 = n;
		return count;
	}
	return -EINVAL;
}
static DRIVER_ATTR_RW(no_lun_0);

static ssize_t num_tgts_show(struct device_driver *ddp, char *buf)
{
	return scnprintf(buf, PAGE_SIZE, "%d\n", sdebug_num_tgts);
}
static ssize_t num_tgts_store(struct device_driver *ddp, const char *buf,
			      size_t count)
{
	int n;

	if ((count > 0) && (1 == sscanf(buf, "%d", &n)) && (n >= 0)) {
		sdebug_num_tgts = n;
		sdebug_max_tgts_luns();
		return count;
	}
	return -EINVAL;
}
static DRIVER_ATTR_RW(num_tgts);

static ssize_t dev_size_mb_show(struct device_driver *ddp, char *buf)
{
	return scnprintf(buf, PAGE_SIZE, "%d\n", sdebug_dev_size_mb);
}
static DRIVER_ATTR_RO(dev_size_mb);

static ssize_t per_host_store_show(struct device_driver *ddp, char *buf)
{
	return scnprintf(buf, PAGE_SIZE, "%d\n", sdebug_per_host_store);
}

static ssize_t per_host_store_store(struct device_driver *ddp, const char *buf,
				    size_t count)
{
	bool v;

	if (kstrtobool(buf, &v))
		return -EINVAL;

	sdebug_per_host_store = v;
	return count;
}
static DRIVER_ATTR_RW(per_host_store);

static ssize_t num_parts_show(struct device_driver *ddp, char *buf)
{
	return scnprintf(buf, PAGE_SIZE, "%d\n", sdebug_num_parts);
}
static DRIVER_ATTR_RO(num_parts);

static ssize_t every_nth_show(struct device_driver *ddp, char *buf)
{
	return scnprintf(buf, PAGE_SIZE, "%d\n", sdebug_every_nth);
}
static ssize_t every_nth_store(struct device_driver *ddp, const char *buf,
			       size_t count)
{
	int nth;
	char work[20];

	if (sscanf(buf, "%10s", work) == 1) {
		if (strncasecmp(work, "0x", 2) == 0) {
			if (kstrtoint(work + 2, 16, &nth) == 0)
				goto every_nth_done;
		} else {
			if (kstrtoint(work, 10, &nth) == 0)
				goto every_nth_done;
		}
	}
	return -EINVAL;

every_nth_done:
	sdebug_every_nth = nth;
	if (nth && !sdebug_statistics) {
		pr_info("every_nth needs statistics=1, set it\n");
		sdebug_statistics = true;
	}
	tweak_cmnd_count();
	return count;
}
static DRIVER_ATTR_RW(every_nth);

static ssize_t lun_format_show(struct device_driver *ddp, char *buf)
{
	return scnprintf(buf, PAGE_SIZE, "%d\n", (int)sdebug_lun_am);
}
static ssize_t lun_format_store(struct device_driver *ddp, const char *buf,
				size_t count)
{
	int n;
	bool changed;

	if (kstrtoint(buf, 0, &n))
		return -EINVAL;
	if (n >= 0) {
		if (n > (int)SAM_LUN_AM_FLAT) {
			pr_warn("only LUN address methods 0 and 1 are supported\n");
			return -EINVAL;
		}
		changed = ((int)sdebug_lun_am != n);
		sdebug_lun_am = n;
		if (changed && sdebug_scsi_level >= 5) {	/* >= SPC-3 */
			struct sdebug_host_info *sdhp;
			struct sdebug_dev_info *dp;

			mutex_lock(&sdebug_host_list_mutex);
			list_for_each_entry(sdhp, &sdebug_host_list, host_list) {
				list_for_each_entry(dp, &sdhp->dev_info_list, dev_list) {
					set_bit(SDEBUG_UA_LUNS_CHANGED, dp->uas_bm);
				}
			}
			mutex_unlock(&sdebug_host_list_mutex);
		}
		return count;
	}
	return -EINVAL;
}
static DRIVER_ATTR_RW(lun_format);

static ssize_t max_luns_show(struct device_driver *ddp, char *buf)
{
	return scnprintf(buf, PAGE_SIZE, "%d\n", sdebug_max_luns);
}
static ssize_t max_luns_store(struct device_driver *ddp, const char *buf,
			      size_t count)
{
	int n;
	bool changed;

	if ((count > 0) && (1 == sscanf(buf, "%d", &n)) && (n >= 0)) {
		if (n > 256) {
			pr_warn("max_luns can be no more than 256\n");
			return -EINVAL;
		}
		changed = (sdebug_max_luns != n);
		sdebug_max_luns = n;
		sdebug_max_tgts_luns();
		if (changed && (sdebug_scsi_level >= 5)) {	/* >= SPC-3 */
			struct sdebug_host_info *sdhp;
			struct sdebug_dev_info *dp;

			mutex_lock(&sdebug_host_list_mutex);
			list_for_each_entry(sdhp, &sdebug_host_list,
					    host_list) {
				list_for_each_entry(dp, &sdhp->dev_info_list,
						    dev_list) {
					set_bit(SDEBUG_UA_LUNS_CHANGED,
						dp->uas_bm);
				}
			}
			mutex_unlock(&sdebug_host_list_mutex);
		}
		return count;
	}
	return -EINVAL;
}
static DRIVER_ATTR_RW(max_luns);

static ssize_t max_queue_show(struct device_driver *ddp, char *buf)
{
	return scnprintf(buf, PAGE_SIZE, "%d\n", sdebug_max_queue);
}
/* N.B. max_queue can be changed while there are queued commands. In flight
 * commands beyond the new max_queue will be completed. */
static ssize_t max_queue_store(struct device_driver *ddp, const char *buf,
			       size_t count)
{
	int n;

	if ((count > 0) && (1 == sscanf(buf, "%d", &n)) && (n > 0) &&
	    (n <= SDEBUG_CANQUEUE) &&
	    (sdebug_host_max_queue == 0)) {
		mutex_lock(&sdebug_host_list_mutex);

		/* We may only change sdebug_max_queue when we have no shosts */
		if (list_empty(&sdebug_host_list))
			sdebug_max_queue = n;
		else
			count = -EBUSY;
		mutex_unlock(&sdebug_host_list_mutex);
		return count;
	}
	return -EINVAL;
}
static DRIVER_ATTR_RW(max_queue);

static ssize_t host_max_queue_show(struct device_driver *ddp, char *buf)
{
	return scnprintf(buf, PAGE_SIZE, "%d\n", sdebug_host_max_queue);
}

static ssize_t no_rwlock_show(struct device_driver *ddp, char *buf)
{
	return scnprintf(buf, PAGE_SIZE, "%d\n", sdebug_no_rwlock);
}

static ssize_t no_rwlock_store(struct device_driver *ddp, const char *buf, size_t count)
{
	bool v;

	if (kstrtobool(buf, &v))
		return -EINVAL;

	sdebug_no_rwlock = v;
	return count;
}
static DRIVER_ATTR_RW(no_rwlock);

/*
 * Since this is used for .can_queue, and we get the hc_idx tag from the bitmap
 * in range [0, sdebug_host_max_queue), we can't change it.
 */
static DRIVER_ATTR_RO(host_max_queue);

static ssize_t no_uld_show(struct device_driver *ddp, char *buf)
{
	return scnprintf(buf, PAGE_SIZE, "%d\n", sdebug_no_uld);
}
static DRIVER_ATTR_RO(no_uld);

static ssize_t scsi_level_show(struct device_driver *ddp, char *buf)
{
	return scnprintf(buf, PAGE_SIZE, "%d\n", sdebug_scsi_level);
}
static DRIVER_ATTR_RO(scsi_level);

static ssize_t virtual_gb_show(struct device_driver *ddp, char *buf)
{
	return scnprintf(buf, PAGE_SIZE, "%d\n", sdebug_virtual_gb);
}
static ssize_t virtual_gb_store(struct device_driver *ddp, const char *buf,
				size_t count)
{
	int n;
	bool changed;

	/* Ignore capacity change for ZBC drives for now */
	if (sdeb_zbc_in_use)
		return -ENOTSUPP;

	if ((count > 0) && (1 == sscanf(buf, "%d", &n)) && (n >= 0)) {
		changed = (sdebug_virtual_gb != n);
		sdebug_virtual_gb = n;
		sdebug_capacity = get_sdebug_capacity();
		if (changed) {
			struct sdebug_host_info *sdhp;
			struct sdebug_dev_info *dp;

			mutex_lock(&sdebug_host_list_mutex);
			list_for_each_entry(sdhp, &sdebug_host_list,
					    host_list) {
				list_for_each_entry(dp, &sdhp->dev_info_list,
						    dev_list) {
					set_bit(SDEBUG_UA_CAPACITY_CHANGED,
						dp->uas_bm);
				}
			}
			mutex_unlock(&sdebug_host_list_mutex);
		}
		return count;
	}
	return -EINVAL;
}
static DRIVER_ATTR_RW(virtual_gb);

static ssize_t add_host_show(struct device_driver *ddp, char *buf)
{
	/* absolute number of hosts currently active is what is shown */
	return scnprintf(buf, PAGE_SIZE, "%d\n", sdebug_num_hosts);
}

static ssize_t add_host_store(struct device_driver *ddp, const char *buf,
			      size_t count)
{
	bool found;
	unsigned long idx;
	struct sdeb_store_info *sip;
	bool want_phs = (sdebug_fake_rw == 0) && sdebug_per_host_store;
	int delta_hosts;

	if (sscanf(buf, "%d", &delta_hosts) != 1)
		return -EINVAL;
	if (delta_hosts > 0) {
		do {
			found = false;
			if (want_phs) {
				xa_for_each_marked(per_store_ap, idx, sip,
						   SDEB_XA_NOT_IN_USE) {
					sdeb_most_recent_idx = (int)idx;
					found = true;
					break;
				}
				if (found)	/* re-use case */
					sdebug_add_host_helper((int)idx);
				else
					sdebug_do_add_host(true);
			} else {
				sdebug_do_add_host(false);
			}
		} while (--delta_hosts);
	} else if (delta_hosts < 0) {
		do {
			sdebug_do_remove_host(false);
		} while (++delta_hosts);
	}
	return count;
}
static DRIVER_ATTR_RW(add_host);

static ssize_t vpd_use_hostno_show(struct device_driver *ddp, char *buf)
{
	return scnprintf(buf, PAGE_SIZE, "%d\n", sdebug_vpd_use_hostno);
}
static ssize_t vpd_use_hostno_store(struct device_driver *ddp, const char *buf,
				    size_t count)
{
	int n;

	if ((count > 0) && (1 == sscanf(buf, "%d", &n)) && (n >= 0)) {
		sdebug_vpd_use_hostno = n;
		return count;
	}
	return -EINVAL;
}
static DRIVER_ATTR_RW(vpd_use_hostno);

static ssize_t statistics_show(struct device_driver *ddp, char *buf)
{
	return scnprintf(buf, PAGE_SIZE, "%d\n", (int)sdebug_statistics);
}
static ssize_t statistics_store(struct device_driver *ddp, const char *buf,
				size_t count)
{
	int n;

	if ((count > 0) && (sscanf(buf, "%d", &n) == 1) && (n >= 0)) {
		if (n > 0)
			sdebug_statistics = true;
		else {
			clear_queue_stats();
			sdebug_statistics = false;
		}
		return count;
	}
	return -EINVAL;
}
static DRIVER_ATTR_RW(statistics);

static ssize_t sector_size_show(struct device_driver *ddp, char *buf)
{
	return scnprintf(buf, PAGE_SIZE, "%u\n", sdebug_sector_size);
}
static DRIVER_ATTR_RO(sector_size);

static ssize_t submit_queues_show(struct device_driver *ddp, char *buf)
{
	return scnprintf(buf, PAGE_SIZE, "%d\n", submit_queues);
}
static DRIVER_ATTR_RO(submit_queues);

static ssize_t dix_show(struct device_driver *ddp, char *buf)
{
	return scnprintf(buf, PAGE_SIZE, "%d\n", sdebug_dix);
}
static DRIVER_ATTR_RO(dix);

static ssize_t dif_show(struct device_driver *ddp, char *buf)
{
	return scnprintf(buf, PAGE_SIZE, "%d\n", sdebug_dif);
}
static DRIVER_ATTR_RO(dif);

static ssize_t guard_show(struct device_driver *ddp, char *buf)
{
	return scnprintf(buf, PAGE_SIZE, "%u\n", sdebug_guard);
}
static DRIVER_ATTR_RO(guard);

static ssize_t ato_show(struct device_driver *ddp, char *buf)
{
	return scnprintf(buf, PAGE_SIZE, "%d\n", sdebug_ato);
}
static DRIVER_ATTR_RO(ato);

static ssize_t map_show(struct device_driver *ddp, char *buf)
{
	ssize_t count = 0;

	if (!scsi_debug_lbp())
		return scnprintf(buf, PAGE_SIZE, "0-%u\n",
				 sdebug_store_sectors);

	if (sdebug_fake_rw == 0 && !xa_empty(per_store_ap)) {
		struct sdeb_store_info *sip = xa_load(per_store_ap, 0);

		if (sip)
			count = scnprintf(buf, PAGE_SIZE - 1, "%*pbl",
					  (int)map_size, sip->map_storep);
	}
	buf[count++] = '\n';
	buf[count] = '\0';

	return count;
}
static DRIVER_ATTR_RO(map);

static ssize_t random_show(struct device_driver *ddp, char *buf)
{
	return scnprintf(buf, PAGE_SIZE, "%d\n", sdebug_random);
}

static ssize_t random_store(struct device_driver *ddp, const char *buf,
			    size_t count)
{
	bool v;

	if (kstrtobool(buf, &v))
		return -EINVAL;

	sdebug_random = v;
	return count;
}
static DRIVER_ATTR_RW(random);

static ssize_t removable_show(struct device_driver *ddp, char *buf)
{
	return scnprintf(buf, PAGE_SIZE, "%d\n", sdebug_removable ? 1 : 0);
}
static ssize_t removable_store(struct device_driver *ddp, const char *buf,
			       size_t count)
{
	int n;

	if ((count > 0) && (1 == sscanf(buf, "%d", &n)) && (n >= 0)) {
		sdebug_removable = (n > 0);
		return count;
	}
	return -EINVAL;
}
static DRIVER_ATTR_RW(removable);

static ssize_t host_lock_show(struct device_driver *ddp, char *buf)
{
	return scnprintf(buf, PAGE_SIZE, "%d\n", !!sdebug_host_lock);
}
/* N.B. sdebug_host_lock does nothing, kept for backward compatibility */
static ssize_t host_lock_store(struct device_driver *ddp, const char *buf,
			       size_t count)
{
	int n;

	if ((count > 0) && (1 == sscanf(buf, "%d", &n)) && (n >= 0)) {
		sdebug_host_lock = (n > 0);
		return count;
	}
	return -EINVAL;
}
static DRIVER_ATTR_RW(host_lock);

static ssize_t strict_show(struct device_driver *ddp, char *buf)
{
	return scnprintf(buf, PAGE_SIZE, "%d\n", !!sdebug_strict);
}
static ssize_t strict_store(struct device_driver *ddp, const char *buf,
			    size_t count)
{
	int n;

	if ((count > 0) && (1 == sscanf(buf, "%d", &n)) && (n >= 0)) {
		sdebug_strict = (n > 0);
		return count;
	}
	return -EINVAL;
}
static DRIVER_ATTR_RW(strict);

static ssize_t uuid_ctl_show(struct device_driver *ddp, char *buf)
{
	return scnprintf(buf, PAGE_SIZE, "%d\n", !!sdebug_uuid_ctl);
}
static DRIVER_ATTR_RO(uuid_ctl);

static ssize_t cdb_len_show(struct device_driver *ddp, char *buf)
{
	return scnprintf(buf, PAGE_SIZE, "%d\n", sdebug_cdb_len);
}
static ssize_t cdb_len_store(struct device_driver *ddp, const char *buf,
			     size_t count)
{
	int ret, n;

	ret = kstrtoint(buf, 0, &n);
	if (ret)
		return ret;
	sdebug_cdb_len = n;
	all_config_cdb_len();
	return count;
}
static DRIVER_ATTR_RW(cdb_len);

static const char * const zbc_model_strs_a[] = {
	[BLK_ZONED_NONE] = "none",
	[BLK_ZONED_HA]   = "host-aware",
	[BLK_ZONED_HM]   = "host-managed",
};

static const char * const zbc_model_strs_b[] = {
	[BLK_ZONED_NONE] = "no",
	[BLK_ZONED_HA]   = "aware",
	[BLK_ZONED_HM]   = "managed",
};

static const char * const zbc_model_strs_c[] = {
	[BLK_ZONED_NONE] = "0",
	[BLK_ZONED_HA]   = "1",
	[BLK_ZONED_HM]   = "2",
};

static int sdeb_zbc_model_str(const char *cp)
{
	int res = sysfs_match_string(zbc_model_strs_a, cp);

	if (res < 0) {
		res = sysfs_match_string(zbc_model_strs_b, cp);
		if (res < 0) {
			res = sysfs_match_string(zbc_model_strs_c, cp);
			if (res < 0)
				return -EINVAL;
		}
	}
	return res;
}

static ssize_t zbc_show(struct device_driver *ddp, char *buf)
{
	return scnprintf(buf, PAGE_SIZE, "%s\n",
			 zbc_model_strs_a[sdeb_zbc_model]);
}
static DRIVER_ATTR_RO(zbc);

static ssize_t tur_ms_to_ready_show(struct device_driver *ddp, char *buf)
{
	return scnprintf(buf, PAGE_SIZE, "%d\n", sdeb_tur_ms_to_ready);
}
static DRIVER_ATTR_RO(tur_ms_to_ready);

static ssize_t group_number_stats_show(struct device_driver *ddp, char *buf)
{
	char *p = buf, *end = buf + PAGE_SIZE;
	int i;

	for (i = 0; i < ARRAY_SIZE(writes_by_group_number); i++)
		p += scnprintf(p, end - p, "%d %ld\n", i,
			       atomic_long_read(&writes_by_group_number[i]));

	return p - buf;
}

static ssize_t group_number_stats_store(struct device_driver *ddp,
					const char *buf, size_t count)
{
	int i;

	for (i = 0; i < ARRAY_SIZE(writes_by_group_number); i++)
		atomic_long_set(&writes_by_group_number[i], 0);

	return count;
}
static DRIVER_ATTR_RW(group_number_stats);

/* Note: The following array creates attribute files in the
   /sys/bus/pseudo/drivers/scsi_debug directory. The advantage of these
   files (over those found in the /sys/module/scsi_debug/parameters
   directory) is that auxiliary actions can be triggered when an attribute
   is changed. For example see: add_host_store() above.
 */

static struct attribute *sdebug_drv_attrs[] = {
	&driver_attr_delay.attr,
	&driver_attr_opts.attr,
	&driver_attr_ptype.attr,
	&driver_attr_dsense.attr,
	&driver_attr_fake_rw.attr,
	&driver_attr_host_max_queue.attr,
	&driver_attr_no_lun_0.attr,
	&driver_attr_num_tgts.attr,
	&driver_attr_dev_size_mb.attr,
	&driver_attr_num_parts.attr,
	&driver_attr_every_nth.attr,
	&driver_attr_lun_format.attr,
	&driver_attr_max_luns.attr,
	&driver_attr_max_queue.attr,
	&driver_attr_no_rwlock.attr,
	&driver_attr_no_uld.attr,
	&driver_attr_scsi_level.attr,
	&driver_attr_virtual_gb.attr,
	&driver_attr_add_host.attr,
	&driver_attr_per_host_store.attr,
	&driver_attr_vpd_use_hostno.attr,
	&driver_attr_sector_size.attr,
	&driver_attr_statistics.attr,
	&driver_attr_submit_queues.attr,
	&driver_attr_dix.attr,
	&driver_attr_dif.attr,
	&driver_attr_guard.attr,
	&driver_attr_ato.attr,
	&driver_attr_map.attr,
	&driver_attr_random.attr,
	&driver_attr_removable.attr,
	&driver_attr_host_lock.attr,
	&driver_attr_ndelay.attr,
	&driver_attr_strict.attr,
	&driver_attr_uuid_ctl.attr,
	&driver_attr_cdb_len.attr,
	&driver_attr_tur_ms_to_ready.attr,
	&driver_attr_zbc.attr,
	&driver_attr_group_number_stats.attr,
	NULL,
};
ATTRIBUTE_GROUPS(sdebug_drv);

static struct device *pseudo_primary;

static int __init scsi_debug_init(void)
{
	bool want_store = (sdebug_fake_rw == 0);
	unsigned long sz;
	int k, ret, hosts_to_add;
	int idx = -1;

	if (sdebug_ndelay >= 1000 * 1000 * 1000) {
		pr_warn("ndelay must be less than 1 second, ignored\n");
		sdebug_ndelay = 0;
	} else if (sdebug_ndelay > 0)
		sdebug_jdelay = JDELAY_OVERRIDDEN;

	switch (sdebug_sector_size) {
	case  512:
	case 1024:
	case 2048:
	case 4096:
		break;
	default:
		pr_err("invalid sector_size %d\n", sdebug_sector_size);
		return -EINVAL;
	}

	switch (sdebug_dif) {
	case T10_PI_TYPE0_PROTECTION:
		break;
	case T10_PI_TYPE1_PROTECTION:
	case T10_PI_TYPE2_PROTECTION:
	case T10_PI_TYPE3_PROTECTION:
		have_dif_prot = true;
		break;

	default:
		pr_err("dif must be 0, 1, 2 or 3\n");
		return -EINVAL;
	}

	if (sdebug_num_tgts < 0) {
		pr_err("num_tgts must be >= 0\n");
		return -EINVAL;
	}

	if (sdebug_guard > 1) {
		pr_err("guard must be 0 or 1\n");
		return -EINVAL;
	}

	if (sdebug_ato > 1) {
		pr_err("ato must be 0 or 1\n");
		return -EINVAL;
	}

	if (sdebug_physblk_exp > 15) {
		pr_err("invalid physblk_exp %u\n", sdebug_physblk_exp);
		return -EINVAL;
	}

	sdebug_lun_am = sdebug_lun_am_i;
	if (sdebug_lun_am > SAM_LUN_AM_FLAT) {
		pr_warn("Invalid LUN format %u, using default\n", (int)sdebug_lun_am);
		sdebug_lun_am = SAM_LUN_AM_PERIPHERAL;
	}

	if (sdebug_max_luns > 256) {
		if (sdebug_max_luns > 16384) {
			pr_warn("max_luns can be no more than 16384, use default\n");
			sdebug_max_luns = DEF_MAX_LUNS;
		}
		sdebug_lun_am = SAM_LUN_AM_FLAT;
	}

	if (sdebug_lowest_aligned > 0x3fff) {
		pr_err("lowest_aligned too big: %u\n", sdebug_lowest_aligned);
		return -EINVAL;
	}

	if (submit_queues < 1) {
		pr_err("submit_queues must be 1 or more\n");
		return -EINVAL;
	}

	if ((sdebug_max_queue > SDEBUG_CANQUEUE) || (sdebug_max_queue < 1)) {
		pr_err("max_queue must be in range [1, %d]\n", SDEBUG_CANQUEUE);
		return -EINVAL;
	}

	if ((sdebug_host_max_queue > SDEBUG_CANQUEUE) ||
	    (sdebug_host_max_queue < 0)) {
		pr_err("host_max_queue must be in range [0 %d]\n",
		       SDEBUG_CANQUEUE);
		return -EINVAL;
	}

	if (sdebug_host_max_queue &&
	    (sdebug_max_queue != sdebug_host_max_queue)) {
		sdebug_max_queue = sdebug_host_max_queue;
		pr_warn("fixing max submit queue depth to host max queue depth, %d\n",
			sdebug_max_queue);
	}

	/*
	 * check for host managed zoned block device specified with
	 * ptype=0x14 or zbc=XXX.
	 */
	if (sdebug_ptype == TYPE_ZBC) {
		sdeb_zbc_model = BLK_ZONED_HM;
	} else if (sdeb_zbc_model_s && *sdeb_zbc_model_s) {
		k = sdeb_zbc_model_str(sdeb_zbc_model_s);
		if (k < 0)
			return k;
		sdeb_zbc_model = k;
		switch (sdeb_zbc_model) {
		case BLK_ZONED_NONE:
		case BLK_ZONED_HA:
			sdebug_ptype = TYPE_DISK;
			break;
		case BLK_ZONED_HM:
			sdebug_ptype = TYPE_ZBC;
			break;
		default:
			pr_err("Invalid ZBC model\n");
			return -EINVAL;
		}
	}
	if (sdeb_zbc_model != BLK_ZONED_NONE) {
		sdeb_zbc_in_use = true;
		if (sdebug_dev_size_mb == DEF_DEV_SIZE_PRE_INIT)
			sdebug_dev_size_mb = DEF_ZBC_DEV_SIZE_MB;
	}

	if (sdebug_dev_size_mb == DEF_DEV_SIZE_PRE_INIT)
		sdebug_dev_size_mb = DEF_DEV_SIZE_MB;
	if (sdebug_dev_size_mb < 1)
		sdebug_dev_size_mb = 1;  /* force minimum 1 MB ramdisk */
	sz = (unsigned long)sdebug_dev_size_mb * 1048576;
	sdebug_store_sectors = sz / sdebug_sector_size;
	sdebug_capacity = get_sdebug_capacity();

	/* play around with geometry, don't waste too much on track 0 */
	sdebug_heads = 8;
	sdebug_sectors_per = 32;
	if (sdebug_dev_size_mb >= 256)
		sdebug_heads = 64;
	else if (sdebug_dev_size_mb >= 16)
		sdebug_heads = 32;
	sdebug_cylinders_per = (unsigned long)sdebug_capacity /
			       (sdebug_sectors_per * sdebug_heads);
	if (sdebug_cylinders_per >= 1024) {
		/* other LLDs do this; implies >= 1GB ram disk ... */
		sdebug_heads = 255;
		sdebug_sectors_per = 63;
		sdebug_cylinders_per = (unsigned long)sdebug_capacity /
			       (sdebug_sectors_per * sdebug_heads);
	}
	if (scsi_debug_lbp()) {
		sdebug_unmap_max_blocks =
			clamp(sdebug_unmap_max_blocks, 0U, 0xffffffffU);

		sdebug_unmap_max_desc =
			clamp(sdebug_unmap_max_desc, 0U, 256U);

		sdebug_unmap_granularity =
			clamp(sdebug_unmap_granularity, 1U, 0xffffffffU);

		if (sdebug_unmap_alignment &&
		    sdebug_unmap_granularity <=
		    sdebug_unmap_alignment) {
			pr_err("ERR: unmap_granularity <= unmap_alignment\n");
			return -EINVAL;
		}
	}
	xa_init_flags(per_store_ap, XA_FLAGS_ALLOC | XA_FLAGS_LOCK_IRQ);
	if (want_store) {
		idx = sdebug_add_store();
		if (idx < 0)
			return idx;
	}

	pseudo_primary = root_device_register("pseudo_0");
	if (IS_ERR(pseudo_primary)) {
		pr_warn("root_device_register() error\n");
		ret = PTR_ERR(pseudo_primary);
		goto free_vm;
	}
	ret = bus_register(&pseudo_lld_bus);
	if (ret < 0) {
		pr_warn("bus_register error: %d\n", ret);
		goto dev_unreg;
	}
	ret = driver_register(&sdebug_driverfs_driver);
	if (ret < 0) {
		pr_warn("driver_register error: %d\n", ret);
		goto bus_unreg;
	}

	hosts_to_add = sdebug_add_host;
	sdebug_add_host = 0;

	queued_cmd_cache = KMEM_CACHE(sdebug_queued_cmd, SLAB_HWCACHE_ALIGN);
	if (!queued_cmd_cache) {
		ret = -ENOMEM;
		goto driver_unreg;
	}

	sdebug_debugfs_root = debugfs_create_dir("scsi_debug", NULL);
	if (IS_ERR_OR_NULL(sdebug_debugfs_root))
		pr_info("%s: failed to create initial debugfs directory\n", __func__);

	for (k = 0; k < hosts_to_add; k++) {
		if (want_store && k == 0) {
			ret = sdebug_add_host_helper(idx);
			if (ret < 0) {
				pr_err("add_host_helper k=%d, error=%d\n",
				       k, -ret);
				break;
			}
		} else {
			ret = sdebug_do_add_host(want_store &&
						 sdebug_per_host_store);
			if (ret < 0) {
				pr_err("add_host k=%d error=%d\n", k, -ret);
				break;
			}
		}
	}
	if (sdebug_verbose)
		pr_info("built %d host(s)\n", sdebug_num_hosts);

	return 0;

driver_unreg:
	driver_unregister(&sdebug_driverfs_driver);
bus_unreg:
	bus_unregister(&pseudo_lld_bus);
dev_unreg:
	root_device_unregister(pseudo_primary);
free_vm:
	sdebug_erase_store(idx, NULL);
	return ret;
}

static void __exit scsi_debug_exit(void)
{
	int k = sdebug_num_hosts;

	for (; k; k--)
		sdebug_do_remove_host(true);
	kmem_cache_destroy(queued_cmd_cache);
	driver_unregister(&sdebug_driverfs_driver);
	bus_unregister(&pseudo_lld_bus);
	root_device_unregister(pseudo_primary);

	sdebug_erase_all_stores(false);
	xa_destroy(per_store_ap);
	debugfs_remove(sdebug_debugfs_root);
}

device_initcall(scsi_debug_init);
module_exit(scsi_debug_exit);

static void sdebug_release_adapter(struct device *dev)
{
	struct sdebug_host_info *sdbg_host;

	sdbg_host = dev_to_sdebug_host(dev);
	kfree(sdbg_host);
}

/* idx must be valid, if sip is NULL then it will be obtained using idx */
static void sdebug_erase_store(int idx, struct sdeb_store_info *sip)
{
	if (idx < 0)
		return;
	if (!sip) {
		if (xa_empty(per_store_ap))
			return;
		sip = xa_load(per_store_ap, idx);
		if (!sip)
			return;
	}
	vfree(sip->map_storep);
	vfree(sip->dif_storep);
	vfree(sip->storep);
	xa_erase(per_store_ap, idx);
	kfree(sip);
}

/* Assume apart_from_first==false only in shutdown case. */
static void sdebug_erase_all_stores(bool apart_from_first)
{
	unsigned long idx;
	struct sdeb_store_info *sip = NULL;

	xa_for_each(per_store_ap, idx, sip) {
		if (apart_from_first)
			apart_from_first = false;
		else
			sdebug_erase_store(idx, sip);
	}
	if (apart_from_first)
		sdeb_most_recent_idx = sdeb_first_idx;
}

/*
 * Returns store xarray new element index (idx) if >=0 else negated errno.
 * Limit the number of stores to 65536.
 */
static int sdebug_add_store(void)
{
	int res;
	u32 n_idx;
	unsigned long iflags;
	unsigned long sz = (unsigned long)sdebug_dev_size_mb * 1048576;
	struct sdeb_store_info *sip = NULL;
	struct xa_limit xal = { .max = 1 << 16, .min = 0 };

	sip = kzalloc(sizeof(*sip), GFP_KERNEL);
	if (!sip)
		return -ENOMEM;

	xa_lock_irqsave(per_store_ap, iflags);
	res = __xa_alloc(per_store_ap, &n_idx, sip, xal, GFP_ATOMIC);
	if (unlikely(res < 0)) {
		xa_unlock_irqrestore(per_store_ap, iflags);
		kfree(sip);
		pr_warn("%s: xa_alloc() errno=%d\n", __func__, -res);
		return res;
	}
	sdeb_most_recent_idx = n_idx;
	if (sdeb_first_idx < 0)
		sdeb_first_idx = n_idx;
	xa_unlock_irqrestore(per_store_ap, iflags);

	res = -ENOMEM;
	sip->storep = vzalloc(sz);
	if (!sip->storep) {
		pr_err("user data oom\n");
		goto err;
	}
	if (sdebug_num_parts > 0)
		sdebug_build_parts(sip->storep, sz);

	/* DIF/DIX: what T10 calls Protection Information (PI) */
	if (sdebug_dix) {
		int dif_size;

		dif_size = sdebug_store_sectors * sizeof(struct t10_pi_tuple);
		sip->dif_storep = vmalloc(dif_size);

		pr_info("dif_storep %u bytes @ %pK\n", dif_size,
			sip->dif_storep);

		if (!sip->dif_storep) {
			pr_err("DIX oom\n");
			goto err;
		}
		memset(sip->dif_storep, 0xff, dif_size);
	}
	/* Logical Block Provisioning */
	if (scsi_debug_lbp()) {
		map_size = lba_to_map_index(sdebug_store_sectors - 1) + 1;
		sip->map_storep = vmalloc(array_size(sizeof(long),
						     BITS_TO_LONGS(map_size)));

		pr_info("%lu provisioning blocks\n", map_size);

		if (!sip->map_storep) {
			pr_err("LBP map oom\n");
			goto err;
		}

		bitmap_zero(sip->map_storep, map_size);

		/* Map first 1KB for partition table */
		if (sdebug_num_parts)
			map_region(sip, 0, 2);
	}

	rwlock_init(&sip->macc_lck);
	return (int)n_idx;
err:
	sdebug_erase_store((int)n_idx, sip);
	pr_warn("%s: failed, errno=%d\n", __func__, -res);
	return res;
}

static int sdebug_add_host_helper(int per_host_idx)
{
	int k, devs_per_host, idx;
	int error = -ENOMEM;
	struct sdebug_host_info *sdbg_host;
	struct sdebug_dev_info *sdbg_devinfo, *tmp;

	sdbg_host = kzalloc(sizeof(*sdbg_host), GFP_KERNEL);
	if (!sdbg_host)
		return -ENOMEM;
	idx = (per_host_idx < 0) ? sdeb_first_idx : per_host_idx;
	if (xa_get_mark(per_store_ap, idx, SDEB_XA_NOT_IN_USE))
		xa_clear_mark(per_store_ap, idx, SDEB_XA_NOT_IN_USE);
	sdbg_host->si_idx = idx;

	INIT_LIST_HEAD(&sdbg_host->dev_info_list);

	devs_per_host = sdebug_num_tgts * sdebug_max_luns;
	for (k = 0; k < devs_per_host; k++) {
		sdbg_devinfo = sdebug_device_create(sdbg_host, GFP_KERNEL);
		if (!sdbg_devinfo)
			goto clean;
	}

	mutex_lock(&sdebug_host_list_mutex);
	list_add_tail(&sdbg_host->host_list, &sdebug_host_list);
	mutex_unlock(&sdebug_host_list_mutex);

	sdbg_host->dev.bus = &pseudo_lld_bus;
	sdbg_host->dev.parent = pseudo_primary;
	sdbg_host->dev.release = &sdebug_release_adapter;
	dev_set_name(&sdbg_host->dev, "adapter%d", sdebug_num_hosts);

	error = device_register(&sdbg_host->dev);
	if (error) {
		mutex_lock(&sdebug_host_list_mutex);
		list_del(&sdbg_host->host_list);
		mutex_unlock(&sdebug_host_list_mutex);
		goto clean;
	}

	++sdebug_num_hosts;
	return 0;

clean:
	list_for_each_entry_safe(sdbg_devinfo, tmp, &sdbg_host->dev_info_list,
				 dev_list) {
		list_del(&sdbg_devinfo->dev_list);
		kfree(sdbg_devinfo->zstate);
		kfree(sdbg_devinfo);
	}
	if (sdbg_host->dev.release)
		put_device(&sdbg_host->dev);
	else
		kfree(sdbg_host);
	pr_warn("%s: failed, errno=%d\n", __func__, -error);
	return error;
}

static int sdebug_do_add_host(bool mk_new_store)
{
	int ph_idx = sdeb_most_recent_idx;

	if (mk_new_store) {
		ph_idx = sdebug_add_store();
		if (ph_idx < 0)
			return ph_idx;
	}
	return sdebug_add_host_helper(ph_idx);
}

static void sdebug_do_remove_host(bool the_end)
{
	int idx = -1;
	struct sdebug_host_info *sdbg_host = NULL;
	struct sdebug_host_info *sdbg_host2;

	mutex_lock(&sdebug_host_list_mutex);
	if (!list_empty(&sdebug_host_list)) {
		sdbg_host = list_entry(sdebug_host_list.prev,
				       struct sdebug_host_info, host_list);
		idx = sdbg_host->si_idx;
	}
	if (!the_end && idx >= 0) {
		bool unique = true;

		list_for_each_entry(sdbg_host2, &sdebug_host_list, host_list) {
			if (sdbg_host2 == sdbg_host)
				continue;
			if (idx == sdbg_host2->si_idx) {
				unique = false;
				break;
			}
		}
		if (unique) {
			xa_set_mark(per_store_ap, idx, SDEB_XA_NOT_IN_USE);
			if (idx == sdeb_most_recent_idx)
				--sdeb_most_recent_idx;
		}
	}
	if (sdbg_host)
		list_del(&sdbg_host->host_list);
	mutex_unlock(&sdebug_host_list_mutex);

	if (!sdbg_host)
		return;

	device_unregister(&sdbg_host->dev);
	--sdebug_num_hosts;
}

static int sdebug_change_qdepth(struct scsi_device *sdev, int qdepth)
{
	struct sdebug_dev_info *devip = sdev->hostdata;

	if (!devip)
		return	-ENODEV;

	mutex_lock(&sdebug_host_list_mutex);
	block_unblock_all_queues(true);

	if (qdepth > SDEBUG_CANQUEUE) {
		qdepth = SDEBUG_CANQUEUE;
		pr_warn("%s: requested qdepth [%d] exceeds canqueue [%d], trim\n", __func__,
			qdepth, SDEBUG_CANQUEUE);
	}
	if (qdepth < 1)
		qdepth = 1;
	if (qdepth != sdev->queue_depth)
		scsi_change_queue_depth(sdev, qdepth);

	block_unblock_all_queues(false);
	mutex_unlock(&sdebug_host_list_mutex);

	if (SDEBUG_OPT_Q_NOISE & sdebug_opts)
		sdev_printk(KERN_INFO, sdev, "%s: qdepth=%d\n", __func__, qdepth);

	return sdev->queue_depth;
}

static bool fake_timeout(struct scsi_cmnd *scp)
{
	if (0 == (atomic_read(&sdebug_cmnd_count) % abs(sdebug_every_nth))) {
		if (sdebug_every_nth < -1)
			sdebug_every_nth = -1;
		if (SDEBUG_OPT_TIMEOUT & sdebug_opts)
			return true; /* ignore command causing timeout */
		else if (SDEBUG_OPT_MAC_TIMEOUT & sdebug_opts &&
			 scsi_medium_access_command(scp))
			return true; /* time out reads and writes */
	}
	return false;
}

/* Response to TUR or media access command when device stopped */
static int resp_not_ready(struct scsi_cmnd *scp, struct sdebug_dev_info *devip)
{
	int stopped_state;
	u64 diff_ns = 0;
	ktime_t now_ts = ktime_get_boottime();
	struct scsi_device *sdp = scp->device;

	stopped_state = atomic_read(&devip->stopped);
	if (stopped_state == 2) {
		if (ktime_to_ns(now_ts) > ktime_to_ns(devip->create_ts)) {
			diff_ns = ktime_to_ns(ktime_sub(now_ts, devip->create_ts));
			if (diff_ns >= ((u64)sdeb_tur_ms_to_ready * 1000000)) {
				/* tur_ms_to_ready timer extinguished */
				atomic_set(&devip->stopped, 0);
				return 0;
			}
		}
		mk_sense_buffer(scp, NOT_READY, LOGICAL_UNIT_NOT_READY, 0x1);
		if (sdebug_verbose)
			sdev_printk(KERN_INFO, sdp,
				    "%s: Not ready: in process of becoming ready\n", my_name);
		if (scp->cmnd[0] == TEST_UNIT_READY) {
			u64 tur_nanosecs_to_ready = (u64)sdeb_tur_ms_to_ready * 1000000;

			if (diff_ns <= tur_nanosecs_to_ready)
				diff_ns = tur_nanosecs_to_ready - diff_ns;
			else
				diff_ns = tur_nanosecs_to_ready;
			/* As per 20-061r2 approved for spc6 by T10 on 20200716 */
			do_div(diff_ns, 1000000);	/* diff_ns becomes milliseconds */
			scsi_set_sense_information(scp->sense_buffer, SCSI_SENSE_BUFFERSIZE,
						   diff_ns);
			return check_condition_result;
		}
	}
	mk_sense_buffer(scp, NOT_READY, LOGICAL_UNIT_NOT_READY, 0x2);
	if (sdebug_verbose)
		sdev_printk(KERN_INFO, sdp, "%s: Not ready: initializing command required\n",
			    my_name);
	return check_condition_result;
}

static void sdebug_map_queues(struct Scsi_Host *shost)
{
	int i, qoff;

	if (shost->nr_hw_queues == 1)
		return;

	for (i = 0, qoff = 0; i < HCTX_MAX_TYPES; i++) {
		struct blk_mq_queue_map *map = &shost->tag_set.map[i];

		map->nr_queues  = 0;

		if (i == HCTX_TYPE_DEFAULT)
			map->nr_queues = submit_queues - poll_queues;
		else if (i == HCTX_TYPE_POLL)
			map->nr_queues = poll_queues;

		if (!map->nr_queues) {
			BUG_ON(i == HCTX_TYPE_DEFAULT);
			continue;
		}

		map->queue_offset = qoff;
		blk_mq_map_queues(map);

		qoff += map->nr_queues;
	}
}

struct sdebug_blk_mq_poll_data {
	unsigned int queue_num;
	int *num_entries;
};

/*
 * We don't handle aborted commands here, but it does not seem possible to have
 * aborted polled commands from schedule_resp()
 */
static bool sdebug_blk_mq_poll_iter(struct request *rq, void *opaque)
{
	struct sdebug_blk_mq_poll_data *data = opaque;
	struct scsi_cmnd *cmd = blk_mq_rq_to_pdu(rq);
	struct sdebug_scsi_cmd *sdsc = scsi_cmd_priv(cmd);
	struct sdebug_defer *sd_dp;
	u32 unique_tag = blk_mq_unique_tag(rq);
	u16 hwq = blk_mq_unique_tag_to_hwq(unique_tag);
	struct sdebug_queued_cmd *sqcp;
	unsigned long flags;
	int queue_num = data->queue_num;
	ktime_t time;

	/* We're only interested in one queue for this iteration */
	if (hwq != queue_num)
		return true;

	/* Subsequent checks would fail if this failed, but check anyway */
	if (!test_bit(SCMD_STATE_INFLIGHT, &cmd->state))
		return true;

	time = ktime_get_boottime();

	spin_lock_irqsave(&sdsc->lock, flags);
	sqcp = TO_QUEUED_CMD(cmd);
	if (!sqcp) {
		spin_unlock_irqrestore(&sdsc->lock, flags);
		return true;
	}

	sd_dp = &sqcp->sd_dp;
	if (READ_ONCE(sd_dp->defer_t) != SDEB_DEFER_POLL) {
		spin_unlock_irqrestore(&sdsc->lock, flags);
		return true;
	}

	if (time < sd_dp->cmpl_ts) {
		spin_unlock_irqrestore(&sdsc->lock, flags);
		return true;
	}

	ASSIGN_QUEUED_CMD(cmd, NULL);
	spin_unlock_irqrestore(&sdsc->lock, flags);

	if (sdebug_statistics) {
		atomic_inc(&sdebug_completions);
		if (raw_smp_processor_id() != sd_dp->issuing_cpu)
			atomic_inc(&sdebug_miss_cpus);
	}

	sdebug_free_queued_cmd(sqcp);

	scsi_done(cmd); /* callback to mid level */
	(*data->num_entries)++;
	return true;
}

static int sdebug_blk_mq_poll(struct Scsi_Host *shost, unsigned int queue_num)
{
	int num_entries = 0;
	struct sdebug_blk_mq_poll_data data = {
		.queue_num = queue_num,
		.num_entries = &num_entries,
	};

	blk_mq_tagset_busy_iter(&shost->tag_set, sdebug_blk_mq_poll_iter,
				&data);

	if (num_entries > 0)
		atomic_add(num_entries, &sdeb_mq_poll_count);
	return num_entries;
}

static int sdebug_timeout_cmd(struct scsi_cmnd *cmnd)
{
	struct scsi_device *sdp = cmnd->device;
	struct sdebug_dev_info *devip = (struct sdebug_dev_info *)sdp->hostdata;
	struct sdebug_err_inject *err;
	unsigned char *cmd = cmnd->cmnd;
	int ret = 0;

	if (devip == NULL)
		return 0;

	rcu_read_lock();
	list_for_each_entry_rcu(err, &devip->inject_err_list, list) {
		if (err->type == ERR_TMOUT_CMD &&
		    (err->cmd == cmd[0] || err->cmd == 0xff)) {
			ret = !!err->cnt;
			if (err->cnt < 0)
				err->cnt++;

			rcu_read_unlock();
			return ret;
		}
	}
	rcu_read_unlock();

	return 0;
}

static int sdebug_fail_queue_cmd(struct scsi_cmnd *cmnd)
{
	struct scsi_device *sdp = cmnd->device;
	struct sdebug_dev_info *devip = (struct sdebug_dev_info *)sdp->hostdata;
	struct sdebug_err_inject *err;
	unsigned char *cmd = cmnd->cmnd;
	int ret = 0;

	if (devip == NULL)
		return 0;

	rcu_read_lock();
	list_for_each_entry_rcu(err, &devip->inject_err_list, list) {
		if (err->type == ERR_FAIL_QUEUE_CMD &&
		    (err->cmd == cmd[0] || err->cmd == 0xff)) {
			ret = err->cnt ? err->queuecmd_ret : 0;
			if (err->cnt < 0)
				err->cnt++;

			rcu_read_unlock();
			return ret;
		}
	}
	rcu_read_unlock();

	return 0;
}

static int sdebug_fail_cmd(struct scsi_cmnd *cmnd, int *retval,
			   struct sdebug_err_inject *info)
{
	struct scsi_device *sdp = cmnd->device;
	struct sdebug_dev_info *devip = (struct sdebug_dev_info *)sdp->hostdata;
	struct sdebug_err_inject *err;
	unsigned char *cmd = cmnd->cmnd;
	int ret = 0;
	int result;

	if (devip == NULL)
		return 0;

	rcu_read_lock();
	list_for_each_entry_rcu(err, &devip->inject_err_list, list) {
		if (err->type == ERR_FAIL_CMD &&
		    (err->cmd == cmd[0] || err->cmd == 0xff)) {
			if (!err->cnt) {
				rcu_read_unlock();
				return 0;
			}

			ret = !!err->cnt;
			rcu_read_unlock();
			goto out_handle;
		}
	}
	rcu_read_unlock();

	return 0;

out_handle:
	if (err->cnt < 0)
		err->cnt++;
	mk_sense_buffer(cmnd, err->sense_key, err->asc, err->asq);
	result = err->status_byte | err->host_byte << 16 | err->driver_byte << 24;
	*info = *err;
	*retval = schedule_resp(cmnd, devip, result, NULL, 0, 0);

	return ret;
}

static int scsi_debug_queuecommand(struct Scsi_Host *shost,
				   struct scsi_cmnd *scp)
{
	u8 sdeb_i;
	struct scsi_device *sdp = scp->device;
	const struct opcode_info_t *oip;
	const struct opcode_info_t *r_oip;
	struct sdebug_dev_info *devip;
	u8 *cmd = scp->cmnd;
	int (*r_pfp)(struct scsi_cmnd *, struct sdebug_dev_info *);
	int (*pfp)(struct scsi_cmnd *, struct sdebug_dev_info *) = NULL;
	int k, na;
	int errsts = 0;
	u64 lun_index = sdp->lun & 0x3FFF;
	u32 flags;
	u16 sa;
	u8 opcode = cmd[0];
	bool has_wlun_rl;
	bool inject_now;
	int ret = 0;
	struct sdebug_err_inject err;

	scsi_set_resid(scp, 0);
	if (sdebug_statistics) {
		atomic_inc(&sdebug_cmnd_count);
		inject_now = inject_on_this_cmd();
	} else {
		inject_now = false;
	}
	if (unlikely(sdebug_verbose &&
		     !(SDEBUG_OPT_NO_CDB_NOISE & sdebug_opts))) {
		char b[120];
		int n, len, sb;

		len = scp->cmd_len;
		sb = (int)sizeof(b);
		if (len > 32)
			strcpy(b, "too long, over 32 bytes");
		else {
			for (k = 0, n = 0; k < len && n < sb; ++k)
				n += scnprintf(b + n, sb - n, "%02x ",
					       (u32)cmd[k]);
		}
		sdev_printk(KERN_INFO, sdp, "%s: tag=%#x, cmd %s\n", my_name,
			    blk_mq_unique_tag(scsi_cmd_to_rq(scp)), b);
	}
	if (unlikely(inject_now && (sdebug_opts & SDEBUG_OPT_HOST_BUSY)))
		return SCSI_MLQUEUE_HOST_BUSY;
	has_wlun_rl = (sdp->lun == SCSI_W_LUN_REPORT_LUNS);
	if (unlikely(lun_index >= sdebug_max_luns && !has_wlun_rl))
		goto err_out;

	sdeb_i = opcode_ind_arr[opcode];	/* fully mapped */
	oip = &opcode_info_arr[sdeb_i];		/* safe if table consistent */
	devip = (struct sdebug_dev_info *)sdp->hostdata;
	if (unlikely(!devip)) {
		devip = find_build_dev_info(sdp);
		if (NULL == devip)
			goto err_out;
	}

	if (sdebug_timeout_cmd(scp)) {
		scmd_printk(KERN_INFO, scp, "timeout command 0x%x\n", opcode);
		return 0;
	}

	ret = sdebug_fail_queue_cmd(scp);
	if (ret) {
		scmd_printk(KERN_INFO, scp, "fail queue command 0x%x with 0x%x\n",
				opcode, ret);
		return ret;
	}

	if (sdebug_fail_cmd(scp, &ret, &err)) {
		scmd_printk(KERN_INFO, scp,
			"fail command 0x%x with hostbyte=0x%x, "
			"driverbyte=0x%x, statusbyte=0x%x, "
			"sense_key=0x%x, asc=0x%x, asq=0x%x\n",
			opcode, err.host_byte, err.driver_byte,
			err.status_byte, err.sense_key, err.asc, err.asq);
		return ret;
	}

	if (unlikely(inject_now && !atomic_read(&sdeb_inject_pending)))
		atomic_set(&sdeb_inject_pending, 1);

	na = oip->num_attached;
	r_pfp = oip->pfp;
	if (na) {	/* multiple commands with this opcode */
		r_oip = oip;
		if (FF_SA & r_oip->flags) {
			if (F_SA_LOW & oip->flags)
				sa = 0x1f & cmd[1];
			else
				sa = get_unaligned_be16(cmd + 8);
			for (k = 0; k <= na; oip = r_oip->arrp + k++) {
				if (opcode == oip->opcode && sa == oip->sa)
					break;
			}
		} else {   /* since no service action only check opcode */
			for (k = 0; k <= na; oip = r_oip->arrp + k++) {
				if (opcode == oip->opcode)
					break;
			}
		}
		if (k > na) {
			if (F_SA_LOW & r_oip->flags)
				mk_sense_invalid_fld(scp, SDEB_IN_CDB, 1, 4);
			else if (F_SA_HIGH & r_oip->flags)
				mk_sense_invalid_fld(scp, SDEB_IN_CDB, 8, 7);
			else
				mk_sense_invalid_opcode(scp);
			goto check_cond;
		}
	}	/* else (when na==0) we assume the oip is a match */
	flags = oip->flags;
	if (unlikely(F_INV_OP & flags)) {
		mk_sense_invalid_opcode(scp);
		goto check_cond;
	}
	if (unlikely(has_wlun_rl && !(F_RL_WLUN_OK & flags))) {
		if (sdebug_verbose)
			sdev_printk(KERN_INFO, sdp, "%s: Opcode 0x%x not%s\n",
				    my_name, opcode, " supported for wlun");
		mk_sense_invalid_opcode(scp);
		goto check_cond;
	}
	if (unlikely(sdebug_strict)) {	/* check cdb against mask */
		u8 rem;
		int j;

		for (k = 1; k < oip->len_mask[0] && k < 16; ++k) {
			rem = ~oip->len_mask[k] & cmd[k];
			if (rem) {
				for (j = 7; j >= 0; --j, rem <<= 1) {
					if (0x80 & rem)
						break;
				}
				mk_sense_invalid_fld(scp, SDEB_IN_CDB, k, j);
				goto check_cond;
			}
		}
	}
	if (unlikely(!(F_SKIP_UA & flags) &&
		     find_first_bit(devip->uas_bm,
				    SDEBUG_NUM_UAS) != SDEBUG_NUM_UAS)) {
		errsts = make_ua(scp, devip);
		if (errsts)
			goto check_cond;
	}
	if (unlikely(((F_M_ACCESS & flags) || scp->cmnd[0] == TEST_UNIT_READY) &&
		     atomic_read(&devip->stopped))) {
		errsts = resp_not_ready(scp, devip);
		if (errsts)
			goto fini;
	}
	if (sdebug_fake_rw && (F_FAKE_RW & flags))
		goto fini;
	if (unlikely(sdebug_every_nth)) {
		if (fake_timeout(scp))
			return 0;	/* ignore command: make trouble */
	}
	if (likely(oip->pfp))
		pfp = oip->pfp;	/* calls a resp_* function */
	else
		pfp = r_pfp;    /* if leaf function ptr NULL, try the root's */

fini:
	if (F_DELAY_OVERR & flags)	/* cmds like INQUIRY respond asap */
		return schedule_resp(scp, devip, errsts, pfp, 0, 0);
	else if ((flags & F_LONG_DELAY) && (sdebug_jdelay > 0 ||
					    sdebug_ndelay > 10000)) {
		/*
		 * Skip long delays if ndelay <= 10 microseconds. Otherwise
		 * for Start Stop Unit (SSU) want at least 1 second delay and
		 * if sdebug_jdelay>1 want a long delay of that many seconds.
		 * For Synchronize Cache want 1/20 of SSU's delay.
		 */
		int jdelay = (sdebug_jdelay < 2) ? 1 : sdebug_jdelay;
		int denom = (flags & F_SYNC_DELAY) ? 20 : 1;

		jdelay = mult_frac(USER_HZ * jdelay, HZ, denom * USER_HZ);
		return schedule_resp(scp, devip, errsts, pfp, jdelay, 0);
	} else
		return schedule_resp(scp, devip, errsts, pfp, sdebug_jdelay,
				     sdebug_ndelay);
check_cond:
	return schedule_resp(scp, devip, check_condition_result, NULL, 0, 0);
err_out:
	return schedule_resp(scp, NULL, DID_NO_CONNECT << 16, NULL, 0, 0);
}

static int sdebug_init_cmd_priv(struct Scsi_Host *shost, struct scsi_cmnd *cmd)
{
	struct sdebug_scsi_cmd *sdsc = scsi_cmd_priv(cmd);

	spin_lock_init(&sdsc->lock);

	return 0;
}

static struct scsi_host_template sdebug_driver_template = {
	.show_info =		scsi_debug_show_info,
	.write_info =		scsi_debug_write_info,
	.proc_name =		sdebug_proc_name,
	.name =			"SCSI DEBUG",
	.info =			scsi_debug_info,
	.slave_alloc =		scsi_debug_slave_alloc,
	.slave_configure =	scsi_debug_slave_configure,
	.slave_destroy =	scsi_debug_slave_destroy,
	.ioctl =		scsi_debug_ioctl,
	.queuecommand =		scsi_debug_queuecommand,
	.change_queue_depth =	sdebug_change_qdepth,
	.map_queues =		sdebug_map_queues,
	.mq_poll =		sdebug_blk_mq_poll,
	.eh_abort_handler =	scsi_debug_abort,
	.eh_device_reset_handler = scsi_debug_device_reset,
	.eh_target_reset_handler = scsi_debug_target_reset,
	.eh_bus_reset_handler = scsi_debug_bus_reset,
	.eh_host_reset_handler = scsi_debug_host_reset,
	.can_queue =		SDEBUG_CANQUEUE,
	.this_id =		7,
	.sg_tablesize =		SG_MAX_SEGMENTS,
	.cmd_per_lun =		DEF_CMD_PER_LUN,
	.max_sectors =		-1U,
	.max_segment_size =	-1U,
	.module =		THIS_MODULE,
	.track_queue_depth =	1,
	.cmd_size = sizeof(struct sdebug_scsi_cmd),
	.init_cmd_priv = sdebug_init_cmd_priv,
	.target_alloc =		sdebug_target_alloc,
	.target_destroy =	sdebug_target_destroy,
};

static int sdebug_driver_probe(struct device *dev)
{
	int error = 0;
	struct sdebug_host_info *sdbg_host;
	struct Scsi_Host *hpnt;
	int hprot;

	sdbg_host = dev_to_sdebug_host(dev);

	sdebug_driver_template.can_queue = sdebug_max_queue;
	sdebug_driver_template.cmd_per_lun = sdebug_max_queue;
	if (!sdebug_clustering)
		sdebug_driver_template.dma_boundary = PAGE_SIZE - 1;

	hpnt = scsi_host_alloc(&sdebug_driver_template, 0);
	if (NULL == hpnt) {
		pr_err("scsi_host_alloc failed\n");
		error = -ENODEV;
		return error;
	}
	if (submit_queues > nr_cpu_ids) {
		pr_warn("%s: trim submit_queues (was %d) to nr_cpu_ids=%u\n",
			my_name, submit_queues, nr_cpu_ids);
		submit_queues = nr_cpu_ids;
	}
	/*
	 * Decide whether to tell scsi subsystem that we want mq. The
	 * following should give the same answer for each host.
	 */
	hpnt->nr_hw_queues = submit_queues;
	if (sdebug_host_max_queue)
		hpnt->host_tagset = 1;

	/* poll queues are possible for nr_hw_queues > 1 */
	if (hpnt->nr_hw_queues == 1 || (poll_queues < 1)) {
		pr_warn("%s: trim poll_queues to 0. poll_q/nr_hw = (%d/%d)\n",
			 my_name, poll_queues, hpnt->nr_hw_queues);
		poll_queues = 0;
	}

	/*
	 * Poll queues don't need interrupts, but we need at least one I/O queue
	 * left over for non-polled I/O.
	 * If condition not met, trim poll_queues to 1 (just for simplicity).
	 */
	if (poll_queues >= submit_queues) {
		if (submit_queues < 3)
			pr_warn("%s: trim poll_queues to 1\n", my_name);
		else
			pr_warn("%s: trim poll_queues to 1. Perhaps try poll_queues=%d\n",
				my_name, submit_queues - 1);
		poll_queues = 1;
	}
	if (poll_queues)
		hpnt->nr_maps = 3;

	sdbg_host->shost = hpnt;
	if ((hpnt->this_id >= 0) && (sdebug_num_tgts > hpnt->this_id))
		hpnt->max_id = sdebug_num_tgts + 1;
	else
		hpnt->max_id = sdebug_num_tgts;
	/* = sdebug_max_luns; */
	hpnt->max_lun = SCSI_W_LUN_REPORT_LUNS + 1;

	hprot = 0;

	switch (sdebug_dif) {

	case T10_PI_TYPE1_PROTECTION:
		hprot = SHOST_DIF_TYPE1_PROTECTION;
		if (sdebug_dix)
			hprot |= SHOST_DIX_TYPE1_PROTECTION;
		break;

	case T10_PI_TYPE2_PROTECTION:
		hprot = SHOST_DIF_TYPE2_PROTECTION;
		if (sdebug_dix)
			hprot |= SHOST_DIX_TYPE2_PROTECTION;
		break;

	case T10_PI_TYPE3_PROTECTION:
		hprot = SHOST_DIF_TYPE3_PROTECTION;
		if (sdebug_dix)
			hprot |= SHOST_DIX_TYPE3_PROTECTION;
		break;

	default:
		if (sdebug_dix)
			hprot |= SHOST_DIX_TYPE0_PROTECTION;
		break;
	}

	scsi_host_set_prot(hpnt, hprot);

	if (have_dif_prot || sdebug_dix)
		pr_info("host protection%s%s%s%s%s%s%s\n",
			(hprot & SHOST_DIF_TYPE1_PROTECTION) ? " DIF1" : "",
			(hprot & SHOST_DIF_TYPE2_PROTECTION) ? " DIF2" : "",
			(hprot & SHOST_DIF_TYPE3_PROTECTION) ? " DIF3" : "",
			(hprot & SHOST_DIX_TYPE0_PROTECTION) ? " DIX0" : "",
			(hprot & SHOST_DIX_TYPE1_PROTECTION) ? " DIX1" : "",
			(hprot & SHOST_DIX_TYPE2_PROTECTION) ? " DIX2" : "",
			(hprot & SHOST_DIX_TYPE3_PROTECTION) ? " DIX3" : "");

	if (sdebug_guard == 1)
		scsi_host_set_guard(hpnt, SHOST_DIX_GUARD_IP);
	else
		scsi_host_set_guard(hpnt, SHOST_DIX_GUARD_CRC);

	sdebug_verbose = !!(SDEBUG_OPT_NOISE & sdebug_opts);
	sdebug_any_injecting_opt = !!(SDEBUG_OPT_ALL_INJECTING & sdebug_opts);
	if (sdebug_every_nth)	/* need stats counters for every_nth */
		sdebug_statistics = true;
	error = scsi_add_host(hpnt, &sdbg_host->dev);
	if (error) {
		pr_err("scsi_add_host failed\n");
		error = -ENODEV;
		scsi_host_put(hpnt);
	} else {
		scsi_scan_host(hpnt);
	}

	return error;
}

static void sdebug_driver_remove(struct device *dev)
{
	struct sdebug_host_info *sdbg_host;
	struct sdebug_dev_info *sdbg_devinfo, *tmp;

	sdbg_host = dev_to_sdebug_host(dev);

	scsi_remove_host(sdbg_host->shost);

	list_for_each_entry_safe(sdbg_devinfo, tmp, &sdbg_host->dev_info_list,
				 dev_list) {
		list_del(&sdbg_devinfo->dev_list);
		kfree(sdbg_devinfo->zstate);
		kfree(sdbg_devinfo);
	}

	scsi_host_put(sdbg_host->shost);
}

static const struct bus_type pseudo_lld_bus = {
	.name = "pseudo",
	.probe = sdebug_driver_probe,
	.remove = sdebug_driver_remove,
	.drv_groups = sdebug_drv_groups,
};<|MERGE_RESOLUTION|>--- conflicted
+++ resolved
@@ -926,10 +926,7 @@
 static const int condition_met_result = SAM_STAT_CONDITION_MET;
 
 static struct dentry *sdebug_debugfs_root;
-<<<<<<< HEAD
-=======
 static ASYNC_DOMAIN_EXCLUSIVE(sdebug_async_domain);
->>>>>>> 0c383648
 
 static void sdebug_err_free(struct rcu_head *head)
 {
@@ -1152,11 +1149,8 @@
 	if (!targetip)
 		return -ENOMEM;
 
-<<<<<<< HEAD
-=======
 	async_synchronize_full_domain(&sdebug_async_domain);
 
->>>>>>> 0c383648
 	targetip->debugfs_entry = debugfs_create_dir(dev_name(&starget->dev),
 				sdebug_debugfs_root);
 
@@ -1183,12 +1177,8 @@
 	targetip = (struct sdebug_target_info *)starget->hostdata;
 	if (targetip) {
 		starget->hostdata = NULL;
-<<<<<<< HEAD
-		async_schedule(sdebug_tartget_cleanup_async, targetip);
-=======
 		async_schedule_domain(sdebug_tartget_cleanup_async, targetip,
 				&sdebug_async_domain);
->>>>>>> 0c383648
 	}
 }
 
