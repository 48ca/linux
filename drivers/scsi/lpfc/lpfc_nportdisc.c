/*******************************************************************
 * This file is part of the Emulex Linux Device Driver for         *
 * Fibre Channel Host Bus Adapters.                                *
 * Copyright (C) 2017-2022 Broadcom. All Rights Reserved. The term *
 * “Broadcom” refers to Broadcom Inc. and/or its subsidiaries.     *
 * Copyright (C) 2004-2016 Emulex.  All rights reserved.           *
 * EMULEX and SLI are trademarks of Emulex.                        *
 * www.broadcom.com                                                *
 * Portions Copyright (C) 2004-2005 Christoph Hellwig              *
 *                                                                 *
 * This program is free software; you can redistribute it and/or   *
 * modify it under the terms of version 2 of the GNU General       *
 * Public License as published by the Free Software Foundation.    *
 * This program is distributed in the hope that it will be useful. *
 * ALL EXPRESS OR IMPLIED CONDITIONS, REPRESENTATIONS AND          *
 * WARRANTIES, INCLUDING ANY IMPLIED WARRANTY OF MERCHANTABILITY,  *
 * FITNESS FOR A PARTICULAR PURPOSE, OR NON-INFRINGEMENT, ARE      *
 * DISCLAIMED, EXCEPT TO THE EXTENT THAT SUCH DISCLAIMERS ARE HELD *
 * TO BE LEGALLY INVALID.  See the GNU General Public License for  *
 * more details, a copy of which can be found in the file COPYING  *
 * included with this package.                                     *
 *******************************************************************/

#include <linux/blkdev.h>
#include <linux/pci.h>
#include <linux/slab.h>
#include <linux/interrupt.h>

#include <scsi/scsi.h>
#include <scsi/scsi_device.h>
#include <scsi/scsi_host.h>
#include <scsi/scsi_transport_fc.h>
#include <scsi/fc/fc_fs.h>

#include "lpfc_hw4.h"
#include "lpfc_hw.h"
#include "lpfc_sli.h"
#include "lpfc_sli4.h"
#include "lpfc_nl.h"
#include "lpfc_disc.h"
#include "lpfc.h"
#include "lpfc_scsi.h"
#include "lpfc_nvme.h"
#include "lpfc_logmsg.h"
#include "lpfc_crtn.h"
#include "lpfc_vport.h"
#include "lpfc_debugfs.h"


/* Called to verify a rcv'ed ADISC was intended for us. */
static int
lpfc_check_adisc(struct lpfc_vport *vport, struct lpfc_nodelist *ndlp,
		 struct lpfc_name *nn, struct lpfc_name *pn)
{
	/* First, we MUST have a RPI registered */
	if (!(ndlp->nlp_flag & NLP_RPI_REGISTERED))
		return 0;

	/* Compare the ADISC rsp WWNN / WWPN matches our internal node
	 * table entry for that node.
	 */
	if (memcmp(nn, &ndlp->nlp_nodename, sizeof (struct lpfc_name)))
		return 0;

	if (memcmp(pn, &ndlp->nlp_portname, sizeof (struct lpfc_name)))
		return 0;

	/* we match, return success */
	return 1;
}

int
lpfc_check_sparm(struct lpfc_vport *vport, struct lpfc_nodelist *ndlp,
		 struct serv_parm *sp, uint32_t class, int flogi)
{
	volatile struct serv_parm *hsp = &vport->fc_sparam;
	uint16_t hsp_value, ssp_value = 0;

	/*
	 * The receive data field size and buffer-to-buffer receive data field
	 * size entries are 16 bits but are represented as two 8-bit fields in
	 * the driver data structure to account for rsvd bits and other control
	 * bits.  Reconstruct and compare the fields as a 16-bit values before
	 * correcting the byte values.
	 */
	if (sp->cls1.classValid) {
		if (!flogi) {
			hsp_value = ((hsp->cls1.rcvDataSizeMsb << 8) |
				     hsp->cls1.rcvDataSizeLsb);
			ssp_value = ((sp->cls1.rcvDataSizeMsb << 8) |
				     sp->cls1.rcvDataSizeLsb);
			if (!ssp_value)
				goto bad_service_param;
			if (ssp_value > hsp_value) {
				sp->cls1.rcvDataSizeLsb =
					hsp->cls1.rcvDataSizeLsb;
				sp->cls1.rcvDataSizeMsb =
					hsp->cls1.rcvDataSizeMsb;
			}
		}
	} else if (class == CLASS1)
		goto bad_service_param;
	if (sp->cls2.classValid) {
		if (!flogi) {
			hsp_value = ((hsp->cls2.rcvDataSizeMsb << 8) |
				     hsp->cls2.rcvDataSizeLsb);
			ssp_value = ((sp->cls2.rcvDataSizeMsb << 8) |
				     sp->cls2.rcvDataSizeLsb);
			if (!ssp_value)
				goto bad_service_param;
			if (ssp_value > hsp_value) {
				sp->cls2.rcvDataSizeLsb =
					hsp->cls2.rcvDataSizeLsb;
				sp->cls2.rcvDataSizeMsb =
					hsp->cls2.rcvDataSizeMsb;
			}
		}
	} else if (class == CLASS2)
		goto bad_service_param;
	if (sp->cls3.classValid) {
		if (!flogi) {
			hsp_value = ((hsp->cls3.rcvDataSizeMsb << 8) |
				     hsp->cls3.rcvDataSizeLsb);
			ssp_value = ((sp->cls3.rcvDataSizeMsb << 8) |
				     sp->cls3.rcvDataSizeLsb);
			if (!ssp_value)
				goto bad_service_param;
			if (ssp_value > hsp_value) {
				sp->cls3.rcvDataSizeLsb =
					hsp->cls3.rcvDataSizeLsb;
				sp->cls3.rcvDataSizeMsb =
					hsp->cls3.rcvDataSizeMsb;
			}
		}
	} else if (class == CLASS3)
		goto bad_service_param;

	/*
	 * Preserve the upper four bits of the MSB from the PLOGI response.
	 * These bits contain the Buffer-to-Buffer State Change Number
	 * from the target and need to be passed to the FW.
	 */
	hsp_value = (hsp->cmn.bbRcvSizeMsb << 8) | hsp->cmn.bbRcvSizeLsb;
	ssp_value = (sp->cmn.bbRcvSizeMsb << 8) | sp->cmn.bbRcvSizeLsb;
	if (ssp_value > hsp_value) {
		sp->cmn.bbRcvSizeLsb = hsp->cmn.bbRcvSizeLsb;
		sp->cmn.bbRcvSizeMsb = (sp->cmn.bbRcvSizeMsb & 0xF0) |
				       (hsp->cmn.bbRcvSizeMsb & 0x0F);
	}

	memcpy(&ndlp->nlp_nodename, &sp->nodeName, sizeof (struct lpfc_name));
	memcpy(&ndlp->nlp_portname, &sp->portName, sizeof (struct lpfc_name));
	return 1;
bad_service_param:
	lpfc_printf_vlog(vport, KERN_ERR, LOG_TRACE_EVENT,
			 "0207 Device %x "
			 "(%02x:%02x:%02x:%02x:%02x:%02x:%02x:%02x) sent "
			 "invalid service parameters.  Ignoring device.\n",
			 ndlp->nlp_DID,
			 sp->nodeName.u.wwn[0], sp->nodeName.u.wwn[1],
			 sp->nodeName.u.wwn[2], sp->nodeName.u.wwn[3],
			 sp->nodeName.u.wwn[4], sp->nodeName.u.wwn[5],
			 sp->nodeName.u.wwn[6], sp->nodeName.u.wwn[7]);
	return 0;
}

static void *
lpfc_check_elscmpl_iocb(struct lpfc_hba *phba, struct lpfc_iocbq *cmdiocb,
			struct lpfc_iocbq *rspiocb)
{
	struct lpfc_dmabuf *pcmd, *prsp;
	uint32_t *lp;
	void     *ptr = NULL;
	u32 ulp_status = get_job_ulpstatus(phba, rspiocb);

<<<<<<< HEAD
	pcmd = (struct lpfc_dmabuf *) cmdiocb->context2;
=======
	pcmd = cmdiocb->cmd_dmabuf;
>>>>>>> 88084a3d

	/* For lpfc_els_abort, cmd_dmabuf could be zero'ed to delay
	 * freeing associated memory till after ABTS completes.
	 */
	if (pcmd) {
		prsp =  list_get_first(&pcmd->list, struct lpfc_dmabuf,
				       list);
		if (prsp) {
			lp = (uint32_t *) prsp->virt;
			ptr = (void *)((uint8_t *)lp + sizeof(uint32_t));
		}
	} else {
		/* Force ulp_status error since we are returning NULL ptr */
		if (!(ulp_status)) {
			if (phba->sli_rev == LPFC_SLI_REV4) {
				bf_set(lpfc_wcqe_c_status, &rspiocb->wcqe_cmpl,
				       IOSTAT_LOCAL_REJECT);
				rspiocb->wcqe_cmpl.parameter = IOERR_SLI_ABORTED;
			} else {
				rspiocb->iocb.ulpStatus = IOSTAT_LOCAL_REJECT;
				rspiocb->iocb.un.ulpWord[4] = IOERR_SLI_ABORTED;
			}
		}
		ptr = NULL;
	}
	return ptr;
}



/*
 * Free resources / clean up outstanding I/Os
 * associated with a LPFC_NODELIST entry. This
 * routine effectively results in a "software abort".
 */
void
lpfc_els_abort(struct lpfc_hba *phba, struct lpfc_nodelist *ndlp)
{
	LIST_HEAD(abort_list);
	struct lpfc_sli_ring *pring;
	struct lpfc_iocbq *iocb, *next_iocb;

	pring = lpfc_phba_elsring(phba);

	/* In case of error recovery path, we might have a NULL pring here */
	if (unlikely(!pring))
		return;

	/* Abort outstanding I/O on NPort <nlp_DID> */
	lpfc_printf_vlog(ndlp->vport, KERN_INFO, LOG_DISCOVERY,
			 "2819 Abort outstanding I/O on NPort x%x "
			 "Data: x%x x%x x%x\n",
			 ndlp->nlp_DID, ndlp->nlp_flag, ndlp->nlp_state,
			 ndlp->nlp_rpi);
	/* Clean up all fabric IOs first.*/
	lpfc_fabric_abort_nport(ndlp);

	/*
	 * Lock the ELS ring txcmplq for SLI3/SLI4 and build a local list
	 * of all ELS IOs that need an ABTS.  The IOs need to stay on the
	 * txcmplq so that the abort operation completes them successfully.
	 */
	spin_lock_irq(&phba->hbalock);
	if (phba->sli_rev == LPFC_SLI_REV4)
		spin_lock(&pring->ring_lock);
	list_for_each_entry_safe(iocb, next_iocb, &pring->txcmplq, list) {
	/* Add to abort_list on on NDLP match. */
		if (lpfc_check_sli_ndlp(phba, pring, iocb, ndlp))
			list_add_tail(&iocb->dlist, &abort_list);
	}
	if (phba->sli_rev == LPFC_SLI_REV4)
		spin_unlock(&pring->ring_lock);
	spin_unlock_irq(&phba->hbalock);

	/* Abort the targeted IOs and remove them from the abort list. */
	list_for_each_entry_safe(iocb, next_iocb, &abort_list, dlist) {
			spin_lock_irq(&phba->hbalock);
			list_del_init(&iocb->dlist);
			lpfc_sli_issue_abort_iotag(phba, pring, iocb, NULL);
			spin_unlock_irq(&phba->hbalock);
	}
	/* Make sure HBA is alive */
	lpfc_issue_hb_tmo(phba);

	INIT_LIST_HEAD(&abort_list);

	/* Now process the txq */
	spin_lock_irq(&phba->hbalock);
	if (phba->sli_rev == LPFC_SLI_REV4)
		spin_lock(&pring->ring_lock);

	list_for_each_entry_safe(iocb, next_iocb, &pring->txq, list) {
		/* Check to see if iocb matches the nport we are looking for */
		if (lpfc_check_sli_ndlp(phba, pring, iocb, ndlp)) {
			list_del_init(&iocb->list);
			list_add_tail(&iocb->list, &abort_list);
		}
	}

	if (phba->sli_rev == LPFC_SLI_REV4)
		spin_unlock(&pring->ring_lock);
	spin_unlock_irq(&phba->hbalock);

	/* Cancel all the IOCBs from the completions list */
	lpfc_sli_cancel_iocbs(phba, &abort_list,
			      IOSTAT_LOCAL_REJECT, IOERR_SLI_ABORTED);

	lpfc_cancel_retry_delay_tmo(phba->pport, ndlp);
}

/* lpfc_defer_plogi_acc - Issue PLOGI ACC after reg_login completes
 * @phba: pointer to lpfc hba data structure.
 * @login_mbox: pointer to REG_RPI mailbox object
 *
 * The ACC for a rcv'ed PLOGI is deferred until AFTER the REG_RPI completes
 */
static void
lpfc_defer_plogi_acc(struct lpfc_hba *phba, LPFC_MBOXQ_t *login_mbox)
{
	struct lpfc_iocbq *save_iocb;
	struct lpfc_nodelist *ndlp;
	MAILBOX_t *mb = &login_mbox->u.mb;

	int rc;

	ndlp = login_mbox->ctx_ndlp;
	save_iocb = login_mbox->context3;

	if (mb->mbxStatus == MBX_SUCCESS) {
		/* Now that REG_RPI completed successfully,
		 * we can now proceed with sending the PLOGI ACC.
		 */
		rc = lpfc_els_rsp_acc(login_mbox->vport, ELS_CMD_PLOGI,
				      save_iocb, ndlp, NULL);
		if (rc) {
			lpfc_printf_log(phba, KERN_ERR, LOG_TRACE_EVENT,
					"4576 PLOGI ACC fails pt2pt discovery: "
					"DID %x Data: %x\n", ndlp->nlp_DID, rc);
		}
	}

	/* Now process the REG_RPI cmpl */
	lpfc_mbx_cmpl_reg_login(phba, login_mbox);
	ndlp->nlp_flag &= ~NLP_ACC_REGLOGIN;
	kfree(save_iocb);
}

static int
lpfc_rcv_plogi(struct lpfc_vport *vport, struct lpfc_nodelist *ndlp,
	       struct lpfc_iocbq *cmdiocb)
{
	struct lpfc_hba    *phba = vport->phba;
	struct lpfc_dmabuf *pcmd;
	uint64_t nlp_portwwn = 0;
	uint32_t *lp;
	union lpfc_wqe128 *wqe;
	IOCB_t *icmd;
	struct serv_parm *sp;
	uint32_t ed_tov;
	LPFC_MBOXQ_t *link_mbox;
	LPFC_MBOXQ_t *login_mbox;
	struct lpfc_iocbq *save_iocb;
	struct ls_rjt stat;
	uint32_t vid, flag;
	int rc;
	u32 remote_did;

	memset(&stat, 0, sizeof (struct ls_rjt));
	pcmd = cmdiocb->cmd_dmabuf;
	lp = (uint32_t *) pcmd->virt;
	sp = (struct serv_parm *) ((uint8_t *) lp + sizeof (uint32_t));
	if (wwn_to_u64(sp->portName.u.wwn) == 0) {
		lpfc_printf_vlog(vport, KERN_ERR, LOG_TRACE_EVENT,
				 "0140 PLOGI Reject: invalid pname\n");
		stat.un.b.lsRjtRsnCode = LSRJT_UNABLE_TPC;
		stat.un.b.lsRjtRsnCodeExp = LSEXP_INVALID_PNAME;
		lpfc_els_rsp_reject(vport, stat.un.lsRjtError, cmdiocb, ndlp,
			NULL);
		return 0;
	}
	if (wwn_to_u64(sp->nodeName.u.wwn) == 0) {
		lpfc_printf_vlog(vport, KERN_ERR, LOG_TRACE_EVENT,
				 "0141 PLOGI Reject: invalid nname\n");
		stat.un.b.lsRjtRsnCode = LSRJT_UNABLE_TPC;
		stat.un.b.lsRjtRsnCodeExp = LSEXP_INVALID_NNAME;
		lpfc_els_rsp_reject(vport, stat.un.lsRjtError, cmdiocb, ndlp,
			NULL);
		return 0;
	}

	nlp_portwwn = wwn_to_u64(ndlp->nlp_portname.u.wwn);
	if ((lpfc_check_sparm(vport, ndlp, sp, CLASS3, 0) == 0)) {
		/* Reject this request because invalid parameters */
		stat.un.b.lsRjtRsnCode = LSRJT_UNABLE_TPC;
		stat.un.b.lsRjtRsnCodeExp = LSEXP_SPARM_OPTIONS;
		lpfc_els_rsp_reject(vport, stat.un.lsRjtError, cmdiocb, ndlp,
			NULL);
		return 0;
	}

	if (phba->sli_rev == LPFC_SLI_REV4)
		wqe = &cmdiocb->wqe;
	else
		icmd = &cmdiocb->iocb;

	/* PLOGI chkparm OK */
	lpfc_printf_vlog(vport, KERN_INFO, LOG_ELS,
			 "0114 PLOGI chkparm OK Data: x%x x%x x%x "
			 "x%x x%x x%x\n",
			 ndlp->nlp_DID, ndlp->nlp_state, ndlp->nlp_flag,
			 ndlp->nlp_rpi, vport->port_state,
			 vport->fc_flag);

	if (vport->cfg_fcp_class == 2 && sp->cls2.classValid)
		ndlp->nlp_fcp_info |= CLASS2;
	else
		ndlp->nlp_fcp_info |= CLASS3;

	ndlp->nlp_class_sup = 0;
	if (sp->cls1.classValid)
		ndlp->nlp_class_sup |= FC_COS_CLASS1;
	if (sp->cls2.classValid)
		ndlp->nlp_class_sup |= FC_COS_CLASS2;
	if (sp->cls3.classValid)
		ndlp->nlp_class_sup |= FC_COS_CLASS3;
	if (sp->cls4.classValid)
		ndlp->nlp_class_sup |= FC_COS_CLASS4;
	ndlp->nlp_maxframe =
		((sp->cmn.bbRcvSizeMsb & 0x0F) << 8) | sp->cmn.bbRcvSizeLsb;
	/* if already logged in, do implicit logout */
	switch (ndlp->nlp_state) {
	case  NLP_STE_NPR_NODE:
		if (!(ndlp->nlp_flag & NLP_NPR_ADISC))
			break;
		fallthrough;
	case  NLP_STE_REG_LOGIN_ISSUE:
	case  NLP_STE_PRLI_ISSUE:
	case  NLP_STE_UNMAPPED_NODE:
	case  NLP_STE_MAPPED_NODE:
		/* For initiators, lpfc_plogi_confirm_nport skips fabric did.
		 * For target mode, execute implicit logo.
		 * Fabric nodes go into NPR.
		 */
		if (!(ndlp->nlp_type & NLP_FABRIC) &&
		    !(phba->nvmet_support)) {
			/* Clear ndlp info, since follow up PRLI may have
			 * updated ndlp information
			 */
			ndlp->nlp_type &= ~(NLP_FCP_TARGET | NLP_FCP_INITIATOR);
			ndlp->nlp_type &= ~(NLP_NVME_TARGET | NLP_NVME_INITIATOR);
			ndlp->nlp_fcp_info &= ~NLP_FCP_2_DEVICE;
			ndlp->nlp_nvme_info &= ~NLP_NVME_NSLER;
			ndlp->nlp_flag &= ~NLP_FIRSTBURST;

			lpfc_els_rsp_acc(vport, ELS_CMD_PLOGI, cmdiocb,
					 ndlp, NULL);
			return 1;
		}
		if (nlp_portwwn != 0 &&
		    nlp_portwwn != wwn_to_u64(sp->portName.u.wwn))
			lpfc_printf_vlog(vport, KERN_ERR, LOG_TRACE_EVENT,
					 "0143 PLOGI recv'd from DID: x%x "
					 "WWPN changed: old %llx new %llx\n",
					 ndlp->nlp_DID,
					 (unsigned long long)nlp_portwwn,
					 (unsigned long long)
					 wwn_to_u64(sp->portName.u.wwn));

		/* Notify transport of connectivity loss to trigger cleanup. */
		if (phba->nvmet_support &&
		    ndlp->nlp_state == NLP_STE_UNMAPPED_NODE)
			lpfc_nvmet_invalidate_host(phba, ndlp);

		ndlp->nlp_prev_state = ndlp->nlp_state;
		/* rport needs to be unregistered first */
		lpfc_nlp_set_state(vport, ndlp, NLP_STE_NPR_NODE);
		break;
	}

	ndlp->nlp_type &= ~(NLP_FCP_TARGET | NLP_FCP_INITIATOR);
	ndlp->nlp_type &= ~(NLP_NVME_TARGET | NLP_NVME_INITIATOR);
	ndlp->nlp_fcp_info &= ~NLP_FCP_2_DEVICE;
	ndlp->nlp_nvme_info &= ~NLP_NVME_NSLER;
	ndlp->nlp_flag &= ~NLP_FIRSTBURST;

	login_mbox = NULL;
	link_mbox = NULL;
	save_iocb = NULL;

	/* Check for Nport to NPort pt2pt protocol */
	if ((vport->fc_flag & FC_PT2PT) &&
	    !(vport->fc_flag & FC_PT2PT_PLOGI)) {
		/* rcv'ed PLOGI decides what our NPortId will be */
		if (phba->sli_rev == LPFC_SLI_REV4) {
			vport->fc_myDID = bf_get(els_rsp64_sid,
						 &cmdiocb->wqe.xmit_els_rsp);
		} else {
			vport->fc_myDID = icmd->un.rcvels.parmRo;
		}

		/* If there is an outstanding FLOGI, abort it now.
		 * The remote NPort is not going to ACC our FLOGI
		 * if its already issuing a PLOGI for pt2pt mode.
		 * This indicates our FLOGI was dropped; however, we
		 * must have ACCed the remote NPorts FLOGI to us
		 * to make it here.
		 */
		if (phba->hba_flag & HBA_FLOGI_OUTSTANDING)
			lpfc_els_abort_flogi(phba);

		ed_tov = be32_to_cpu(sp->cmn.e_d_tov);
		if (sp->cmn.edtovResolution) {
			/* E_D_TOV ticks are in nanoseconds */
			ed_tov = (phba->fc_edtov + 999999) / 1000000;
		}

		/*
		 * For pt-to-pt, use the larger EDTOV
		 * RATOV = 2 * EDTOV
		 */
		if (ed_tov > phba->fc_edtov)
			phba->fc_edtov = ed_tov;
		phba->fc_ratov = (2 * phba->fc_edtov) / 1000;

		memcpy(&phba->fc_fabparam, sp, sizeof(struct serv_parm));

		/* Issue CONFIG_LINK for SLI3 or REG_VFI for SLI4,
		 * to account for updated TOV's / parameters
		 */
		if (phba->sli_rev == LPFC_SLI_REV4)
			lpfc_issue_reg_vfi(vport);
		else {
			link_mbox = mempool_alloc(phba->mbox_mem_pool,
						  GFP_KERNEL);
			if (!link_mbox)
				goto out;
			lpfc_config_link(phba, link_mbox);
			link_mbox->mbox_cmpl = lpfc_sli_def_mbox_cmpl;
			link_mbox->vport = vport;

			/* The default completion handling for CONFIG_LINK
			 * does not require the ndlp so no reference is needed.
			 */
			link_mbox->ctx_ndlp = ndlp;

			rc = lpfc_sli_issue_mbox(phba, link_mbox, MBX_NOWAIT);
			if (rc == MBX_NOT_FINISHED) {
				mempool_free(link_mbox, phba->mbox_mem_pool);
				goto out;
			}
		}

		lpfc_can_disctmo(vport);
	}

	ndlp->nlp_flag &= ~NLP_SUPPRESS_RSP;
	if ((phba->sli.sli_flag & LPFC_SLI_SUPPRESS_RSP) &&
	    sp->cmn.valid_vendor_ver_level) {
		vid = be32_to_cpu(sp->un.vv.vid);
		flag = be32_to_cpu(sp->un.vv.flags);
		if ((vid == LPFC_VV_EMLX_ID) && (flag & LPFC_VV_SUPPRESS_RSP))
			ndlp->nlp_flag |= NLP_SUPPRESS_RSP;
	}

	login_mbox = mempool_alloc(phba->mbox_mem_pool, GFP_KERNEL);
	if (!login_mbox)
		goto out;

	save_iocb = kzalloc(sizeof(*save_iocb), GFP_KERNEL);
	if (!save_iocb)
		goto out;

	/* Save info from cmd IOCB to be used in rsp after all mbox completes */
	memcpy((uint8_t *)save_iocb, (uint8_t *)cmdiocb,
	       sizeof(struct lpfc_iocbq));

	/* Registering an existing RPI behaves differently for SLI3 vs SLI4 */
	if (phba->sli_rev == LPFC_SLI_REV4)
		lpfc_unreg_rpi(vport, ndlp);

	/* Issue REG_LOGIN first, before ACCing the PLOGI, thus we will
	 * always be deferring the ACC.
	 */
	if (phba->sli_rev == LPFC_SLI_REV4)
		remote_did = bf_get(wqe_els_did, &wqe->xmit_els_rsp.wqe_dest);
	else
		remote_did = icmd->un.rcvels.remoteID;
	rc = lpfc_reg_rpi(phba, vport->vpi, remote_did,
			    (uint8_t *)sp, login_mbox, ndlp->nlp_rpi);
	if (rc)
		goto out;

	login_mbox->mbox_cmpl = lpfc_mbx_cmpl_reg_login;
	login_mbox->vport = vport;

	/*
	 * If there is an outstanding PLOGI issued, abort it before
	 * sending ACC rsp for received PLOGI. If pending plogi
	 * is not canceled here, the plogi will be rejected by
	 * remote port and will be retried. On a configuration with
	 * single discovery thread, this will cause a huge delay in
	 * discovery. Also this will cause multiple state machines
	 * running in parallel for this node.
	 * This only applies to a fabric environment.
	 */
	if ((ndlp->nlp_state == NLP_STE_PLOGI_ISSUE) &&
	    (vport->fc_flag & FC_FABRIC)) {
		/* software abort outstanding PLOGI */
		lpfc_els_abort(phba, ndlp);
	}

	if ((vport->port_type == LPFC_NPIV_PORT &&
	     vport->cfg_restrict_login)) {

		/* no deferred ACC */
		kfree(save_iocb);

		/* This is an NPIV SLI4 instance that does not need to register
		 * a default RPI.
		 */
		if (phba->sli_rev == LPFC_SLI_REV4) {
			lpfc_mbox_rsrc_cleanup(phba, login_mbox,
					       MBOX_THD_UNLOCKED);
			login_mbox = NULL;
		} else {
			/* In order to preserve RPIs, we want to cleanup
			 * the default RPI the firmware created to rcv
			 * this ELS request. The only way to do this is
			 * to register, then unregister the RPI.
			 */
			spin_lock_irq(&ndlp->lock);
			ndlp->nlp_flag |= (NLP_RM_DFLT_RPI | NLP_ACC_REGLOGIN |
					   NLP_RCV_PLOGI);
			spin_unlock_irq(&ndlp->lock);
		}

		stat.un.b.lsRjtRsnCode = LSRJT_INVALID_CMD;
		stat.un.b.lsRjtRsnCodeExp = LSEXP_NOTHING_MORE;
		rc = lpfc_els_rsp_reject(vport, stat.un.lsRjtError, cmdiocb,
					 ndlp, login_mbox);
		if (rc && login_mbox)
			lpfc_mbox_rsrc_cleanup(phba, login_mbox,
					       MBOX_THD_UNLOCKED);
		return 1;
	}

	/* So the order here should be:
	 * SLI3 pt2pt
	 *   Issue CONFIG_LINK mbox
	 *   CONFIG_LINK cmpl
	 * SLI4 pt2pt
	 *   Issue REG_VFI mbox
	 *   REG_VFI cmpl
	 * SLI4
	 *   Issue UNREG RPI mbx
	 *   UNREG RPI cmpl
	 * Issue REG_RPI mbox
	 * REG RPI cmpl
	 * Issue PLOGI ACC
	 * PLOGI ACC cmpl
	 */
	login_mbox->mbox_cmpl = lpfc_defer_plogi_acc;
	login_mbox->ctx_ndlp = lpfc_nlp_get(ndlp);
	if (!login_mbox->ctx_ndlp)
		goto out;

	login_mbox->context3 = save_iocb; /* For PLOGI ACC */

	spin_lock_irq(&ndlp->lock);
	ndlp->nlp_flag |= (NLP_ACC_REGLOGIN | NLP_RCV_PLOGI);
	spin_unlock_irq(&ndlp->lock);

	/* Start the ball rolling by issuing REG_LOGIN here */
	rc = lpfc_sli_issue_mbox(phba, login_mbox, MBX_NOWAIT);
	if (rc == MBX_NOT_FINISHED) {
		lpfc_nlp_put(ndlp);
		goto out;
	}
	lpfc_nlp_set_state(vport, ndlp, NLP_STE_REG_LOGIN_ISSUE);

	return 1;
out:
	kfree(save_iocb);
	if (login_mbox)
		mempool_free(login_mbox, phba->mbox_mem_pool);

	stat.un.b.lsRjtRsnCode = LSRJT_UNABLE_TPC;
	stat.un.b.lsRjtRsnCodeExp = LSEXP_OUT_OF_RESOURCE;
	lpfc_els_rsp_reject(vport, stat.un.lsRjtError, cmdiocb, ndlp, NULL);
	return 0;
}

/**
 * lpfc_mbx_cmpl_resume_rpi - Resume RPI completion routine
 * @phba: pointer to lpfc hba data structure.
 * @mboxq: pointer to mailbox object
 *
 * This routine is invoked to issue a completion to a rcv'ed
 * ADISC or PDISC after the paused RPI has been resumed.
 **/
static void
lpfc_mbx_cmpl_resume_rpi(struct lpfc_hba *phba, LPFC_MBOXQ_t *mboxq)
{
	struct lpfc_vport *vport;
	struct lpfc_iocbq *elsiocb;
	struct lpfc_nodelist *ndlp;
	uint32_t cmd;

	elsiocb = (struct lpfc_iocbq *)mboxq->ctx_buf;
	ndlp = (struct lpfc_nodelist *)mboxq->ctx_ndlp;
	vport = mboxq->vport;
	cmd = elsiocb->drvrTimeout;

	if (cmd == ELS_CMD_ADISC) {
		lpfc_els_rsp_adisc_acc(vport, elsiocb, ndlp);
	} else {
		lpfc_els_rsp_acc(vport, ELS_CMD_PLOGI, elsiocb,
			ndlp, NULL);
	}

	/* This nlp_put pairs with lpfc_sli4_resume_rpi */
	lpfc_nlp_put(ndlp);

	kfree(elsiocb);
	mempool_free(mboxq, phba->mbox_mem_pool);
}

static int
lpfc_rcv_padisc(struct lpfc_vport *vport, struct lpfc_nodelist *ndlp,
		struct lpfc_iocbq *cmdiocb)
{
	struct lpfc_hba *phba = vport->phba;
	struct lpfc_iocbq  *elsiocb;
	struct lpfc_dmabuf *pcmd;
	struct serv_parm   *sp;
	struct lpfc_name   *pnn, *ppn;
	struct ls_rjt stat;
	ADISC *ap;
	uint32_t *lp;
	uint32_t cmd;

	pcmd = cmdiocb->cmd_dmabuf;
	lp = (uint32_t *) pcmd->virt;

	cmd = *lp++;
	if (cmd == ELS_CMD_ADISC) {
		ap = (ADISC *) lp;
		pnn = (struct lpfc_name *) & ap->nodeName;
		ppn = (struct lpfc_name *) & ap->portName;
	} else {
		sp = (struct serv_parm *) lp;
		pnn = (struct lpfc_name *) & sp->nodeName;
		ppn = (struct lpfc_name *) & sp->portName;
	}

	if (get_job_ulpstatus(phba, cmdiocb) == 0 &&
	    lpfc_check_adisc(vport, ndlp, pnn, ppn)) {

		/*
		 * As soon as  we send ACC, the remote NPort can
		 * start sending us data. Thus, for SLI4 we must
		 * resume the RPI before the ACC goes out.
		 */
		if (vport->phba->sli_rev == LPFC_SLI_REV4) {
			elsiocb = kmalloc(sizeof(struct lpfc_iocbq),
				GFP_KERNEL);
			if (elsiocb) {
				/* Save info from cmd IOCB used in rsp */
				memcpy((uint8_t *)elsiocb, (uint8_t *)cmdiocb,
					sizeof(struct lpfc_iocbq));

				/* Save the ELS cmd */
				elsiocb->drvrTimeout = cmd;

				lpfc_sli4_resume_rpi(ndlp,
					lpfc_mbx_cmpl_resume_rpi, elsiocb);
				goto out;
			}
		}

		if (cmd == ELS_CMD_ADISC) {
			lpfc_els_rsp_adisc_acc(vport, cmdiocb, ndlp);
		} else {
			lpfc_els_rsp_acc(vport, ELS_CMD_PLOGI, cmdiocb,
				ndlp, NULL);
		}
out:
		/* If we are authenticated, move to the proper state.
		 * It is possible an ADISC arrived and the remote nport
		 * is already in MAPPED or UNMAPPED state.  Catch this
		 * condition and don't set the nlp_state again because
		 * it causes an unnecessary transport unregister/register.
		 *
		 * Nodes marked for ADISC will move MAPPED or UNMAPPED state
		 * after issuing ADISC
		 */
		if (ndlp->nlp_type & (NLP_FCP_TARGET | NLP_NVME_TARGET)) {
			if ((ndlp->nlp_state != NLP_STE_MAPPED_NODE) &&
			    !(ndlp->nlp_flag & NLP_NPR_ADISC))
				lpfc_nlp_set_state(vport, ndlp,
						   NLP_STE_MAPPED_NODE);
		}

		return 1;
	}
	/* Reject this request because invalid parameters */
	stat.un.b.lsRjtRsvd0 = 0;
	stat.un.b.lsRjtRsnCode = LSRJT_UNABLE_TPC;
	stat.un.b.lsRjtRsnCodeExp = LSEXP_SPARM_OPTIONS;
	stat.un.b.vendorUnique = 0;
	lpfc_els_rsp_reject(vport, stat.un.lsRjtError, cmdiocb, ndlp, NULL);

	/* 1 sec timeout */
	mod_timer(&ndlp->nlp_delayfunc, jiffies + msecs_to_jiffies(1000));

	spin_lock_irq(&ndlp->lock);
	ndlp->nlp_flag |= NLP_DELAY_TMO;
	spin_unlock_irq(&ndlp->lock);
	ndlp->nlp_last_elscmd = ELS_CMD_PLOGI;
	ndlp->nlp_prev_state = ndlp->nlp_state;
	lpfc_nlp_set_state(vport, ndlp, NLP_STE_NPR_NODE);
	return 0;
}

static int
lpfc_rcv_logo(struct lpfc_vport *vport, struct lpfc_nodelist *ndlp,
	      struct lpfc_iocbq *cmdiocb, uint32_t els_cmd)
{
	struct Scsi_Host *shost = lpfc_shost_from_vport(vport);
	struct lpfc_hba    *phba = vport->phba;
	struct lpfc_vport **vports;
	int i, active_vlink_present = 0 ;

	/* Put ndlp in NPR state with 1 sec timeout for plogi, ACC logo */
	/* Only call LOGO ACC for first LOGO, this avoids sending unnecessary
	 * PLOGIs during LOGO storms from a device.
	 */
	spin_lock_irq(&ndlp->lock);
	ndlp->nlp_flag |= NLP_LOGO_ACC;
	spin_unlock_irq(&ndlp->lock);
	if (els_cmd == ELS_CMD_PRLO)
		lpfc_els_rsp_acc(vport, ELS_CMD_PRLO, cmdiocb, ndlp, NULL);
	else
		lpfc_els_rsp_acc(vport, ELS_CMD_ACC, cmdiocb, ndlp, NULL);

	/* This clause allows the initiator to ACC the LOGO back to the
	 * Fabric Domain Controller.  It does deliberately skip all other
	 * steps because some fabrics send RDP requests after logging out
	 * from the initiator.
	 */
	if (ndlp->nlp_type & NLP_FABRIC &&
	    ((ndlp->nlp_DID & WELL_KNOWN_DID_MASK) != WELL_KNOWN_DID_MASK))
		return 0;

	/* Notify transport of connectivity loss to trigger cleanup. */
	if (phba->nvmet_support &&
	    ndlp->nlp_state == NLP_STE_UNMAPPED_NODE)
		lpfc_nvmet_invalidate_host(phba, ndlp);

	if (ndlp->nlp_DID == Fabric_DID) {
		if (vport->port_state <= LPFC_FDISC ||
		    vport->fc_flag & FC_PT2PT)
			goto out;
		lpfc_linkdown_port(vport);
		spin_lock_irq(shost->host_lock);
		vport->fc_flag |= FC_VPORT_LOGO_RCVD;
		spin_unlock_irq(shost->host_lock);
		vports = lpfc_create_vport_work_array(phba);
		if (vports) {
			for (i = 0; i <= phba->max_vports && vports[i] != NULL;
					i++) {
				if ((!(vports[i]->fc_flag &
					FC_VPORT_LOGO_RCVD)) &&
					(vports[i]->port_state > LPFC_FDISC)) {
					active_vlink_present = 1;
					break;
				}
			}
			lpfc_destroy_vport_work_array(phba, vports);
		}

		/*
		 * Don't re-instantiate if vport is marked for deletion.
		 * If we are here first then vport_delete is going to wait
		 * for discovery to complete.
		 */
		if (!(vport->load_flag & FC_UNLOADING) &&
					active_vlink_present) {
			/*
			 * If there are other active VLinks present,
			 * re-instantiate the Vlink using FDISC.
			 */
			mod_timer(&ndlp->nlp_delayfunc,
				  jiffies + msecs_to_jiffies(1000));
			spin_lock_irq(&ndlp->lock);
			ndlp->nlp_flag |= NLP_DELAY_TMO;
			spin_unlock_irq(&ndlp->lock);
			ndlp->nlp_last_elscmd = ELS_CMD_FDISC;
			vport->port_state = LPFC_FDISC;
		} else {
			spin_lock_irq(shost->host_lock);
			phba->pport->fc_flag &= ~FC_LOGO_RCVD_DID_CHNG;
			spin_unlock_irq(shost->host_lock);
			lpfc_retry_pport_discovery(phba);
		}
	} else if ((!(ndlp->nlp_type & NLP_FABRIC) &&
		((ndlp->nlp_type & NLP_FCP_TARGET) ||
		(ndlp->nlp_type & NLP_NVME_TARGET) ||
		(vport->fc_flag & FC_PT2PT))) ||
		(ndlp->nlp_state == NLP_STE_ADISC_ISSUE)) {
		/* Only try to re-login if this is NOT a Fabric Node
		 * AND the remote NPORT is a FCP/NVME Target or we
		 * are in pt2pt mode. NLP_STE_ADISC_ISSUE is a special
		 * case for LOGO as a response to ADISC behavior.
		 */
		mod_timer(&ndlp->nlp_delayfunc,
			  jiffies + msecs_to_jiffies(1000 * 1));
		spin_lock_irq(&ndlp->lock);
		ndlp->nlp_flag |= NLP_DELAY_TMO;
		spin_unlock_irq(&ndlp->lock);

		ndlp->nlp_last_elscmd = ELS_CMD_PLOGI;
	}
out:
	/* Unregister from backend, could have been skipped due to ADISC */
	lpfc_nlp_unreg_node(vport, ndlp);

	ndlp->nlp_prev_state = ndlp->nlp_state;
	lpfc_nlp_set_state(vport, ndlp, NLP_STE_NPR_NODE);

	spin_lock_irq(&ndlp->lock);
	ndlp->nlp_flag &= ~NLP_NPR_ADISC;
	spin_unlock_irq(&ndlp->lock);
	/* The driver has to wait until the ACC completes before it continues
	 * processing the LOGO.  The action will resume in
	 * lpfc_cmpl_els_logo_acc routine. Since part of processing includes an
	 * unreg_login, the driver waits so the ACC does not get aborted.
	 */
	return 0;
}

static uint32_t
lpfc_rcv_prli_support_check(struct lpfc_vport *vport,
			    struct lpfc_nodelist *ndlp,
			    struct lpfc_iocbq *cmdiocb)
{
	struct ls_rjt stat;
	uint32_t *payload;
	uint32_t cmd;

	payload = cmdiocb->cmd_dmabuf->virt;
	cmd = *payload;
	if (vport->phba->nvmet_support) {
		/* Must be a NVME PRLI */
		if (cmd ==  ELS_CMD_PRLI)
			goto out;
	} else {
		/* Initiator mode. */
		if (!vport->nvmei_support && (cmd == ELS_CMD_NVMEPRLI))
			goto out;
	}
	return 1;
out:
	lpfc_printf_vlog(vport, KERN_WARNING, LOG_NVME_DISC,
			 "6115 Rcv PRLI (%x) check failed: ndlp rpi %d "
			 "state x%x flags x%x\n",
			 cmd, ndlp->nlp_rpi, ndlp->nlp_state,
			 ndlp->nlp_flag);
	memset(&stat, 0, sizeof(struct ls_rjt));
	stat.un.b.lsRjtRsnCode = LSRJT_CMD_UNSUPPORTED;
	stat.un.b.lsRjtRsnCodeExp = LSEXP_REQ_UNSUPPORTED;
	lpfc_els_rsp_reject(vport, stat.un.lsRjtError, cmdiocb,
			    ndlp, NULL);
	return 0;
}

static void
lpfc_rcv_prli(struct lpfc_vport *vport, struct lpfc_nodelist *ndlp,
	      struct lpfc_iocbq *cmdiocb)
{
	struct lpfc_hba  *phba = vport->phba;
	struct lpfc_dmabuf *pcmd;
	uint32_t *lp;
	PRLI *npr;
	struct fc_rport *rport = ndlp->rport;
	u32 roles;

	pcmd = cmdiocb->cmd_dmabuf;
	lp = (uint32_t *)pcmd->virt;
	npr = (PRLI *)((uint8_t *)lp + sizeof(uint32_t));

	if ((npr->prliType == PRLI_FCP_TYPE) ||
	    (npr->prliType == PRLI_NVME_TYPE)) {
		if (npr->initiatorFunc) {
			if (npr->prliType == PRLI_FCP_TYPE)
				ndlp->nlp_type |= NLP_FCP_INITIATOR;
			if (npr->prliType == PRLI_NVME_TYPE)
				ndlp->nlp_type |= NLP_NVME_INITIATOR;
		}
		if (npr->targetFunc) {
			if (npr->prliType == PRLI_FCP_TYPE)
				ndlp->nlp_type |= NLP_FCP_TARGET;
			if (npr->prliType == PRLI_NVME_TYPE)
				ndlp->nlp_type |= NLP_NVME_TARGET;
			if (npr->writeXferRdyDis)
				ndlp->nlp_flag |= NLP_FIRSTBURST;
		}
		if (npr->Retry && ndlp->nlp_type &
					(NLP_FCP_INITIATOR | NLP_FCP_TARGET))
			ndlp->nlp_fcp_info |= NLP_FCP_2_DEVICE;

		if (npr->Retry && phba->nsler &&
		    ndlp->nlp_type & (NLP_NVME_INITIATOR | NLP_NVME_TARGET))
			ndlp->nlp_nvme_info |= NLP_NVME_NSLER;


		/* If this driver is in nvme target mode, set the ndlp's fc4
		 * type to NVME provided the PRLI response claims NVME FC4
		 * type.  Target mode does not issue gft_id so doesn't get
		 * the fc4 type set until now.
		 */
		if (phba->nvmet_support && (npr->prliType == PRLI_NVME_TYPE)) {
			ndlp->nlp_fc4_type |= NLP_FC4_NVME;
			lpfc_nlp_set_state(vport, ndlp, NLP_STE_UNMAPPED_NODE);
		}

		/* Fabric Controllers send FCP PRLI as an initiator but should
		 * not get recognized as FCP type and registered with transport.
		 */
		if (npr->prliType == PRLI_FCP_TYPE &&
		    !(ndlp->nlp_type & NLP_FABRIC))
			ndlp->nlp_fc4_type |= NLP_FC4_FCP;
	}
	if (rport) {
		/* We need to update the rport role values */
		roles = FC_RPORT_ROLE_UNKNOWN;
		if (ndlp->nlp_type & NLP_FCP_INITIATOR)
			roles |= FC_RPORT_ROLE_FCP_INITIATOR;
		if (ndlp->nlp_type & NLP_FCP_TARGET)
			roles |= FC_RPORT_ROLE_FCP_TARGET;

		lpfc_debugfs_disc_trc(vport, LPFC_DISC_TRC_RPORT,
			"rport rolechg:   role:x%x did:x%x flg:x%x",
			roles, ndlp->nlp_DID, ndlp->nlp_flag);

		if (vport->cfg_enable_fc4_type != LPFC_ENABLE_NVME)
			fc_remote_port_rolechg(rport, roles);
	}
}

static uint32_t
lpfc_disc_set_adisc(struct lpfc_vport *vport, struct lpfc_nodelist *ndlp)
{
	if (!(ndlp->nlp_flag & NLP_RPI_REGISTERED)) {
		spin_lock_irq(&ndlp->lock);
		ndlp->nlp_flag &= ~NLP_NPR_ADISC;
		spin_unlock_irq(&ndlp->lock);
		return 0;
	}

	if (!(vport->fc_flag & FC_PT2PT)) {
		/* Check config parameter use-adisc or FCP-2 */
		if (vport->cfg_use_adisc && ((vport->fc_flag & FC_RSCN_MODE) ||
		    ((ndlp->nlp_fcp_info & NLP_FCP_2_DEVICE) &&
		     (ndlp->nlp_type & NLP_FCP_TARGET)))) {
			spin_lock_irq(&ndlp->lock);
			ndlp->nlp_flag |= NLP_NPR_ADISC;
			spin_unlock_irq(&ndlp->lock);
			return 1;
		}
	}

	spin_lock_irq(&ndlp->lock);
	ndlp->nlp_flag &= ~NLP_NPR_ADISC;
	spin_unlock_irq(&ndlp->lock);
	lpfc_unreg_rpi(vport, ndlp);
	return 0;
}

/**
 * lpfc_release_rpi - Release a RPI by issuing unreg_login mailbox cmd.
 * @phba : Pointer to lpfc_hba structure.
 * @vport: Pointer to lpfc_vport structure.
 * @ndlp: Pointer to lpfc_nodelist structure.
 * @rpi  : rpi to be release.
 *
 * This function will send a unreg_login mailbox command to the firmware
 * to release a rpi.
 **/
static void
lpfc_release_rpi(struct lpfc_hba *phba, struct lpfc_vport *vport,
		 struct lpfc_nodelist *ndlp, uint16_t rpi)
{
	LPFC_MBOXQ_t *pmb;
	int rc;

	/* If there is already an UNREG in progress for this ndlp,
	 * no need to queue up another one.
	 */
	if (ndlp->nlp_flag & NLP_UNREG_INP) {
		lpfc_printf_vlog(vport, KERN_INFO, LOG_DISCOVERY,
				 "1435 release_rpi SKIP UNREG x%x on "
				 "NPort x%x deferred x%x  flg x%x "
				 "Data: x%px\n",
				 ndlp->nlp_rpi, ndlp->nlp_DID,
				 ndlp->nlp_defer_did,
				 ndlp->nlp_flag, ndlp);
		return;
	}

	pmb = (LPFC_MBOXQ_t *) mempool_alloc(phba->mbox_mem_pool,
			GFP_KERNEL);
	if (!pmb)
		lpfc_printf_vlog(vport, KERN_ERR, LOG_TRACE_EVENT,
				 "2796 mailbox memory allocation failed \n");
	else {
		lpfc_unreg_login(phba, vport->vpi, rpi, pmb);
		pmb->mbox_cmpl = lpfc_sli_def_mbox_cmpl;
		pmb->vport = vport;
		pmb->ctx_ndlp = lpfc_nlp_get(ndlp);
		if (!pmb->ctx_ndlp) {
			mempool_free(pmb, phba->mbox_mem_pool);
			return;
		}

		if (((ndlp->nlp_DID & Fabric_DID_MASK) != Fabric_DID_MASK) &&
		    (!(vport->fc_flag & FC_OFFLINE_MODE)))
			ndlp->nlp_flag |= NLP_UNREG_INP;

		lpfc_printf_vlog(vport, KERN_INFO, LOG_DISCOVERY,
				 "1437 release_rpi UNREG x%x "
				 "on NPort x%x flg x%x\n",
				 ndlp->nlp_rpi, ndlp->nlp_DID, ndlp->nlp_flag);

		rc = lpfc_sli_issue_mbox(phba, pmb, MBX_NOWAIT);
		if (rc == MBX_NOT_FINISHED) {
			lpfc_nlp_put(ndlp);
			mempool_free(pmb, phba->mbox_mem_pool);
		}
	}
}

static uint32_t
lpfc_disc_illegal(struct lpfc_vport *vport, struct lpfc_nodelist *ndlp,
		  void *arg, uint32_t evt)
{
	struct lpfc_hba *phba;
	LPFC_MBOXQ_t *pmb = (LPFC_MBOXQ_t *) arg;
	uint16_t rpi;

	phba = vport->phba;
	/* Release the RPI if reglogin completing */
	if (!(phba->pport->load_flag & FC_UNLOADING) &&
		(evt == NLP_EVT_CMPL_REG_LOGIN) &&
		(!pmb->u.mb.mbxStatus)) {
		rpi = pmb->u.mb.un.varWords[0];
		lpfc_release_rpi(phba, vport, ndlp, rpi);
	}
	lpfc_printf_vlog(vport, KERN_ERR, LOG_TRACE_EVENT,
			 "0271 Illegal State Transition: node x%x "
			 "event x%x, state x%x Data: x%x x%x\n",
			 ndlp->nlp_DID, evt, ndlp->nlp_state, ndlp->nlp_rpi,
			 ndlp->nlp_flag);
	return ndlp->nlp_state;
}

static uint32_t
lpfc_cmpl_plogi_illegal(struct lpfc_vport *vport, struct lpfc_nodelist *ndlp,
		  void *arg, uint32_t evt)
{
	/* This transition is only legal if we previously
	 * rcv'ed a PLOGI. Since we don't want 2 discovery threads
	 * working on the same NPortID, do nothing for this thread
	 * to stop it.
	 */
	if (!(ndlp->nlp_flag & NLP_RCV_PLOGI)) {
		lpfc_printf_vlog(vport, KERN_ERR, LOG_TRACE_EVENT,
				 "0272 Illegal State Transition: node x%x "
				 "event x%x, state x%x Data: x%x x%x\n",
				  ndlp->nlp_DID, evt, ndlp->nlp_state,
				  ndlp->nlp_rpi, ndlp->nlp_flag);
	}
	return ndlp->nlp_state;
}

/* Start of Discovery State Machine routines */

static uint32_t
lpfc_rcv_plogi_unused_node(struct lpfc_vport *vport, struct lpfc_nodelist *ndlp,
			   void *arg, uint32_t evt)
{
	struct lpfc_iocbq *cmdiocb;

	cmdiocb = (struct lpfc_iocbq *) arg;

	if (lpfc_rcv_plogi(vport, ndlp, cmdiocb)) {
		return ndlp->nlp_state;
	}
	return NLP_STE_FREED_NODE;
}

static uint32_t
lpfc_rcv_els_unused_node(struct lpfc_vport *vport, struct lpfc_nodelist *ndlp,
			 void *arg, uint32_t evt)
{
	lpfc_issue_els_logo(vport, ndlp, 0);
	return ndlp->nlp_state;
}

static uint32_t
lpfc_rcv_logo_unused_node(struct lpfc_vport *vport, struct lpfc_nodelist *ndlp,
			  void *arg, uint32_t evt)
{
	struct lpfc_iocbq *cmdiocb = (struct lpfc_iocbq *) arg;

	spin_lock_irq(&ndlp->lock);
	ndlp->nlp_flag |= NLP_LOGO_ACC;
	spin_unlock_irq(&ndlp->lock);
	lpfc_els_rsp_acc(vport, ELS_CMD_ACC, cmdiocb, ndlp, NULL);

	return ndlp->nlp_state;
}

static uint32_t
lpfc_cmpl_logo_unused_node(struct lpfc_vport *vport, struct lpfc_nodelist *ndlp,
			   void *arg, uint32_t evt)
{
	return NLP_STE_FREED_NODE;
}

static uint32_t
lpfc_device_rm_unused_node(struct lpfc_vport *vport, struct lpfc_nodelist *ndlp,
			   void *arg, uint32_t evt)
{
	return NLP_STE_FREED_NODE;
}

static uint32_t
lpfc_device_recov_unused_node(struct lpfc_vport *vport,
			struct lpfc_nodelist *ndlp,
			   void *arg, uint32_t evt)
{
	return ndlp->nlp_state;
}

static uint32_t
lpfc_rcv_plogi_plogi_issue(struct lpfc_vport *vport, struct lpfc_nodelist *ndlp,
			   void *arg, uint32_t evt)
{
	struct Scsi_Host   *shost = lpfc_shost_from_vport(vport);
	struct lpfc_hba   *phba = vport->phba;
	struct lpfc_iocbq *cmdiocb = arg;
	struct lpfc_dmabuf *pcmd = cmdiocb->cmd_dmabuf;
	uint32_t *lp = (uint32_t *) pcmd->virt;
	struct serv_parm *sp = (struct serv_parm *) (lp + 1);
	struct ls_rjt stat;
	int port_cmp;

	memset(&stat, 0, sizeof (struct ls_rjt));

	/* For a PLOGI, we only accept if our portname is less
	 * than the remote portname.
	 */
	phba->fc_stat.elsLogiCol++;
	port_cmp = memcmp(&vport->fc_portname, &sp->portName,
			  sizeof(struct lpfc_name));

	if (port_cmp >= 0) {
		/* Reject this request because the remote node will accept
		   ours */
		stat.un.b.lsRjtRsnCode = LSRJT_UNABLE_TPC;
		stat.un.b.lsRjtRsnCodeExp = LSEXP_CMD_IN_PROGRESS;
		lpfc_els_rsp_reject(vport, stat.un.lsRjtError, cmdiocb, ndlp,
			NULL);
	} else {
		if (lpfc_rcv_plogi(vport, ndlp, cmdiocb) &&
		    (ndlp->nlp_flag & NLP_NPR_2B_DISC) &&
		    (vport->num_disc_nodes)) {
			spin_lock_irq(&ndlp->lock);
			ndlp->nlp_flag &= ~NLP_NPR_2B_DISC;
			spin_unlock_irq(&ndlp->lock);
			/* Check if there are more PLOGIs to be sent */
			lpfc_more_plogi(vport);
			if (vport->num_disc_nodes == 0) {
				spin_lock_irq(shost->host_lock);
				vport->fc_flag &= ~FC_NDISC_ACTIVE;
				spin_unlock_irq(shost->host_lock);
				lpfc_can_disctmo(vport);
				lpfc_end_rscn(vport);
			}
		}
	} /* If our portname was less */

	return ndlp->nlp_state;
}

static uint32_t
lpfc_rcv_prli_plogi_issue(struct lpfc_vport *vport, struct lpfc_nodelist *ndlp,
			  void *arg, uint32_t evt)
{
	struct lpfc_iocbq *cmdiocb = (struct lpfc_iocbq *) arg;
	struct ls_rjt     stat;

	memset(&stat, 0, sizeof (struct ls_rjt));
	stat.un.b.lsRjtRsnCode = LSRJT_LOGICAL_BSY;
	stat.un.b.lsRjtRsnCodeExp = LSEXP_NOTHING_MORE;
	lpfc_els_rsp_reject(vport, stat.un.lsRjtError, cmdiocb, ndlp, NULL);
	return ndlp->nlp_state;
}

static uint32_t
lpfc_rcv_logo_plogi_issue(struct lpfc_vport *vport, struct lpfc_nodelist *ndlp,
			  void *arg, uint32_t evt)
{
	struct lpfc_iocbq *cmdiocb = (struct lpfc_iocbq *) arg;

	/* Retrieve RPI from LOGO IOCB. RPI is used for CMD_ABORT_XRI_CN */
	if (vport->phba->sli_rev == LPFC_SLI_REV3)
		ndlp->nlp_rpi = cmdiocb->iocb.ulpIoTag;
				/* software abort outstanding PLOGI */
	lpfc_els_abort(vport->phba, ndlp);

	lpfc_rcv_logo(vport, ndlp, cmdiocb, ELS_CMD_LOGO);
	return ndlp->nlp_state;
}

static uint32_t
lpfc_rcv_els_plogi_issue(struct lpfc_vport *vport, struct lpfc_nodelist *ndlp,
			 void *arg, uint32_t evt)
{
	struct lpfc_hba   *phba = vport->phba;
	struct lpfc_iocbq *cmdiocb = (struct lpfc_iocbq *) arg;

	/* software abort outstanding PLOGI */
	lpfc_els_abort(phba, ndlp);

	if (evt == NLP_EVT_RCV_LOGO) {
		lpfc_els_rsp_acc(vport, ELS_CMD_ACC, cmdiocb, ndlp, NULL);
	} else {
		lpfc_issue_els_logo(vport, ndlp, 0);
	}

	/* Put ndlp in npr state set plogi timer for 1 sec */
	mod_timer(&ndlp->nlp_delayfunc, jiffies + msecs_to_jiffies(1000 * 1));
	spin_lock_irq(&ndlp->lock);
	ndlp->nlp_flag |= NLP_DELAY_TMO;
	spin_unlock_irq(&ndlp->lock);
	ndlp->nlp_last_elscmd = ELS_CMD_PLOGI;
	ndlp->nlp_prev_state = NLP_STE_PLOGI_ISSUE;
	lpfc_nlp_set_state(vport, ndlp, NLP_STE_NPR_NODE);

	return ndlp->nlp_state;
}

static uint32_t
lpfc_cmpl_plogi_plogi_issue(struct lpfc_vport *vport,
			    struct lpfc_nodelist *ndlp,
			    void *arg,
			    uint32_t evt)
{
	struct lpfc_hba    *phba = vport->phba;
	struct lpfc_iocbq  *cmdiocb, *rspiocb;
	struct lpfc_dmabuf *pcmd, *prsp;
	uint32_t *lp;
	uint32_t vid, flag;
	struct serv_parm *sp;
	uint32_t ed_tov;
	LPFC_MBOXQ_t *mbox;
	int rc;
	u32 ulp_status;
	u32 did;

	cmdiocb = (struct lpfc_iocbq *) arg;
	rspiocb = cmdiocb->rsp_iocb;

	ulp_status = get_job_ulpstatus(phba, rspiocb);

	ulp_status = get_job_ulpstatus(phba, rspiocb);

	if (ndlp->nlp_flag & NLP_ACC_REGLOGIN) {
		/* Recovery from PLOGI collision logic */
		return ndlp->nlp_state;
	}

	if (ulp_status)
		goto out;

	pcmd = cmdiocb->cmd_dmabuf;

	prsp = list_get_first(&pcmd->list, struct lpfc_dmabuf, list);
	if (!prsp)
		goto out;

	lp = (uint32_t *) prsp->virt;
	sp = (struct serv_parm *) ((uint8_t *) lp + sizeof (uint32_t));

	/* Some switches have FDMI servers returning 0 for WWN */
	if ((ndlp->nlp_DID != FDMI_DID) &&
		(wwn_to_u64(sp->portName.u.wwn) == 0 ||
		wwn_to_u64(sp->nodeName.u.wwn) == 0)) {
		lpfc_printf_vlog(vport, KERN_ERR, LOG_TRACE_EVENT,
				 "0142 PLOGI RSP: Invalid WWN.\n");
		goto out;
	}
	if (!lpfc_check_sparm(vport, ndlp, sp, CLASS3, 0))
		goto out;
	/* PLOGI chkparm OK */
	lpfc_printf_vlog(vport, KERN_INFO, LOG_ELS,
			 "0121 PLOGI chkparm OK Data: x%x x%x x%x x%x\n",
			 ndlp->nlp_DID, ndlp->nlp_state,
			 ndlp->nlp_flag, ndlp->nlp_rpi);
	if (vport->cfg_fcp_class == 2 && (sp->cls2.classValid))
		ndlp->nlp_fcp_info |= CLASS2;
	else
		ndlp->nlp_fcp_info |= CLASS3;

	ndlp->nlp_class_sup = 0;
	if (sp->cls1.classValid)
		ndlp->nlp_class_sup |= FC_COS_CLASS1;
	if (sp->cls2.classValid)
		ndlp->nlp_class_sup |= FC_COS_CLASS2;
	if (sp->cls3.classValid)
		ndlp->nlp_class_sup |= FC_COS_CLASS3;
	if (sp->cls4.classValid)
		ndlp->nlp_class_sup |= FC_COS_CLASS4;
	ndlp->nlp_maxframe =
		((sp->cmn.bbRcvSizeMsb & 0x0F) << 8) | sp->cmn.bbRcvSizeLsb;

	if ((vport->fc_flag & FC_PT2PT) &&
	    (vport->fc_flag & FC_PT2PT_PLOGI)) {
		ed_tov = be32_to_cpu(sp->cmn.e_d_tov);
		if (sp->cmn.edtovResolution) {
			/* E_D_TOV ticks are in nanoseconds */
			ed_tov = (phba->fc_edtov + 999999) / 1000000;
		}

		ndlp->nlp_flag &= ~NLP_SUPPRESS_RSP;
		if ((phba->sli.sli_flag & LPFC_SLI_SUPPRESS_RSP) &&
		    sp->cmn.valid_vendor_ver_level) {
			vid = be32_to_cpu(sp->un.vv.vid);
			flag = be32_to_cpu(sp->un.vv.flags);
			if ((vid == LPFC_VV_EMLX_ID) &&
			    (flag & LPFC_VV_SUPPRESS_RSP))
				ndlp->nlp_flag |= NLP_SUPPRESS_RSP;
		}

		/*
		 * Use the larger EDTOV
		 * RATOV = 2 * EDTOV for pt-to-pt
		 */
		if (ed_tov > phba->fc_edtov)
			phba->fc_edtov = ed_tov;
		phba->fc_ratov = (2 * phba->fc_edtov) / 1000;

		memcpy(&phba->fc_fabparam, sp, sizeof(struct serv_parm));

		/* Issue config_link / reg_vfi to account for updated TOV's */
		if (phba->sli_rev == LPFC_SLI_REV4) {
			lpfc_issue_reg_vfi(vport);
		} else {
			mbox = mempool_alloc(phba->mbox_mem_pool, GFP_KERNEL);
			if (!mbox) {
				lpfc_printf_vlog(vport, KERN_ERR,
						 LOG_TRACE_EVENT,
						 "0133 PLOGI: no memory "
						 "for config_link "
						 "Data: x%x x%x x%x x%x\n",
						 ndlp->nlp_DID, ndlp->nlp_state,
						 ndlp->nlp_flag, ndlp->nlp_rpi);
				goto out;
			}

			lpfc_config_link(phba, mbox);

			mbox->mbox_cmpl = lpfc_sli_def_mbox_cmpl;
			mbox->vport = vport;
			rc = lpfc_sli_issue_mbox(phba, mbox, MBX_NOWAIT);
			if (rc == MBX_NOT_FINISHED) {
				mempool_free(mbox, phba->mbox_mem_pool);
				goto out;
			}
		}
	}

	lpfc_unreg_rpi(vport, ndlp);

	mbox = mempool_alloc(phba->mbox_mem_pool, GFP_KERNEL);
	if (!mbox) {
		lpfc_printf_vlog(vport, KERN_ERR, LOG_TRACE_EVENT,
				 "0018 PLOGI: no memory for reg_login "
				 "Data: x%x x%x x%x x%x\n",
				 ndlp->nlp_DID, ndlp->nlp_state,
				 ndlp->nlp_flag, ndlp->nlp_rpi);
		goto out;
	}

	did = get_job_els_rsp64_did(phba, cmdiocb);

	if (lpfc_reg_rpi(phba, vport->vpi, did,
			 (uint8_t *) sp, mbox, ndlp->nlp_rpi) == 0) {
		switch (ndlp->nlp_DID) {
		case NameServer_DID:
			mbox->mbox_cmpl = lpfc_mbx_cmpl_ns_reg_login;
			/* Fabric Controller Node needs these parameters. */
			memcpy(&ndlp->fc_sparam, sp, sizeof(struct serv_parm));
			break;
		case FDMI_DID:
			mbox->mbox_cmpl = lpfc_mbx_cmpl_fdmi_reg_login;
			break;
		default:
			ndlp->nlp_flag |= NLP_REG_LOGIN_SEND;
			mbox->mbox_cmpl = lpfc_mbx_cmpl_reg_login;
		}

		mbox->ctx_ndlp = lpfc_nlp_get(ndlp);
		if (!mbox->ctx_ndlp)
			goto out;

		mbox->vport = vport;
		if (lpfc_sli_issue_mbox(phba, mbox, MBX_NOWAIT)
		    != MBX_NOT_FINISHED) {
			lpfc_nlp_set_state(vport, ndlp,
					   NLP_STE_REG_LOGIN_ISSUE);
			return ndlp->nlp_state;
		}
		if (ndlp->nlp_flag & NLP_REG_LOGIN_SEND)
			ndlp->nlp_flag &= ~NLP_REG_LOGIN_SEND;
		/* decrement node reference count to the failed mbox
		 * command
		 */
		lpfc_nlp_put(ndlp);
		lpfc_mbox_rsrc_cleanup(phba, mbox, MBOX_THD_UNLOCKED);
		lpfc_printf_vlog(vport, KERN_ERR, LOG_TRACE_EVENT,
				 "0134 PLOGI: cannot issue reg_login "
				 "Data: x%x x%x x%x x%x\n",
				 ndlp->nlp_DID, ndlp->nlp_state,
				 ndlp->nlp_flag, ndlp->nlp_rpi);
	} else {
		mempool_free(mbox, phba->mbox_mem_pool);

		lpfc_printf_vlog(vport, KERN_ERR, LOG_TRACE_EVENT,
				 "0135 PLOGI: cannot format reg_login "
				 "Data: x%x x%x x%x x%x\n",
				 ndlp->nlp_DID, ndlp->nlp_state,
				 ndlp->nlp_flag, ndlp->nlp_rpi);
	}


out:
	if (ndlp->nlp_DID == NameServer_DID) {
		lpfc_vport_set_state(vport, FC_VPORT_FAILED);
		lpfc_printf_vlog(vport, KERN_ERR, LOG_TRACE_EVENT,
				 "0261 Cannot Register NameServer login\n");
	}

	/*
	** In case the node reference counter does not go to zero, ensure that
	** the stale state for the node is not processed.
	*/

	ndlp->nlp_prev_state = ndlp->nlp_state;
	lpfc_nlp_set_state(vport, ndlp, NLP_STE_NPR_NODE);
	return NLP_STE_FREED_NODE;
}

static uint32_t
lpfc_cmpl_logo_plogi_issue(struct lpfc_vport *vport, struct lpfc_nodelist *ndlp,
			   void *arg, uint32_t evt)
{
	return ndlp->nlp_state;
}

static uint32_t
lpfc_cmpl_reglogin_plogi_issue(struct lpfc_vport *vport,
	struct lpfc_nodelist *ndlp, void *arg, uint32_t evt)
{
	struct lpfc_hba *phba;
	LPFC_MBOXQ_t *pmb = (LPFC_MBOXQ_t *) arg;
	MAILBOX_t *mb = &pmb->u.mb;
	uint16_t rpi;

	phba = vport->phba;
	/* Release the RPI */
	if (!(phba->pport->load_flag & FC_UNLOADING) &&
		!mb->mbxStatus) {
		rpi = pmb->u.mb.un.varWords[0];
		lpfc_release_rpi(phba, vport, ndlp, rpi);
	}
	return ndlp->nlp_state;
}

static uint32_t
lpfc_device_rm_plogi_issue(struct lpfc_vport *vport, struct lpfc_nodelist *ndlp,
			   void *arg, uint32_t evt)
{
	if (ndlp->nlp_flag & NLP_NPR_2B_DISC) {
		spin_lock_irq(&ndlp->lock);
		ndlp->nlp_flag |= NLP_NODEV_REMOVE;
		spin_unlock_irq(&ndlp->lock);
		return ndlp->nlp_state;
	} else {
		/* software abort outstanding PLOGI */
		lpfc_els_abort(vport->phba, ndlp);

		lpfc_drop_node(vport, ndlp);
		return NLP_STE_FREED_NODE;
	}
}

static uint32_t
lpfc_device_recov_plogi_issue(struct lpfc_vport *vport,
			      struct lpfc_nodelist *ndlp,
			      void *arg,
			      uint32_t evt)
{
	struct lpfc_hba  *phba = vport->phba;

	/* Don't do anything that will mess up processing of the
	 * previous RSCN.
	 */
	if (vport->fc_flag & FC_RSCN_DEFERRED)
		return ndlp->nlp_state;

	/* software abort outstanding PLOGI */
	lpfc_els_abort(phba, ndlp);

	ndlp->nlp_prev_state = NLP_STE_PLOGI_ISSUE;
	lpfc_nlp_set_state(vport, ndlp, NLP_STE_NPR_NODE);
	spin_lock_irq(&ndlp->lock);
	ndlp->nlp_flag &= ~(NLP_NODEV_REMOVE | NLP_NPR_2B_DISC);
	spin_unlock_irq(&ndlp->lock);

	return ndlp->nlp_state;
}

static uint32_t
lpfc_rcv_plogi_adisc_issue(struct lpfc_vport *vport, struct lpfc_nodelist *ndlp,
			   void *arg, uint32_t evt)
{
	struct lpfc_hba   *phba = vport->phba;
	struct lpfc_iocbq *cmdiocb;

	/* software abort outstanding ADISC */
	lpfc_els_abort(phba, ndlp);

	cmdiocb = (struct lpfc_iocbq *) arg;

	if (lpfc_rcv_plogi(vport, ndlp, cmdiocb)) {
		if (ndlp->nlp_flag & NLP_NPR_2B_DISC) {
			spin_lock_irq(&ndlp->lock);
			ndlp->nlp_flag &= ~NLP_NPR_2B_DISC;
			spin_unlock_irq(&ndlp->lock);
			if (vport->num_disc_nodes)
				lpfc_more_adisc(vport);
		}
		return ndlp->nlp_state;
	}
	ndlp->nlp_prev_state = NLP_STE_ADISC_ISSUE;
	lpfc_issue_els_plogi(vport, ndlp->nlp_DID, 0);
	lpfc_nlp_set_state(vport, ndlp, NLP_STE_PLOGI_ISSUE);

	return ndlp->nlp_state;
}

static uint32_t
lpfc_rcv_prli_adisc_issue(struct lpfc_vport *vport, struct lpfc_nodelist *ndlp,
			  void *arg, uint32_t evt)
{
	struct lpfc_iocbq *cmdiocb = (struct lpfc_iocbq *) arg;

	if (lpfc_rcv_prli_support_check(vport, ndlp, cmdiocb))
		lpfc_els_rsp_prli_acc(vport, cmdiocb, ndlp);
	return ndlp->nlp_state;
}

static uint32_t
lpfc_rcv_logo_adisc_issue(struct lpfc_vport *vport, struct lpfc_nodelist *ndlp,
			  void *arg, uint32_t evt)
{
	struct lpfc_hba *phba = vport->phba;
	struct lpfc_iocbq *cmdiocb;

	cmdiocb = (struct lpfc_iocbq *) arg;

	/* software abort outstanding ADISC */
	lpfc_els_abort(phba, ndlp);

	lpfc_rcv_logo(vport, ndlp, cmdiocb, ELS_CMD_LOGO);
	return ndlp->nlp_state;
}

static uint32_t
lpfc_rcv_padisc_adisc_issue(struct lpfc_vport *vport,
			    struct lpfc_nodelist *ndlp,
			    void *arg, uint32_t evt)
{
	struct lpfc_iocbq *cmdiocb;

	cmdiocb = (struct lpfc_iocbq *) arg;

	lpfc_rcv_padisc(vport, ndlp, cmdiocb);
	return ndlp->nlp_state;
}

static uint32_t
lpfc_rcv_prlo_adisc_issue(struct lpfc_vport *vport, struct lpfc_nodelist *ndlp,
			  void *arg, uint32_t evt)
{
	struct lpfc_iocbq *cmdiocb;

	cmdiocb = (struct lpfc_iocbq *) arg;

	/* Treat like rcv logo */
	lpfc_rcv_logo(vport, ndlp, cmdiocb, ELS_CMD_PRLO);
	return ndlp->nlp_state;
}

static uint32_t
lpfc_cmpl_adisc_adisc_issue(struct lpfc_vport *vport,
			    struct lpfc_nodelist *ndlp,
			    void *arg, uint32_t evt)
{
	struct lpfc_hba   *phba = vport->phba;
	struct lpfc_iocbq *cmdiocb, *rspiocb;
	ADISC *ap;
	int rc;
	u32 ulp_status;

	cmdiocb = (struct lpfc_iocbq *) arg;
	rspiocb = cmdiocb->rsp_iocb;

	ulp_status = get_job_ulpstatus(phba, rspiocb);

	ulp_status = get_job_ulpstatus(phba, rspiocb);

	ap = (ADISC *)lpfc_check_elscmpl_iocb(phba, cmdiocb, rspiocb);

	if ((ulp_status) ||
	    (!lpfc_check_adisc(vport, ndlp, &ap->nodeName, &ap->portName))) {
		/* 1 sec timeout */
		mod_timer(&ndlp->nlp_delayfunc,
			  jiffies + msecs_to_jiffies(1000));
		spin_lock_irq(&ndlp->lock);
		ndlp->nlp_flag |= NLP_DELAY_TMO;
		spin_unlock_irq(&ndlp->lock);
		ndlp->nlp_last_elscmd = ELS_CMD_PLOGI;

		ndlp->nlp_prev_state = NLP_STE_ADISC_ISSUE;
		lpfc_nlp_set_state(vport, ndlp, NLP_STE_NPR_NODE);
		lpfc_unreg_rpi(vport, ndlp);
		return ndlp->nlp_state;
	}

	if (phba->sli_rev == LPFC_SLI_REV4) {
		rc = lpfc_sli4_resume_rpi(ndlp, NULL, NULL);
		if (rc) {
			/* Stay in state and retry. */
			ndlp->nlp_prev_state = NLP_STE_ADISC_ISSUE;
			return ndlp->nlp_state;
		}
	}

	if (ndlp->nlp_type & NLP_FCP_TARGET)
		ndlp->nlp_fc4_type |= NLP_FC4_FCP;

	if (ndlp->nlp_type & NLP_NVME_TARGET)
		ndlp->nlp_fc4_type |= NLP_FC4_NVME;

	if (ndlp->nlp_type & (NLP_FCP_TARGET | NLP_NVME_TARGET)) {
		ndlp->nlp_prev_state = NLP_STE_ADISC_ISSUE;
		lpfc_nlp_set_state(vport, ndlp, NLP_STE_MAPPED_NODE);
	} else {
		ndlp->nlp_prev_state = NLP_STE_ADISC_ISSUE;
		lpfc_nlp_set_state(vport, ndlp, NLP_STE_UNMAPPED_NODE);
	}

	return ndlp->nlp_state;
}

static uint32_t
lpfc_device_rm_adisc_issue(struct lpfc_vport *vport, struct lpfc_nodelist *ndlp,
			   void *arg, uint32_t evt)
{
	if (ndlp->nlp_flag & NLP_NPR_2B_DISC) {
		spin_lock_irq(&ndlp->lock);
		ndlp->nlp_flag |= NLP_NODEV_REMOVE;
		spin_unlock_irq(&ndlp->lock);
		return ndlp->nlp_state;
	} else {
		/* software abort outstanding ADISC */
		lpfc_els_abort(vport->phba, ndlp);

		lpfc_drop_node(vport, ndlp);
		return NLP_STE_FREED_NODE;
	}
}

static uint32_t
lpfc_device_recov_adisc_issue(struct lpfc_vport *vport,
			      struct lpfc_nodelist *ndlp,
			      void *arg,
			      uint32_t evt)
{
	struct lpfc_hba  *phba = vport->phba;

	/* Don't do anything that will mess up processing of the
	 * previous RSCN.
	 */
	if (vport->fc_flag & FC_RSCN_DEFERRED)
		return ndlp->nlp_state;

	/* software abort outstanding ADISC */
	lpfc_els_abort(phba, ndlp);

	ndlp->nlp_prev_state = NLP_STE_ADISC_ISSUE;
	lpfc_nlp_set_state(vport, ndlp, NLP_STE_NPR_NODE);
	spin_lock_irq(&ndlp->lock);
	ndlp->nlp_flag &= ~(NLP_NODEV_REMOVE | NLP_NPR_2B_DISC);
	spin_unlock_irq(&ndlp->lock);
	lpfc_disc_set_adisc(vport, ndlp);
	return ndlp->nlp_state;
}

static uint32_t
lpfc_rcv_plogi_reglogin_issue(struct lpfc_vport *vport,
			      struct lpfc_nodelist *ndlp,
			      void *arg,
			      uint32_t evt)
{
	struct lpfc_iocbq *cmdiocb = (struct lpfc_iocbq *) arg;

	lpfc_rcv_plogi(vport, ndlp, cmdiocb);
	return ndlp->nlp_state;
}

static uint32_t
lpfc_rcv_prli_reglogin_issue(struct lpfc_vport *vport,
			     struct lpfc_nodelist *ndlp,
			     void *arg,
			     uint32_t evt)
{
	struct lpfc_iocbq *cmdiocb = (struct lpfc_iocbq *) arg;
	struct ls_rjt     stat;

	if (!lpfc_rcv_prli_support_check(vport, ndlp, cmdiocb)) {
		return ndlp->nlp_state;
	}
	if (vport->phba->nvmet_support) {
		/* NVME Target mode.  Handle and respond to the PRLI and
		 * transition to UNMAPPED provided the RPI has completed
		 * registration.
		 */
		if (ndlp->nlp_flag & NLP_RPI_REGISTERED) {
			lpfc_rcv_prli(vport, ndlp, cmdiocb);
			lpfc_els_rsp_prli_acc(vport, cmdiocb, ndlp);
		} else {
			/* RPI registration has not completed. Reject the PRLI
			 * to prevent an illegal state transition when the
			 * rpi registration does complete.
			 */
			memset(&stat, 0, sizeof(struct ls_rjt));
			stat.un.b.lsRjtRsnCode = LSRJT_LOGICAL_BSY;
			stat.un.b.lsRjtRsnCodeExp = LSEXP_NOTHING_MORE;
			lpfc_els_rsp_reject(vport, stat.un.lsRjtError, cmdiocb,
					    ndlp, NULL);
			return ndlp->nlp_state;
		}
	} else {
		/* Initiator mode. */
		lpfc_els_rsp_prli_acc(vport, cmdiocb, ndlp);
	}
	return ndlp->nlp_state;
}

static uint32_t
lpfc_rcv_logo_reglogin_issue(struct lpfc_vport *vport,
			     struct lpfc_nodelist *ndlp,
			     void *arg,
			     uint32_t evt)
{
	struct lpfc_hba   *phba = vport->phba;
	struct lpfc_iocbq *cmdiocb = (struct lpfc_iocbq *) arg;
	LPFC_MBOXQ_t	  *mb;
	LPFC_MBOXQ_t	  *nextmb;
	struct lpfc_nodelist *ns_ndlp;

	cmdiocb = (struct lpfc_iocbq *) arg;

	/* cleanup any ndlp on mbox q waiting for reglogin cmpl */
	if ((mb = phba->sli.mbox_active)) {
		if ((mb->u.mb.mbxCommand == MBX_REG_LOGIN64) &&
		   (ndlp == (struct lpfc_nodelist *)mb->ctx_ndlp)) {
			ndlp->nlp_flag &= ~NLP_REG_LOGIN_SEND;
			lpfc_nlp_put(ndlp);
			mb->ctx_ndlp = NULL;
			mb->mbox_cmpl = lpfc_sli_def_mbox_cmpl;
		}
	}

	spin_lock_irq(&phba->hbalock);
	list_for_each_entry_safe(mb, nextmb, &phba->sli.mboxq, list) {
		if ((mb->u.mb.mbxCommand == MBX_REG_LOGIN64) &&
		   (ndlp == (struct lpfc_nodelist *)mb->ctx_ndlp)) {
			ndlp->nlp_flag &= ~NLP_REG_LOGIN_SEND;
			lpfc_nlp_put(ndlp);
			list_del(&mb->list);
			phba->sli.mboxq_cnt--;
			lpfc_mbox_rsrc_cleanup(phba, mb, MBOX_THD_LOCKED);
		}
	}
	spin_unlock_irq(&phba->hbalock);

	/* software abort if any GID_FT is outstanding */
	if (vport->cfg_enable_fc4_type != LPFC_ENABLE_FCP) {
		ns_ndlp = lpfc_findnode_did(vport, NameServer_DID);
		if (ns_ndlp)
			lpfc_els_abort(phba, ns_ndlp);
	}

	lpfc_rcv_logo(vport, ndlp, cmdiocb, ELS_CMD_LOGO);
	return ndlp->nlp_state;
}

static uint32_t
lpfc_rcv_padisc_reglogin_issue(struct lpfc_vport *vport,
			       struct lpfc_nodelist *ndlp,
			       void *arg,
			       uint32_t evt)
{
	struct lpfc_iocbq *cmdiocb = (struct lpfc_iocbq *) arg;

	lpfc_rcv_padisc(vport, ndlp, cmdiocb);
	return ndlp->nlp_state;
}

static uint32_t
lpfc_rcv_prlo_reglogin_issue(struct lpfc_vport *vport,
			     struct lpfc_nodelist *ndlp,
			     void *arg,
			     uint32_t evt)
{
	struct lpfc_iocbq *cmdiocb;

	cmdiocb = (struct lpfc_iocbq *) arg;
	lpfc_els_rsp_acc(vport, ELS_CMD_PRLO, cmdiocb, ndlp, NULL);
	return ndlp->nlp_state;
}

static uint32_t
lpfc_cmpl_reglogin_reglogin_issue(struct lpfc_vport *vport,
				  struct lpfc_nodelist *ndlp,
				  void *arg,
				  uint32_t evt)
{
	struct lpfc_hba *phba = vport->phba;
	LPFC_MBOXQ_t *pmb = (LPFC_MBOXQ_t *) arg;
	MAILBOX_t *mb = &pmb->u.mb;
	uint32_t did  = mb->un.varWords[1];

	if (mb->mbxStatus) {
		/* RegLogin failed */
		lpfc_printf_vlog(vport, KERN_ERR, LOG_TRACE_EVENT,
				 "0246 RegLogin failed Data: x%x x%x x%x x%x "
				 "x%x\n",
				 did, mb->mbxStatus, vport->port_state,
				 mb->un.varRegLogin.vpi,
				 mb->un.varRegLogin.rpi);
		/*
		 * If RegLogin failed due to lack of HBA resources do not
		 * retry discovery.
		 */
		if (mb->mbxStatus == MBXERR_RPI_FULL) {
			ndlp->nlp_prev_state = NLP_STE_REG_LOGIN_ISSUE;
			lpfc_nlp_set_state(vport, ndlp, NLP_STE_NPR_NODE);
			return ndlp->nlp_state;
		}

		/* Put ndlp in npr state set plogi timer for 1 sec */
		mod_timer(&ndlp->nlp_delayfunc,
			  jiffies + msecs_to_jiffies(1000 * 1));
		spin_lock_irq(&ndlp->lock);
		ndlp->nlp_flag |= NLP_DELAY_TMO;
		spin_unlock_irq(&ndlp->lock);
		ndlp->nlp_last_elscmd = ELS_CMD_PLOGI;

		lpfc_issue_els_logo(vport, ndlp, 0);
		return ndlp->nlp_state;
	}

	/* SLI4 ports have preallocated logical rpis. */
	if (phba->sli_rev < LPFC_SLI_REV4)
		ndlp->nlp_rpi = mb->un.varWords[0];

	ndlp->nlp_flag |= NLP_RPI_REGISTERED;

	/* Only if we are not a fabric nport do we issue PRLI */
	lpfc_printf_vlog(vport, KERN_INFO, LOG_DISCOVERY,
			 "3066 RegLogin Complete on x%x x%x x%x\n",
			 did, ndlp->nlp_type, ndlp->nlp_fc4_type);
	if (!(ndlp->nlp_type & NLP_FABRIC) &&
	    (phba->nvmet_support == 0)) {
		/* The driver supports FCP and NVME concurrently.  If the
		 * ndlp's nlp_fc4_type is still zero, the driver doesn't
		 * know what PRLI to send yet.  Figure that out now and
		 * call PRLI depending on the outcome.
		 */
		if (vport->fc_flag & FC_PT2PT) {
			/* If we are pt2pt, there is no Fabric to determine
			 * the FC4 type of the remote nport. So if NVME
			 * is configured try it.
			 */
			ndlp->nlp_fc4_type |= NLP_FC4_FCP;
			if ((!(vport->fc_flag & FC_PT2PT_NO_NVME)) &&
			    (vport->cfg_enable_fc4_type == LPFC_ENABLE_BOTH ||
			    vport->cfg_enable_fc4_type == LPFC_ENABLE_NVME)) {
				ndlp->nlp_fc4_type |= NLP_FC4_NVME;
				/* We need to update the localport also */
				lpfc_nvme_update_localport(vport);
			}

		} else if (phba->fc_topology == LPFC_TOPOLOGY_LOOP) {
			ndlp->nlp_fc4_type |= NLP_FC4_FCP;

		} else if (ndlp->nlp_fc4_type == 0) {
			/* If we are only configured for FCP, the driver
			 * should just issue PRLI for FCP. Otherwise issue
			 * GFT_ID to determine if remote port supports NVME.
			 */
			if (vport->cfg_enable_fc4_type != LPFC_ENABLE_FCP) {
				lpfc_ns_cmd(vport, SLI_CTNS_GFT_ID, 0,
					    ndlp->nlp_DID);
				return ndlp->nlp_state;
			}
			ndlp->nlp_fc4_type = NLP_FC4_FCP;
		}

		ndlp->nlp_prev_state = NLP_STE_REG_LOGIN_ISSUE;
		lpfc_nlp_set_state(vport, ndlp, NLP_STE_PRLI_ISSUE);
		if (lpfc_issue_els_prli(vport, ndlp, 0)) {
			lpfc_issue_els_logo(vport, ndlp, 0);
			ndlp->nlp_prev_state = NLP_STE_REG_LOGIN_ISSUE;
			lpfc_nlp_set_state(vport, ndlp, NLP_STE_NPR_NODE);
		}
	} else {
		if ((vport->fc_flag & FC_PT2PT) && phba->nvmet_support)
			phba->targetport->port_id = vport->fc_myDID;

		/* Only Fabric ports should transition. NVME target
		 * must complete PRLI.
		 */
		if (ndlp->nlp_type & NLP_FABRIC) {
			ndlp->nlp_fc4_type &= ~NLP_FC4_FCP;
			ndlp->nlp_prev_state = NLP_STE_REG_LOGIN_ISSUE;
			lpfc_nlp_set_state(vport, ndlp, NLP_STE_UNMAPPED_NODE);
		}
	}
	return ndlp->nlp_state;
}

static uint32_t
lpfc_device_rm_reglogin_issue(struct lpfc_vport *vport,
			      struct lpfc_nodelist *ndlp,
			      void *arg,
			      uint32_t evt)
{
	if (ndlp->nlp_flag & NLP_NPR_2B_DISC) {
		spin_lock_irq(&ndlp->lock);
		ndlp->nlp_flag |= NLP_NODEV_REMOVE;
		spin_unlock_irq(&ndlp->lock);
		return ndlp->nlp_state;
	} else {
		lpfc_drop_node(vport, ndlp);
		return NLP_STE_FREED_NODE;
	}
}

static uint32_t
lpfc_device_recov_reglogin_issue(struct lpfc_vport *vport,
				 struct lpfc_nodelist *ndlp,
				 void *arg,
				 uint32_t evt)
{
	/* Don't do anything that will mess up processing of the
	 * previous RSCN.
	 */
	if (vport->fc_flag & FC_RSCN_DEFERRED)
		return ndlp->nlp_state;

	ndlp->nlp_prev_state = NLP_STE_REG_LOGIN_ISSUE;
	lpfc_nlp_set_state(vport, ndlp, NLP_STE_NPR_NODE);
	spin_lock_irq(&ndlp->lock);

	/* If we are a target we won't immediately transition into PRLI,
	 * so if REG_LOGIN already completed we don't need to ignore it.
	 */
	if (!(ndlp->nlp_flag & NLP_RPI_REGISTERED) ||
	    !vport->phba->nvmet_support)
		ndlp->nlp_flag |= NLP_IGNR_REG_CMPL;

	ndlp->nlp_flag &= ~(NLP_NODEV_REMOVE | NLP_NPR_2B_DISC);
	spin_unlock_irq(&ndlp->lock);
	lpfc_disc_set_adisc(vport, ndlp);
	return ndlp->nlp_state;
}

static uint32_t
lpfc_rcv_plogi_prli_issue(struct lpfc_vport *vport, struct lpfc_nodelist *ndlp,
			  void *arg, uint32_t evt)
{
	struct lpfc_iocbq *cmdiocb;

	cmdiocb = (struct lpfc_iocbq *) arg;

	lpfc_rcv_plogi(vport, ndlp, cmdiocb);
	return ndlp->nlp_state;
}

static uint32_t
lpfc_rcv_prli_prli_issue(struct lpfc_vport *vport, struct lpfc_nodelist *ndlp,
			 void *arg, uint32_t evt)
{
	struct lpfc_iocbq *cmdiocb = (struct lpfc_iocbq *) arg;

	if (!lpfc_rcv_prli_support_check(vport, ndlp, cmdiocb))
		return ndlp->nlp_state;
	lpfc_rcv_prli(vport, ndlp, cmdiocb);
	lpfc_els_rsp_prli_acc(vport, cmdiocb, ndlp);
	return ndlp->nlp_state;
}

static uint32_t
lpfc_rcv_logo_prli_issue(struct lpfc_vport *vport, struct lpfc_nodelist *ndlp,
			 void *arg, uint32_t evt)
{
	struct lpfc_iocbq *cmdiocb = (struct lpfc_iocbq *) arg;

	/* Software abort outstanding PRLI before sending acc */
	lpfc_els_abort(vport->phba, ndlp);

	lpfc_rcv_logo(vport, ndlp, cmdiocb, ELS_CMD_LOGO);
	return ndlp->nlp_state;
}

static uint32_t
lpfc_rcv_padisc_prli_issue(struct lpfc_vport *vport, struct lpfc_nodelist *ndlp,
			   void *arg, uint32_t evt)
{
	struct lpfc_iocbq *cmdiocb = (struct lpfc_iocbq *) arg;

	lpfc_rcv_padisc(vport, ndlp, cmdiocb);
	return ndlp->nlp_state;
}

/* This routine is envoked when we rcv a PRLO request from a nport
 * we are logged into.  We should send back a PRLO rsp setting the
 * appropriate bits.
 * NEXT STATE = PRLI_ISSUE
 */
static uint32_t
lpfc_rcv_prlo_prli_issue(struct lpfc_vport *vport, struct lpfc_nodelist *ndlp,
			 void *arg, uint32_t evt)
{
	struct lpfc_iocbq *cmdiocb = (struct lpfc_iocbq *) arg;

	lpfc_els_rsp_acc(vport, ELS_CMD_PRLO, cmdiocb, ndlp, NULL);
	return ndlp->nlp_state;
}

static uint32_t
lpfc_cmpl_prli_prli_issue(struct lpfc_vport *vport, struct lpfc_nodelist *ndlp,
			  void *arg, uint32_t evt)
{
	struct lpfc_iocbq *cmdiocb, *rspiocb;
	struct lpfc_hba   *phba = vport->phba;
	PRLI *npr;
	struct lpfc_nvme_prli *nvpr;
	void *temp_ptr;
	u32 ulp_status;

	cmdiocb = (struct lpfc_iocbq *) arg;
	rspiocb = cmdiocb->rsp_iocb;

	ulp_status = get_job_ulpstatus(phba, rspiocb);

	ulp_status = get_job_ulpstatus(phba, rspiocb);

	/* A solicited PRLI is either FCP or NVME.  The PRLI cmd/rsp
	 * format is different so NULL the two PRLI types so that the
	 * driver correctly gets the correct context.
	 */
	npr = NULL;
	nvpr = NULL;
	temp_ptr = lpfc_check_elscmpl_iocb(phba, cmdiocb, rspiocb);
	if (cmdiocb->cmd_flag & LPFC_PRLI_FCP_REQ)
		npr = (PRLI *) temp_ptr;
	else if (cmdiocb->cmd_flag & LPFC_PRLI_NVME_REQ)
		nvpr = (struct lpfc_nvme_prli *) temp_ptr;

	if (ulp_status) {
		if ((vport->port_type == LPFC_NPIV_PORT) &&
		    vport->cfg_restrict_login) {
			goto out;
		}

		/* Adjust the nlp_type accordingly if the PRLI failed */
		if (npr)
			ndlp->nlp_fc4_type &= ~NLP_FC4_FCP;
		if (nvpr)
			ndlp->nlp_fc4_type &= ~NLP_FC4_NVME;

		/* We can't set the DSM state till BOTH PRLIs complete */
		goto out_err;
	}

	if (npr && (npr->acceptRspCode == PRLI_REQ_EXECUTED) &&
	    (npr->prliType == PRLI_FCP_TYPE)) {
		lpfc_printf_vlog(vport, KERN_INFO, LOG_NVME_DISC,
				 "6028 FCP NPR PRLI Cmpl Init %d Target %d\n",
				 npr->initiatorFunc,
				 npr->targetFunc);
		if (npr->initiatorFunc)
			ndlp->nlp_type |= NLP_FCP_INITIATOR;
		if (npr->targetFunc) {
			ndlp->nlp_type |= NLP_FCP_TARGET;
			if (npr->writeXferRdyDis)
				ndlp->nlp_flag |= NLP_FIRSTBURST;
		}
		if (npr->Retry)
			ndlp->nlp_fcp_info |= NLP_FCP_2_DEVICE;

	} else if (nvpr &&
		   (bf_get_be32(prli_acc_rsp_code, nvpr) ==
		    PRLI_REQ_EXECUTED) &&
		   (bf_get_be32(prli_type_code, nvpr) ==
		    PRLI_NVME_TYPE)) {

		/* Complete setting up the remote ndlp personality. */
		if (bf_get_be32(prli_init, nvpr))
			ndlp->nlp_type |= NLP_NVME_INITIATOR;

		if (phba->nsler && bf_get_be32(prli_nsler, nvpr) &&
		    bf_get_be32(prli_conf, nvpr))

			ndlp->nlp_nvme_info |= NLP_NVME_NSLER;
		else
			ndlp->nlp_nvme_info &= ~NLP_NVME_NSLER;

		/* Target driver cannot solicit NVME FB. */
		if (bf_get_be32(prli_tgt, nvpr)) {
			/* Complete the nvme target roles.  The transport
			 * needs to know if the rport is capable of
			 * discovery in addition to its role.
			 */
			ndlp->nlp_type |= NLP_NVME_TARGET;
			if (bf_get_be32(prli_disc, nvpr))
				ndlp->nlp_type |= NLP_NVME_DISCOVERY;

			/*
			 * If prli_fba is set, the Target supports FirstBurst.
			 * If prli_fb_sz is 0, the FirstBurst size is unlimited,
			 * otherwise it defines the actual size supported by
			 * the NVME Target.
			 */
			if ((bf_get_be32(prli_fba, nvpr) == 1) &&
			    (phba->cfg_nvme_enable_fb) &&
			    (!phba->nvmet_support)) {
				/* Both sides support FB. The target's first
				 * burst size is a 512 byte encoded value.
				 */
				ndlp->nlp_flag |= NLP_FIRSTBURST;
				ndlp->nvme_fb_size = bf_get_be32(prli_fb_sz,
								 nvpr);

				/* Expressed in units of 512 bytes */
				if (ndlp->nvme_fb_size)
					ndlp->nvme_fb_size <<=
						LPFC_NVME_FB_SHIFT;
				else
					ndlp->nvme_fb_size = LPFC_NVME_MAX_FB;
			}
		}

		lpfc_printf_vlog(vport, KERN_INFO, LOG_NVME_DISC,
				 "6029 NVME PRLI Cmpl w1 x%08x "
				 "w4 x%08x w5 x%08x flag x%x, "
				 "fcp_info x%x nlp_type x%x\n",
				 be32_to_cpu(nvpr->word1),
				 be32_to_cpu(nvpr->word4),
				 be32_to_cpu(nvpr->word5),
				 ndlp->nlp_flag, ndlp->nlp_fcp_info,
				 ndlp->nlp_type);
	}
	if (!(ndlp->nlp_type & NLP_FCP_TARGET) &&
	    (vport->port_type == LPFC_NPIV_PORT) &&
	     vport->cfg_restrict_login) {
out:
		spin_lock_irq(&ndlp->lock);
		ndlp->nlp_flag |= NLP_TARGET_REMOVE;
		spin_unlock_irq(&ndlp->lock);
		lpfc_issue_els_logo(vport, ndlp, 0);

		ndlp->nlp_prev_state = NLP_STE_PRLI_ISSUE;
		lpfc_nlp_set_state(vport, ndlp, NLP_STE_NPR_NODE);
		return ndlp->nlp_state;
	}

out_err:
	/* The ndlp state cannot move to MAPPED or UNMAPPED before all PRLIs
	 * are complete.
	 */
	if (ndlp->fc4_prli_sent == 0) {
		ndlp->nlp_prev_state = NLP_STE_PRLI_ISSUE;
		if (ndlp->nlp_type & (NLP_FCP_TARGET | NLP_NVME_TARGET))
			lpfc_nlp_set_state(vport, ndlp, NLP_STE_MAPPED_NODE);
		else if (ndlp->nlp_type &
			 (NLP_FCP_INITIATOR | NLP_NVME_INITIATOR))
			lpfc_nlp_set_state(vport, ndlp, NLP_STE_UNMAPPED_NODE);
	} else
		lpfc_printf_vlog(vport,
				 KERN_INFO, LOG_ELS,
				 "3067 PRLI's still outstanding "
				 "on x%06x - count %d, Pend Node Mode "
				 "transition...\n",
				 ndlp->nlp_DID, ndlp->fc4_prli_sent);

	return ndlp->nlp_state;
}

/*! lpfc_device_rm_prli_issue
 *
 * \pre
 * \post
 * \param   phba
 * \param   ndlp
 * \param   arg
 * \param   evt
 * \return  uint32_t
 *
 * \b Description:
 *    This routine is envoked when we a request to remove a nport we are in the
 *    process of PRLIing. We should software abort outstanding prli, unreg
 *    login, send a logout. We will change node state to UNUSED_NODE, put it
 *    on plogi list so it can be freed when LOGO completes.
 *
 */

static uint32_t
lpfc_device_rm_prli_issue(struct lpfc_vport *vport, struct lpfc_nodelist *ndlp,
			  void *arg, uint32_t evt)
{
	if (ndlp->nlp_flag & NLP_NPR_2B_DISC) {
		spin_lock_irq(&ndlp->lock);
		ndlp->nlp_flag |= NLP_NODEV_REMOVE;
		spin_unlock_irq(&ndlp->lock);
		return ndlp->nlp_state;
	} else {
		/* software abort outstanding PLOGI */
		lpfc_els_abort(vport->phba, ndlp);

		lpfc_drop_node(vport, ndlp);
		return NLP_STE_FREED_NODE;
	}
}


/*! lpfc_device_recov_prli_issue
 *
 * \pre
 * \post
 * \param   phba
 * \param   ndlp
 * \param   arg
 * \param   evt
 * \return  uint32_t
 *
 * \b Description:
 *    The routine is envoked when the state of a device is unknown, like
 *    during a link down. We should remove the nodelist entry from the
 *    unmapped list, issue a UNREG_LOGIN, do a software abort of the
 *    outstanding PRLI command, then free the node entry.
 */
static uint32_t
lpfc_device_recov_prli_issue(struct lpfc_vport *vport,
			     struct lpfc_nodelist *ndlp,
			     void *arg,
			     uint32_t evt)
{
	struct lpfc_hba  *phba = vport->phba;

	/* Don't do anything that will mess up processing of the
	 * previous RSCN.
	 */
	if (vport->fc_flag & FC_RSCN_DEFERRED)
		return ndlp->nlp_state;

	/* software abort outstanding PRLI */
	lpfc_els_abort(phba, ndlp);

	ndlp->nlp_prev_state = NLP_STE_PRLI_ISSUE;
	lpfc_nlp_set_state(vport, ndlp, NLP_STE_NPR_NODE);
	spin_lock_irq(&ndlp->lock);
	ndlp->nlp_flag &= ~(NLP_NODEV_REMOVE | NLP_NPR_2B_DISC);
	spin_unlock_irq(&ndlp->lock);
	lpfc_disc_set_adisc(vport, ndlp);
	return ndlp->nlp_state;
}

static uint32_t
lpfc_rcv_plogi_logo_issue(struct lpfc_vport *vport, struct lpfc_nodelist *ndlp,
			  void *arg, uint32_t evt)
{
	struct lpfc_iocbq *cmdiocb = (struct lpfc_iocbq *)arg;
	struct ls_rjt     stat;

	memset(&stat, 0, sizeof(struct ls_rjt));
	stat.un.b.lsRjtRsnCode = LSRJT_UNABLE_TPC;
	stat.un.b.lsRjtRsnCodeExp = LSEXP_NOTHING_MORE;
	lpfc_els_rsp_reject(vport, stat.un.lsRjtError, cmdiocb, ndlp, NULL);
	return ndlp->nlp_state;
}

static uint32_t
lpfc_rcv_prli_logo_issue(struct lpfc_vport *vport, struct lpfc_nodelist *ndlp,
			 void *arg, uint32_t evt)
{
	struct lpfc_iocbq *cmdiocb = (struct lpfc_iocbq *)arg;
	struct ls_rjt     stat;

	memset(&stat, 0, sizeof(struct ls_rjt));
	stat.un.b.lsRjtRsnCode = LSRJT_UNABLE_TPC;
	stat.un.b.lsRjtRsnCodeExp = LSEXP_NOTHING_MORE;
	lpfc_els_rsp_reject(vport, stat.un.lsRjtError, cmdiocb, ndlp, NULL);
	return ndlp->nlp_state;
}

static uint32_t
lpfc_rcv_logo_logo_issue(struct lpfc_vport *vport, struct lpfc_nodelist *ndlp,
			 void *arg, uint32_t evt)
{
	struct lpfc_iocbq *cmdiocb = (struct lpfc_iocbq *)arg;

	spin_lock_irq(&ndlp->lock);
	ndlp->nlp_flag |= NLP_LOGO_ACC;
	spin_unlock_irq(&ndlp->lock);
	lpfc_els_rsp_acc(vport, ELS_CMD_ACC, cmdiocb, ndlp, NULL);
	return ndlp->nlp_state;
}

static uint32_t
lpfc_rcv_padisc_logo_issue(struct lpfc_vport *vport, struct lpfc_nodelist *ndlp,
			   void *arg, uint32_t evt)
{
	struct lpfc_iocbq *cmdiocb = (struct lpfc_iocbq *)arg;
	struct ls_rjt     stat;

	memset(&stat, 0, sizeof(struct ls_rjt));
	stat.un.b.lsRjtRsnCode = LSRJT_UNABLE_TPC;
	stat.un.b.lsRjtRsnCodeExp = LSEXP_NOTHING_MORE;
	lpfc_els_rsp_reject(vport, stat.un.lsRjtError, cmdiocb, ndlp, NULL);
	return ndlp->nlp_state;
}

static uint32_t
lpfc_rcv_prlo_logo_issue(struct lpfc_vport *vport, struct lpfc_nodelist *ndlp,
			 void *arg, uint32_t evt)
{
	struct lpfc_iocbq *cmdiocb = (struct lpfc_iocbq *)arg;
	struct ls_rjt     stat;

	memset(&stat, 0, sizeof(struct ls_rjt));
	stat.un.b.lsRjtRsnCode = LSRJT_UNABLE_TPC;
	stat.un.b.lsRjtRsnCodeExp = LSEXP_NOTHING_MORE;
	lpfc_els_rsp_reject(vport, stat.un.lsRjtError, cmdiocb, ndlp, NULL);
	return ndlp->nlp_state;
}

static uint32_t
lpfc_cmpl_logo_logo_issue(struct lpfc_vport *vport, struct lpfc_nodelist *ndlp,
			  void *arg, uint32_t evt)
{
	ndlp->nlp_prev_state = NLP_STE_LOGO_ISSUE;
	lpfc_nlp_set_state(vport, ndlp, NLP_STE_NPR_NODE);
	spin_lock_irq(&ndlp->lock);
	ndlp->nlp_flag &= ~(NLP_NODEV_REMOVE | NLP_NPR_2B_DISC);
	spin_unlock_irq(&ndlp->lock);
	lpfc_disc_set_adisc(vport, ndlp);
	return ndlp->nlp_state;
}

static uint32_t
lpfc_device_rm_logo_issue(struct lpfc_vport *vport, struct lpfc_nodelist *ndlp,
			  void *arg, uint32_t evt)
{
	/*
	 * DevLoss has timed out and is calling for Device Remove.
	 * In this case, abort the LOGO and cleanup the ndlp
	 */

	lpfc_unreg_rpi(vport, ndlp);
	/* software abort outstanding PLOGI */
	lpfc_els_abort(vport->phba, ndlp);
	lpfc_drop_node(vport, ndlp);
	return NLP_STE_FREED_NODE;
}

static uint32_t
lpfc_device_recov_logo_issue(struct lpfc_vport *vport,
			     struct lpfc_nodelist *ndlp,
			     void *arg, uint32_t evt)
{
	/*
	 * Device Recovery events have no meaning for a node with a LOGO
	 * outstanding.  The LOGO has to complete first and handle the
	 * node from that point.
	 */
	return ndlp->nlp_state;
}

static uint32_t
lpfc_rcv_plogi_unmap_node(struct lpfc_vport *vport, struct lpfc_nodelist *ndlp,
			  void *arg, uint32_t evt)
{
	struct lpfc_iocbq *cmdiocb = (struct lpfc_iocbq *) arg;

	lpfc_rcv_plogi(vport, ndlp, cmdiocb);
	return ndlp->nlp_state;
}

static uint32_t
lpfc_rcv_prli_unmap_node(struct lpfc_vport *vport, struct lpfc_nodelist *ndlp,
			 void *arg, uint32_t evt)
{
	struct lpfc_iocbq *cmdiocb = (struct lpfc_iocbq *) arg;

	if (!lpfc_rcv_prli_support_check(vport, ndlp, cmdiocb))
		return ndlp->nlp_state;

	lpfc_rcv_prli(vport, ndlp, cmdiocb);
	lpfc_els_rsp_prli_acc(vport, cmdiocb, ndlp);
	return ndlp->nlp_state;
}

static uint32_t
lpfc_rcv_logo_unmap_node(struct lpfc_vport *vport, struct lpfc_nodelist *ndlp,
			 void *arg, uint32_t evt)
{
	struct lpfc_iocbq *cmdiocb = (struct lpfc_iocbq *) arg;

	lpfc_rcv_logo(vport, ndlp, cmdiocb, ELS_CMD_LOGO);
	return ndlp->nlp_state;
}

static uint32_t
lpfc_rcv_padisc_unmap_node(struct lpfc_vport *vport, struct lpfc_nodelist *ndlp,
			   void *arg, uint32_t evt)
{
	struct lpfc_iocbq *cmdiocb = (struct lpfc_iocbq *) arg;

	lpfc_rcv_padisc(vport, ndlp, cmdiocb);
	return ndlp->nlp_state;
}

static uint32_t
lpfc_rcv_prlo_unmap_node(struct lpfc_vport *vport, struct lpfc_nodelist *ndlp,
			 void *arg, uint32_t evt)
{
	struct lpfc_iocbq *cmdiocb = (struct lpfc_iocbq *) arg;

	lpfc_els_rsp_acc(vport, ELS_CMD_PRLO, cmdiocb, ndlp, NULL);
	return ndlp->nlp_state;
}

static uint32_t
lpfc_device_rm_unmap_node(struct lpfc_vport *vport,
			  struct lpfc_nodelist *ndlp,
			  void *arg,
			  uint32_t evt)
{
	lpfc_drop_node(vport, ndlp);
	return NLP_STE_FREED_NODE;
}

static uint32_t
lpfc_device_recov_unmap_node(struct lpfc_vport *vport,
			     struct lpfc_nodelist *ndlp,
			     void *arg,
			     uint32_t evt)
{
	ndlp->nlp_prev_state = NLP_STE_UNMAPPED_NODE;
	lpfc_nlp_set_state(vport, ndlp, NLP_STE_NPR_NODE);
	spin_lock_irq(&ndlp->lock);
	ndlp->nlp_flag &= ~(NLP_NODEV_REMOVE | NLP_NPR_2B_DISC);
	ndlp->nlp_fc4_type &= ~(NLP_FC4_FCP | NLP_FC4_NVME);
	spin_unlock_irq(&ndlp->lock);
	lpfc_disc_set_adisc(vport, ndlp);

	return ndlp->nlp_state;
}

static uint32_t
lpfc_rcv_plogi_mapped_node(struct lpfc_vport *vport, struct lpfc_nodelist *ndlp,
			   void *arg, uint32_t evt)
{
	struct lpfc_iocbq *cmdiocb = (struct lpfc_iocbq *) arg;

	lpfc_rcv_plogi(vport, ndlp, cmdiocb);
	return ndlp->nlp_state;
}

static uint32_t
lpfc_rcv_prli_mapped_node(struct lpfc_vport *vport, struct lpfc_nodelist *ndlp,
			  void *arg, uint32_t evt)
{
	struct lpfc_iocbq *cmdiocb = (struct lpfc_iocbq *) arg;

	if (!lpfc_rcv_prli_support_check(vport, ndlp, cmdiocb))
		return ndlp->nlp_state;
	lpfc_els_rsp_prli_acc(vport, cmdiocb, ndlp);
	return ndlp->nlp_state;
}

static uint32_t
lpfc_rcv_logo_mapped_node(struct lpfc_vport *vport, struct lpfc_nodelist *ndlp,
			  void *arg, uint32_t evt)
{
	struct lpfc_iocbq *cmdiocb = (struct lpfc_iocbq *) arg;

	lpfc_rcv_logo(vport, ndlp, cmdiocb, ELS_CMD_LOGO);
	return ndlp->nlp_state;
}

static uint32_t
lpfc_rcv_padisc_mapped_node(struct lpfc_vport *vport,
			    struct lpfc_nodelist *ndlp,
			    void *arg, uint32_t evt)
{
	struct lpfc_iocbq *cmdiocb = (struct lpfc_iocbq *) arg;

	lpfc_rcv_padisc(vport, ndlp, cmdiocb);
	return ndlp->nlp_state;
}

static uint32_t
lpfc_rcv_prlo_mapped_node(struct lpfc_vport *vport, struct lpfc_nodelist *ndlp,
			  void *arg, uint32_t evt)
{
	struct lpfc_iocbq *cmdiocb = (struct lpfc_iocbq *) arg;

	/* flush the target */
	lpfc_sli_abort_iocb(vport, ndlp->nlp_sid, 0, LPFC_CTX_TGT);

	/* Treat like rcv logo */
	lpfc_rcv_logo(vport, ndlp, cmdiocb, ELS_CMD_PRLO);
	return ndlp->nlp_state;
}

static uint32_t
lpfc_device_recov_mapped_node(struct lpfc_vport *vport,
			      struct lpfc_nodelist *ndlp,
			      void *arg,
			      uint32_t evt)
{
	lpfc_disc_set_adisc(vport, ndlp);

	ndlp->nlp_prev_state = NLP_STE_MAPPED_NODE;
	lpfc_nlp_set_state(vport, ndlp, NLP_STE_NPR_NODE);
	spin_lock_irq(&ndlp->lock);
	ndlp->nlp_flag &= ~(NLP_NODEV_REMOVE | NLP_NPR_2B_DISC);
	ndlp->nlp_fc4_type &= ~(NLP_FC4_FCP | NLP_FC4_NVME);
	spin_unlock_irq(&ndlp->lock);
	return ndlp->nlp_state;
}

static uint32_t
lpfc_rcv_plogi_npr_node(struct lpfc_vport *vport, struct lpfc_nodelist *ndlp,
			void *arg, uint32_t evt)
{
	struct lpfc_iocbq *cmdiocb  = (struct lpfc_iocbq *) arg;

	/* Ignore PLOGI if we have an outstanding LOGO */
	if (ndlp->nlp_flag & (NLP_LOGO_SND | NLP_LOGO_ACC))
		return ndlp->nlp_state;
	if (lpfc_rcv_plogi(vport, ndlp, cmdiocb)) {
		lpfc_cancel_retry_delay_tmo(vport, ndlp);
		spin_lock_irq(&ndlp->lock);
		ndlp->nlp_flag &= ~(NLP_NPR_ADISC | NLP_NPR_2B_DISC);
		spin_unlock_irq(&ndlp->lock);
	} else if (!(ndlp->nlp_flag & NLP_NPR_2B_DISC)) {
		/* send PLOGI immediately, move to PLOGI issue state */
		if (!(ndlp->nlp_flag & NLP_DELAY_TMO)) {
			ndlp->nlp_prev_state = NLP_STE_NPR_NODE;
			lpfc_nlp_set_state(vport, ndlp, NLP_STE_PLOGI_ISSUE);
			lpfc_issue_els_plogi(vport, ndlp->nlp_DID, 0);
		}
	}
	return ndlp->nlp_state;
}

static uint32_t
lpfc_rcv_prli_npr_node(struct lpfc_vport *vport, struct lpfc_nodelist *ndlp,
		       void *arg, uint32_t evt)
{
	struct lpfc_iocbq *cmdiocb = (struct lpfc_iocbq *) arg;
	struct ls_rjt     stat;

	memset(&stat, 0, sizeof (struct ls_rjt));
	stat.un.b.lsRjtRsnCode = LSRJT_UNABLE_TPC;
	stat.un.b.lsRjtRsnCodeExp = LSEXP_NOTHING_MORE;
	lpfc_els_rsp_reject(vport, stat.un.lsRjtError, cmdiocb, ndlp, NULL);

	if (!(ndlp->nlp_flag & NLP_DELAY_TMO)) {
		/*
		 * ADISC nodes will be handled in regular discovery path after
		 * receiving response from NS.
		 *
		 * For other nodes, Send PLOGI to trigger an implicit LOGO.
		 */
		if (!(ndlp->nlp_flag & NLP_NPR_ADISC)) {
			ndlp->nlp_prev_state = NLP_STE_NPR_NODE;
			lpfc_nlp_set_state(vport, ndlp, NLP_STE_PLOGI_ISSUE);
			lpfc_issue_els_plogi(vport, ndlp->nlp_DID, 0);
		}
	}
	return ndlp->nlp_state;
}

static uint32_t
lpfc_rcv_logo_npr_node(struct lpfc_vport *vport,  struct lpfc_nodelist *ndlp,
		       void *arg, uint32_t evt)
{
	struct lpfc_iocbq *cmdiocb = (struct lpfc_iocbq *) arg;

	lpfc_rcv_logo(vport, ndlp, cmdiocb, ELS_CMD_LOGO);
	return ndlp->nlp_state;
}

static uint32_t
lpfc_rcv_padisc_npr_node(struct lpfc_vport *vport, struct lpfc_nodelist *ndlp,
			 void *arg, uint32_t evt)
{
	struct lpfc_iocbq *cmdiocb = (struct lpfc_iocbq *) arg;

	lpfc_rcv_padisc(vport, ndlp, cmdiocb);
	/*
	 * Do not start discovery if discovery is about to start
	 * or discovery in progress for this node. Starting discovery
	 * here will affect the counting of discovery threads.
	 */
	if (!(ndlp->nlp_flag & NLP_DELAY_TMO) &&
	    !(ndlp->nlp_flag & NLP_NPR_2B_DISC)) {
		/*
		 * ADISC nodes will be handled in regular discovery path after
		 * receiving response from NS.
		 *
		 * For other nodes, Send PLOGI to trigger an implicit LOGO.
		 */
		if (!(ndlp->nlp_flag & NLP_NPR_ADISC)) {
			ndlp->nlp_prev_state = NLP_STE_NPR_NODE;
			lpfc_nlp_set_state(vport, ndlp, NLP_STE_PLOGI_ISSUE);
			lpfc_issue_els_plogi(vport, ndlp->nlp_DID, 0);
		}
	}
	return ndlp->nlp_state;
}

static uint32_t
lpfc_rcv_prlo_npr_node(struct lpfc_vport *vport, struct lpfc_nodelist *ndlp,
		       void *arg, uint32_t evt)
{
	struct lpfc_iocbq *cmdiocb = (struct lpfc_iocbq *) arg;

	spin_lock_irq(&ndlp->lock);
	ndlp->nlp_flag |= NLP_LOGO_ACC;
	spin_unlock_irq(&ndlp->lock);

	lpfc_els_rsp_acc(vport, ELS_CMD_ACC, cmdiocb, ndlp, NULL);

	if ((ndlp->nlp_flag & NLP_DELAY_TMO) == 0) {
		mod_timer(&ndlp->nlp_delayfunc,
			  jiffies + msecs_to_jiffies(1000 * 1));
		spin_lock_irq(&ndlp->lock);
		ndlp->nlp_flag |= NLP_DELAY_TMO;
		ndlp->nlp_flag &= ~NLP_NPR_ADISC;
		spin_unlock_irq(&ndlp->lock);
		ndlp->nlp_last_elscmd = ELS_CMD_PLOGI;
	} else {
		spin_lock_irq(&ndlp->lock);
		ndlp->nlp_flag &= ~NLP_NPR_ADISC;
		spin_unlock_irq(&ndlp->lock);
	}
	return ndlp->nlp_state;
}

static uint32_t
lpfc_cmpl_plogi_npr_node(struct lpfc_vport *vport, struct lpfc_nodelist *ndlp,
			 void *arg, uint32_t evt)
{
	struct lpfc_hba *phba = vport->phba;
	struct lpfc_iocbq *cmdiocb, *rspiocb;
	u32 ulp_status;

	cmdiocb = (struct lpfc_iocbq *) arg;
	rspiocb = cmdiocb->rsp_iocb;

	ulp_status = get_job_ulpstatus(phba, rspiocb);

<<<<<<< HEAD
	ulp_status = get_job_ulpstatus(phba, rspiocb);

=======
>>>>>>> 88084a3d
	if (ulp_status)
		return NLP_STE_FREED_NODE;

	return ndlp->nlp_state;
}

static uint32_t
lpfc_cmpl_prli_npr_node(struct lpfc_vport *vport, struct lpfc_nodelist *ndlp,
			void *arg, uint32_t evt)
{
	struct lpfc_hba *phba = vport->phba;
	struct lpfc_iocbq *cmdiocb, *rspiocb;
	u32 ulp_status;

	cmdiocb = (struct lpfc_iocbq *) arg;
	rspiocb = cmdiocb->rsp_iocb;

	ulp_status = get_job_ulpstatus(phba, rspiocb);

<<<<<<< HEAD
	ulp_status = get_job_ulpstatus(phba, rspiocb);

=======
>>>>>>> 88084a3d
	if (ulp_status && (ndlp->nlp_flag & NLP_NODEV_REMOVE)) {
		lpfc_drop_node(vport, ndlp);
		return NLP_STE_FREED_NODE;
	}
	return ndlp->nlp_state;
}

static uint32_t
lpfc_cmpl_logo_npr_node(struct lpfc_vport *vport, struct lpfc_nodelist *ndlp,
			void *arg, uint32_t evt)
{
	struct Scsi_Host *shost = lpfc_shost_from_vport(vport);

	/* For the fabric port just clear the fc flags. */
	if (ndlp->nlp_DID == Fabric_DID) {
		spin_lock_irq(shost->host_lock);
		vport->fc_flag &= ~(FC_FABRIC | FC_PUBLIC_LOOP);
		spin_unlock_irq(shost->host_lock);
	}
	lpfc_unreg_rpi(vport, ndlp);
	return ndlp->nlp_state;
}

static uint32_t
lpfc_cmpl_adisc_npr_node(struct lpfc_vport *vport, struct lpfc_nodelist *ndlp,
			 void *arg, uint32_t evt)
{
	struct lpfc_hba *phba = vport->phba;
	struct lpfc_iocbq *cmdiocb, *rspiocb;
	u32 ulp_status;

	cmdiocb = (struct lpfc_iocbq *) arg;
	rspiocb = cmdiocb->rsp_iocb;

	ulp_status = get_job_ulpstatus(phba, rspiocb);

<<<<<<< HEAD
	ulp_status = get_job_ulpstatus(phba, rspiocb);

=======
>>>>>>> 88084a3d
	if (ulp_status && (ndlp->nlp_flag & NLP_NODEV_REMOVE)) {
		lpfc_drop_node(vport, ndlp);
		return NLP_STE_FREED_NODE;
	}
	return ndlp->nlp_state;
}

static uint32_t
lpfc_cmpl_reglogin_npr_node(struct lpfc_vport *vport,
			    struct lpfc_nodelist *ndlp,
			    void *arg, uint32_t evt)
{
	LPFC_MBOXQ_t *pmb = (LPFC_MBOXQ_t *) arg;
	MAILBOX_t    *mb = &pmb->u.mb;

	if (!mb->mbxStatus) {
		/* SLI4 ports have preallocated logical rpis. */
		if (vport->phba->sli_rev < LPFC_SLI_REV4)
			ndlp->nlp_rpi = mb->un.varWords[0];
		ndlp->nlp_flag |= NLP_RPI_REGISTERED;
		if (ndlp->nlp_flag & NLP_LOGO_ACC) {
			lpfc_unreg_rpi(vport, ndlp);
		}
	} else {
		if (ndlp->nlp_flag & NLP_NODEV_REMOVE) {
			lpfc_drop_node(vport, ndlp);
			return NLP_STE_FREED_NODE;
		}
	}
	return ndlp->nlp_state;
}

static uint32_t
lpfc_device_rm_npr_node(struct lpfc_vport *vport, struct lpfc_nodelist *ndlp,
			void *arg, uint32_t evt)
{
	if (ndlp->nlp_flag & NLP_NPR_2B_DISC) {
		spin_lock_irq(&ndlp->lock);
		ndlp->nlp_flag |= NLP_NODEV_REMOVE;
		spin_unlock_irq(&ndlp->lock);
		return ndlp->nlp_state;
	}
	lpfc_drop_node(vport, ndlp);
	return NLP_STE_FREED_NODE;
}

static uint32_t
lpfc_device_recov_npr_node(struct lpfc_vport *vport, struct lpfc_nodelist *ndlp,
			   void *arg, uint32_t evt)
{
	/* Don't do anything that will mess up processing of the
	 * previous RSCN.
	 */
	if (vport->fc_flag & FC_RSCN_DEFERRED)
		return ndlp->nlp_state;

	lpfc_cancel_retry_delay_tmo(vport, ndlp);
	spin_lock_irq(&ndlp->lock);
	ndlp->nlp_flag &= ~(NLP_NODEV_REMOVE | NLP_NPR_2B_DISC);
	ndlp->nlp_fc4_type &= ~(NLP_FC4_FCP | NLP_FC4_NVME);
	spin_unlock_irq(&ndlp->lock);
	return ndlp->nlp_state;
}


/* This next section defines the NPort Discovery State Machine */

/* There are 4 different double linked lists nodelist entries can reside on.
 * The plogi list and adisc list are used when Link Up discovery or RSCN
 * processing is needed. Each list holds the nodes that we will send PLOGI
 * or ADISC on. These lists will keep track of what nodes will be effected
 * by an RSCN, or a Link Up (Typically, all nodes are effected on Link Up).
 * The unmapped_list will contain all nodes that we have successfully logged
 * into at the Fibre Channel level. The mapped_list will contain all nodes
 * that are mapped FCP targets.
 */
/*
 * The bind list is a list of undiscovered (potentially non-existent) nodes
 * that we have saved binding information on. This information is used when
 * nodes transition from the unmapped to the mapped list.
 */
/* For UNUSED_NODE state, the node has just been allocated .
 * For PLOGI_ISSUE and REG_LOGIN_ISSUE, the node is on
 * the PLOGI list. For REG_LOGIN_COMPL, the node is taken off the PLOGI list
 * and put on the unmapped list. For ADISC processing, the node is taken off
 * the ADISC list and placed on either the mapped or unmapped list (depending
 * on its previous state). Once on the unmapped list, a PRLI is issued and the
 * state changed to PRLI_ISSUE. When the PRLI completion occurs, the state is
 * changed to UNMAPPED_NODE. If the completion indicates a mapped
 * node, the node is taken off the unmapped list. The binding list is checked
 * for a valid binding, or a binding is automatically assigned. If binding
 * assignment is unsuccessful, the node is left on the unmapped list. If
 * binding assignment is successful, the associated binding list entry (if
 * any) is removed, and the node is placed on the mapped list.
 */
/*
 * For a Link Down, all nodes on the ADISC, PLOGI, unmapped or mapped
 * lists will receive a DEVICE_RECOVERY event. If the linkdown or devloss timers
 * expire, all effected nodes will receive a DEVICE_RM event.
 */
/*
 * For a Link Up or RSCN, all nodes will move from the mapped / unmapped lists
 * to either the ADISC or PLOGI list.  After a Nameserver query or ALPA loopmap
 * check, additional nodes may be added or removed (via DEVICE_RM) to / from
 * the PLOGI or ADISC lists. Once the PLOGI and ADISC lists are populated,
 * we will first process the ADISC list.  32 entries are processed initially and
 * ADISC is initited for each one.  Completions / Events for each node are
 * funnelled thru the state machine.  As each node finishes ADISC processing, it
 * starts ADISC for any nodes waiting for ADISC processing. If no nodes are
 * waiting, and the ADISC list count is identically 0, then we are done. For
 * Link Up discovery, since all nodes on the PLOGI list are UNREG_LOGIN'ed, we
 * can issue a CLEAR_LA and reenable Link Events. Next we will process the PLOGI
 * list.  32 entries are processed initially and PLOGI is initited for each one.
 * Completions / Events for each node are funnelled thru the state machine.  As
 * each node finishes PLOGI processing, it starts PLOGI for any nodes waiting
 * for PLOGI processing. If no nodes are waiting, and the PLOGI list count is
 * indentically 0, then we are done. We have now completed discovery / RSCN
 * handling. Upon completion, ALL nodes should be on either the mapped or
 * unmapped lists.
 */

static uint32_t (*lpfc_disc_action[NLP_STE_MAX_STATE * NLP_EVT_MAX_EVENT])
     (struct lpfc_vport *, struct lpfc_nodelist *, void *, uint32_t) = {
	/* Action routine                  Event       Current State  */
	lpfc_rcv_plogi_unused_node,	/* RCV_PLOGI   UNUSED_NODE    */
	lpfc_rcv_els_unused_node,	/* RCV_PRLI        */
	lpfc_rcv_logo_unused_node,	/* RCV_LOGO        */
	lpfc_rcv_els_unused_node,	/* RCV_ADISC       */
	lpfc_rcv_els_unused_node,	/* RCV_PDISC       */
	lpfc_rcv_els_unused_node,	/* RCV_PRLO        */
	lpfc_disc_illegal,		/* CMPL_PLOGI      */
	lpfc_disc_illegal,		/* CMPL_PRLI       */
	lpfc_cmpl_logo_unused_node,	/* CMPL_LOGO       */
	lpfc_disc_illegal,		/* CMPL_ADISC      */
	lpfc_disc_illegal,		/* CMPL_REG_LOGIN  */
	lpfc_device_rm_unused_node,	/* DEVICE_RM       */
	lpfc_device_recov_unused_node,	/* DEVICE_RECOVERY */

	lpfc_rcv_plogi_plogi_issue,	/* RCV_PLOGI   PLOGI_ISSUE    */
	lpfc_rcv_prli_plogi_issue,	/* RCV_PRLI        */
	lpfc_rcv_logo_plogi_issue,	/* RCV_LOGO        */
	lpfc_rcv_els_plogi_issue,	/* RCV_ADISC       */
	lpfc_rcv_els_plogi_issue,	/* RCV_PDISC       */
	lpfc_rcv_els_plogi_issue,	/* RCV_PRLO        */
	lpfc_cmpl_plogi_plogi_issue,	/* CMPL_PLOGI      */
	lpfc_disc_illegal,		/* CMPL_PRLI       */
	lpfc_cmpl_logo_plogi_issue,	/* CMPL_LOGO       */
	lpfc_disc_illegal,		/* CMPL_ADISC      */
	lpfc_cmpl_reglogin_plogi_issue,/* CMPL_REG_LOGIN  */
	lpfc_device_rm_plogi_issue,	/* DEVICE_RM       */
	lpfc_device_recov_plogi_issue,	/* DEVICE_RECOVERY */

	lpfc_rcv_plogi_adisc_issue,	/* RCV_PLOGI   ADISC_ISSUE    */
	lpfc_rcv_prli_adisc_issue,	/* RCV_PRLI        */
	lpfc_rcv_logo_adisc_issue,	/* RCV_LOGO        */
	lpfc_rcv_padisc_adisc_issue,	/* RCV_ADISC       */
	lpfc_rcv_padisc_adisc_issue,	/* RCV_PDISC       */
	lpfc_rcv_prlo_adisc_issue,	/* RCV_PRLO        */
	lpfc_disc_illegal,		/* CMPL_PLOGI      */
	lpfc_disc_illegal,		/* CMPL_PRLI       */
	lpfc_disc_illegal,		/* CMPL_LOGO       */
	lpfc_cmpl_adisc_adisc_issue,	/* CMPL_ADISC      */
	lpfc_disc_illegal,		/* CMPL_REG_LOGIN  */
	lpfc_device_rm_adisc_issue,	/* DEVICE_RM       */
	lpfc_device_recov_adisc_issue,	/* DEVICE_RECOVERY */

	lpfc_rcv_plogi_reglogin_issue,	/* RCV_PLOGI  REG_LOGIN_ISSUE */
	lpfc_rcv_prli_reglogin_issue,	/* RCV_PLOGI       */
	lpfc_rcv_logo_reglogin_issue,	/* RCV_LOGO        */
	lpfc_rcv_padisc_reglogin_issue,	/* RCV_ADISC       */
	lpfc_rcv_padisc_reglogin_issue,	/* RCV_PDISC       */
	lpfc_rcv_prlo_reglogin_issue,	/* RCV_PRLO        */
	lpfc_cmpl_plogi_illegal,	/* CMPL_PLOGI      */
	lpfc_disc_illegal,		/* CMPL_PRLI       */
	lpfc_disc_illegal,		/* CMPL_LOGO       */
	lpfc_disc_illegal,		/* CMPL_ADISC      */
	lpfc_cmpl_reglogin_reglogin_issue,/* CMPL_REG_LOGIN  */
	lpfc_device_rm_reglogin_issue,	/* DEVICE_RM       */
	lpfc_device_recov_reglogin_issue,/* DEVICE_RECOVERY */

	lpfc_rcv_plogi_prli_issue,	/* RCV_PLOGI   PRLI_ISSUE     */
	lpfc_rcv_prli_prli_issue,	/* RCV_PRLI        */
	lpfc_rcv_logo_prli_issue,	/* RCV_LOGO        */
	lpfc_rcv_padisc_prli_issue,	/* RCV_ADISC       */
	lpfc_rcv_padisc_prli_issue,	/* RCV_PDISC       */
	lpfc_rcv_prlo_prli_issue,	/* RCV_PRLO        */
	lpfc_cmpl_plogi_illegal,	/* CMPL_PLOGI      */
	lpfc_cmpl_prli_prli_issue,	/* CMPL_PRLI       */
	lpfc_disc_illegal,		/* CMPL_LOGO       */
	lpfc_disc_illegal,		/* CMPL_ADISC      */
	lpfc_disc_illegal,		/* CMPL_REG_LOGIN  */
	lpfc_device_rm_prli_issue,	/* DEVICE_RM       */
	lpfc_device_recov_prli_issue,	/* DEVICE_RECOVERY */

	lpfc_rcv_plogi_logo_issue,	/* RCV_PLOGI   LOGO_ISSUE     */
	lpfc_rcv_prli_logo_issue,	/* RCV_PRLI        */
	lpfc_rcv_logo_logo_issue,	/* RCV_LOGO        */
	lpfc_rcv_padisc_logo_issue,	/* RCV_ADISC       */
	lpfc_rcv_padisc_logo_issue,	/* RCV_PDISC       */
	lpfc_rcv_prlo_logo_issue,	/* RCV_PRLO        */
	lpfc_cmpl_plogi_illegal,	/* CMPL_PLOGI      */
	lpfc_disc_illegal,		/* CMPL_PRLI       */
	lpfc_cmpl_logo_logo_issue,	/* CMPL_LOGO       */
	lpfc_disc_illegal,		/* CMPL_ADISC      */
	lpfc_disc_illegal,		/* CMPL_REG_LOGIN  */
	lpfc_device_rm_logo_issue,	/* DEVICE_RM       */
	lpfc_device_recov_logo_issue,	/* DEVICE_RECOVERY */

	lpfc_rcv_plogi_unmap_node,	/* RCV_PLOGI   UNMAPPED_NODE  */
	lpfc_rcv_prli_unmap_node,	/* RCV_PRLI        */
	lpfc_rcv_logo_unmap_node,	/* RCV_LOGO        */
	lpfc_rcv_padisc_unmap_node,	/* RCV_ADISC       */
	lpfc_rcv_padisc_unmap_node,	/* RCV_PDISC       */
	lpfc_rcv_prlo_unmap_node,	/* RCV_PRLO        */
	lpfc_disc_illegal,		/* CMPL_PLOGI      */
	lpfc_disc_illegal,		/* CMPL_PRLI       */
	lpfc_disc_illegal,		/* CMPL_LOGO       */
	lpfc_disc_illegal,		/* CMPL_ADISC      */
	lpfc_disc_illegal,		/* CMPL_REG_LOGIN  */
	lpfc_device_rm_unmap_node,	/* DEVICE_RM       */
	lpfc_device_recov_unmap_node,	/* DEVICE_RECOVERY */

	lpfc_rcv_plogi_mapped_node,	/* RCV_PLOGI   MAPPED_NODE    */
	lpfc_rcv_prli_mapped_node,	/* RCV_PRLI        */
	lpfc_rcv_logo_mapped_node,	/* RCV_LOGO        */
	lpfc_rcv_padisc_mapped_node,	/* RCV_ADISC       */
	lpfc_rcv_padisc_mapped_node,	/* RCV_PDISC       */
	lpfc_rcv_prlo_mapped_node,	/* RCV_PRLO        */
	lpfc_disc_illegal,		/* CMPL_PLOGI      */
	lpfc_disc_illegal,		/* CMPL_PRLI       */
	lpfc_disc_illegal,		/* CMPL_LOGO       */
	lpfc_disc_illegal,		/* CMPL_ADISC      */
	lpfc_disc_illegal,		/* CMPL_REG_LOGIN  */
	lpfc_disc_illegal,		/* DEVICE_RM       */
	lpfc_device_recov_mapped_node,	/* DEVICE_RECOVERY */

	lpfc_rcv_plogi_npr_node,        /* RCV_PLOGI   NPR_NODE    */
	lpfc_rcv_prli_npr_node,         /* RCV_PRLI        */
	lpfc_rcv_logo_npr_node,         /* RCV_LOGO        */
	lpfc_rcv_padisc_npr_node,       /* RCV_ADISC       */
	lpfc_rcv_padisc_npr_node,       /* RCV_PDISC       */
	lpfc_rcv_prlo_npr_node,         /* RCV_PRLO        */
	lpfc_cmpl_plogi_npr_node,	/* CMPL_PLOGI      */
	lpfc_cmpl_prli_npr_node,	/* CMPL_PRLI       */
	lpfc_cmpl_logo_npr_node,        /* CMPL_LOGO       */
	lpfc_cmpl_adisc_npr_node,       /* CMPL_ADISC      */
	lpfc_cmpl_reglogin_npr_node,    /* CMPL_REG_LOGIN  */
	lpfc_device_rm_npr_node,        /* DEVICE_RM       */
	lpfc_device_recov_npr_node,     /* DEVICE_RECOVERY */
};

int
lpfc_disc_state_machine(struct lpfc_vport *vport, struct lpfc_nodelist *ndlp,
			void *arg, uint32_t evt)
{
	uint32_t cur_state, rc;
	uint32_t(*func) (struct lpfc_vport *, struct lpfc_nodelist *, void *,
			 uint32_t);
	uint32_t got_ndlp = 0;
	uint32_t data1;

	if (lpfc_nlp_get(ndlp))
		got_ndlp = 1;

	cur_state = ndlp->nlp_state;

	data1 = (((uint32_t)ndlp->nlp_fc4_type << 16) |
		((uint32_t)ndlp->nlp_type));
	/* DSM in event <evt> on NPort <nlp_DID> in state <cur_state> */
	lpfc_printf_vlog(vport, KERN_INFO, LOG_DISCOVERY,
			 "0211 DSM in event x%x on NPort x%x in "
			 "state %d rpi x%x Data: x%x x%x\n",
			 evt, ndlp->nlp_DID, cur_state, ndlp->nlp_rpi,
			 ndlp->nlp_flag, data1);

	lpfc_debugfs_disc_trc(vport, LPFC_DISC_TRC_DSM,
		 "DSM in:          evt:%d ste:%d did:x%x",
		evt, cur_state, ndlp->nlp_DID);

	func = lpfc_disc_action[(cur_state * NLP_EVT_MAX_EVENT) + evt];
	rc = (func) (vport, ndlp, arg, evt);

	/* DSM out state <rc> on NPort <nlp_DID> */
	if (got_ndlp) {
		data1 = (((uint32_t)ndlp->nlp_fc4_type << 16) |
			((uint32_t)ndlp->nlp_type));
		lpfc_printf_vlog(vport, KERN_INFO, LOG_DISCOVERY,
			 "0212 DSM out state %d on NPort x%x "
			 "rpi x%x Data: x%x x%x\n",
			 rc, ndlp->nlp_DID, ndlp->nlp_rpi, ndlp->nlp_flag,
			 data1);

		lpfc_debugfs_disc_trc(vport, LPFC_DISC_TRC_DSM,
			"DSM out:         ste:%d did:x%x flg:x%x",
			rc, ndlp->nlp_DID, ndlp->nlp_flag);
		/* Decrement the ndlp reference count held for this function */
		lpfc_nlp_put(ndlp);
	} else {
		lpfc_printf_vlog(vport, KERN_INFO, LOG_DISCOVERY,
			"0213 DSM out state %d on NPort free\n", rc);

		lpfc_debugfs_disc_trc(vport, LPFC_DISC_TRC_DSM,
			"DSM out:         ste:%d did:x%x flg:x%x",
			rc, 0, 0);
	}

	return rc;
}<|MERGE_RESOLUTION|>--- conflicted
+++ resolved
@@ -173,11 +173,7 @@
 	void     *ptr = NULL;
 	u32 ulp_status = get_job_ulpstatus(phba, rspiocb);
 
-<<<<<<< HEAD
-	pcmd = (struct lpfc_dmabuf *) cmdiocb->context2;
-=======
 	pcmd = cmdiocb->cmd_dmabuf;
->>>>>>> 88084a3d
 
 	/* For lpfc_els_abort, cmd_dmabuf could be zero'ed to delay
 	 * freeing associated memory till after ABTS completes.
@@ -1355,8 +1351,6 @@
 
 	ulp_status = get_job_ulpstatus(phba, rspiocb);
 
-	ulp_status = get_job_ulpstatus(phba, rspiocb);
-
 	if (ndlp->nlp_flag & NLP_ACC_REGLOGIN) {
 		/* Recovery from PLOGI collision logic */
 		return ndlp->nlp_state;
@@ -1708,8 +1702,6 @@
 
 	cmdiocb = (struct lpfc_iocbq *) arg;
 	rspiocb = cmdiocb->rsp_iocb;
-
-	ulp_status = get_job_ulpstatus(phba, rspiocb);
 
 	ulp_status = get_job_ulpstatus(phba, rspiocb);
 
@@ -2162,8 +2154,6 @@
 
 	ulp_status = get_job_ulpstatus(phba, rspiocb);
 
-	ulp_status = get_job_ulpstatus(phba, rspiocb);
-
 	/* A solicited PRLI is either FCP or NVME.  The PRLI cmd/rsp
 	 * format is different so NULL the two PRLI types so that the
 	 * driver correctly gets the correct context.
@@ -2784,11 +2774,6 @@
 
 	ulp_status = get_job_ulpstatus(phba, rspiocb);
 
-<<<<<<< HEAD
-	ulp_status = get_job_ulpstatus(phba, rspiocb);
-
-=======
->>>>>>> 88084a3d
 	if (ulp_status)
 		return NLP_STE_FREED_NODE;
 
@@ -2808,11 +2793,6 @@
 
 	ulp_status = get_job_ulpstatus(phba, rspiocb);
 
-<<<<<<< HEAD
-	ulp_status = get_job_ulpstatus(phba, rspiocb);
-
-=======
->>>>>>> 88084a3d
 	if (ulp_status && (ndlp->nlp_flag & NLP_NODEV_REMOVE)) {
 		lpfc_drop_node(vport, ndlp);
 		return NLP_STE_FREED_NODE;
@@ -2849,11 +2829,6 @@
 
 	ulp_status = get_job_ulpstatus(phba, rspiocb);
 
-<<<<<<< HEAD
-	ulp_status = get_job_ulpstatus(phba, rspiocb);
-
-=======
->>>>>>> 88084a3d
 	if (ulp_status && (ndlp->nlp_flag & NLP_NODEV_REMOVE)) {
 		lpfc_drop_node(vport, ndlp);
 		return NLP_STE_FREED_NODE;
