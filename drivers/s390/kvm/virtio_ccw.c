/*
 * ccw based virtio transport
 *
 * Copyright IBM Corp. 2012
 *
 * This program is free software; you can redistribute it and/or modify
 * it under the terms of the GNU General Public License (version 2 only)
 * as published by the Free Software Foundation.
 *
 *    Author(s): Cornelia Huck <cornelia.huck@de.ibm.com>
 */

#include <linux/kernel_stat.h>
#include <linux/init.h>
#include <linux/bootmem.h>
#include <linux/err.h>
#include <linux/virtio.h>
#include <linux/virtio_config.h>
#include <linux/slab.h>
#include <linux/interrupt.h>
#include <linux/virtio_ring.h>
#include <linux/pfn.h>
#include <linux/async.h>
#include <linux/wait.h>
#include <linux/list.h>
#include <linux/bitops.h>
#include <linux/module.h>
#include <linux/io.h>
#include <linux/kvm_para.h>
#include <asm/setup.h>
#include <asm/irq.h>
#include <asm/cio.h>
#include <asm/ccwdev.h>
#include <asm/virtio-ccw.h>

/*
 * virtio related functions
 */

struct vq_config_block {
	__u16 index;
	__u16 num;
} __packed;

#define VIRTIO_CCW_CONFIG_SIZE 0x100
/* same as PCI config space size, should be enough for all drivers */

struct virtio_ccw_device {
	struct virtio_device vdev;
	__u8 *status;
	__u8 config[VIRTIO_CCW_CONFIG_SIZE];
	struct ccw_device *cdev;
	__u32 curr_io;
	int err;
	wait_queue_head_t wait_q;
	spinlock_t lock;
	struct list_head virtqueues;
	unsigned long indicators;
	unsigned long indicators2;
	struct vq_config_block *config_block;
};

struct vq_info_block {
	__u64 queue;
	__u32 align;
	__u16 index;
	__u16 num;
} __packed;

struct virtio_feature_desc {
	__u32 features;
	__u8 index;
} __packed;

struct virtio_ccw_vq_info {
	struct virtqueue *vq;
	int num;
	void *queue;
	struct vq_info_block *info_block;
	struct list_head node;
	long cookie;
};

#define CCW_CMD_SET_VQ 0x13
#define CCW_CMD_VDEV_RESET 0x33
#define CCW_CMD_SET_IND 0x43
#define CCW_CMD_SET_CONF_IND 0x53
#define CCW_CMD_READ_FEAT 0x12
#define CCW_CMD_WRITE_FEAT 0x11
#define CCW_CMD_READ_CONF 0x22
#define CCW_CMD_WRITE_CONF 0x21
#define CCW_CMD_WRITE_STATUS 0x31
#define CCW_CMD_READ_VQ_CONF 0x32

#define VIRTIO_CCW_DOING_SET_VQ 0x00010000
#define VIRTIO_CCW_DOING_RESET 0x00040000
#define VIRTIO_CCW_DOING_READ_FEAT 0x00080000
#define VIRTIO_CCW_DOING_WRITE_FEAT 0x00100000
#define VIRTIO_CCW_DOING_READ_CONFIG 0x00200000
#define VIRTIO_CCW_DOING_WRITE_CONFIG 0x00400000
#define VIRTIO_CCW_DOING_WRITE_STATUS 0x00800000
#define VIRTIO_CCW_DOING_SET_IND 0x01000000
#define VIRTIO_CCW_DOING_READ_VQ_CONF 0x02000000
#define VIRTIO_CCW_DOING_SET_CONF_IND 0x04000000
#define VIRTIO_CCW_INTPARM_MASK 0xffff0000

static struct virtio_ccw_device *to_vc_device(struct virtio_device *vdev)
{
	return container_of(vdev, struct virtio_ccw_device, vdev);
}

static int doing_io(struct virtio_ccw_device *vcdev, __u32 flag)
{
	unsigned long flags;
	__u32 ret;

	spin_lock_irqsave(get_ccwdev_lock(vcdev->cdev), flags);
	if (vcdev->err)
		ret = 0;
	else
		ret = vcdev->curr_io & flag;
	spin_unlock_irqrestore(get_ccwdev_lock(vcdev->cdev), flags);
	return ret;
}

static int ccw_io_helper(struct virtio_ccw_device *vcdev,
			 struct ccw1 *ccw, __u32 intparm)
{
	int ret;
	unsigned long flags;
	int flag = intparm & VIRTIO_CCW_INTPARM_MASK;

	do {
		spin_lock_irqsave(get_ccwdev_lock(vcdev->cdev), flags);
		ret = ccw_device_start(vcdev->cdev, ccw, intparm, 0, 0);
		if (!ret) {
			if (!vcdev->curr_io)
				vcdev->err = 0;
			vcdev->curr_io |= flag;
		}
		spin_unlock_irqrestore(get_ccwdev_lock(vcdev->cdev), flags);
		cpu_relax();
	} while (ret == -EBUSY);
	wait_event(vcdev->wait_q, doing_io(vcdev, flag) == 0);
	return ret ? ret : vcdev->err;
}

static inline long do_kvm_notify(struct subchannel_id schid,
				 unsigned long queue_index,
				 long cookie)
{
	register unsigned long __nr asm("1") = KVM_S390_VIRTIO_CCW_NOTIFY;
	register struct subchannel_id __schid asm("2") = schid;
	register unsigned long __index asm("3") = queue_index;
	register long __rc asm("2");
	register long __cookie asm("4") = cookie;

	asm volatile ("diag 2,4,0x500\n"
		      : "=d" (__rc) : "d" (__nr), "d" (__schid), "d" (__index),
		      "d"(__cookie)
		      : "memory", "cc");
	return __rc;
}

static void virtio_ccw_kvm_notify(struct virtqueue *vq)
{
	struct virtio_ccw_vq_info *info = vq->priv;
	struct virtio_ccw_device *vcdev;
	struct subchannel_id schid;

	vcdev = to_vc_device(info->vq->vdev);
	ccw_device_get_schid(vcdev->cdev, &schid);
<<<<<<< HEAD
	do_kvm_notify(schid, vq->index);
=======
	info->cookie = do_kvm_notify(schid, virtqueue_get_queue_index(vq),
				     info->cookie);
>>>>>>> db6ae615
}

static int virtio_ccw_read_vq_conf(struct virtio_ccw_device *vcdev,
				   struct ccw1 *ccw, int index)
{
	vcdev->config_block->index = index;
	ccw->cmd_code = CCW_CMD_READ_VQ_CONF;
	ccw->flags = 0;
	ccw->count = sizeof(struct vq_config_block);
	ccw->cda = (__u32)(unsigned long)(vcdev->config_block);
	ccw_io_helper(vcdev, ccw, VIRTIO_CCW_DOING_READ_VQ_CONF);
	return vcdev->config_block->num;
}

static void virtio_ccw_del_vq(struct virtqueue *vq, struct ccw1 *ccw)
{
	struct virtio_ccw_device *vcdev = to_vc_device(vq->vdev);
	struct virtio_ccw_vq_info *info = vq->priv;
	unsigned long flags;
	unsigned long size;
	int ret;
	unsigned int index = vq->index;

	/* Remove from our list. */
	spin_lock_irqsave(&vcdev->lock, flags);
	list_del(&info->node);
	spin_unlock_irqrestore(&vcdev->lock, flags);

	/* Release from host. */
	info->info_block->queue = 0;
	info->info_block->align = 0;
	info->info_block->index = index;
	info->info_block->num = 0;
	ccw->cmd_code = CCW_CMD_SET_VQ;
	ccw->flags = 0;
	ccw->count = sizeof(*info->info_block);
	ccw->cda = (__u32)(unsigned long)(info->info_block);
	ret = ccw_io_helper(vcdev, ccw,
			    VIRTIO_CCW_DOING_SET_VQ | index);
	/*
	 * -ENODEV isn't considered an error: The device is gone anyway.
	 * This may happen on device detach.
	 */
	if (ret && (ret != -ENODEV))
		dev_warn(&vq->vdev->dev, "Error %d while deleting queue %d",
			 ret, index);

	vring_del_virtqueue(vq);
	size = PAGE_ALIGN(vring_size(info->num, KVM_VIRTIO_CCW_RING_ALIGN));
	free_pages_exact(info->queue, size);
	kfree(info->info_block);
	kfree(info);
}

static void virtio_ccw_del_vqs(struct virtio_device *vdev)
{
	struct virtqueue *vq, *n;
	struct ccw1 *ccw;

	ccw = kzalloc(sizeof(*ccw), GFP_DMA | GFP_KERNEL);
	if (!ccw)
		return;


	list_for_each_entry_safe(vq, n, &vdev->vqs, list)
		virtio_ccw_del_vq(vq, ccw);

	kfree(ccw);
}

static struct virtqueue *virtio_ccw_setup_vq(struct virtio_device *vdev,
					     int i, vq_callback_t *callback,
					     const char *name,
					     struct ccw1 *ccw)
{
	struct virtio_ccw_device *vcdev = to_vc_device(vdev);
	int err;
	struct virtqueue *vq = NULL;
	struct virtio_ccw_vq_info *info;
	unsigned long size = 0; /* silence the compiler */
	unsigned long flags;

	/* Allocate queue. */
	info = kzalloc(sizeof(struct virtio_ccw_vq_info), GFP_KERNEL);
	if (!info) {
		dev_warn(&vcdev->cdev->dev, "no info\n");
		err = -ENOMEM;
		goto out_err;
	}
	info->info_block = kzalloc(sizeof(*info->info_block),
				   GFP_DMA | GFP_KERNEL);
	if (!info->info_block) {
		dev_warn(&vcdev->cdev->dev, "no info block\n");
		err = -ENOMEM;
		goto out_err;
	}
	info->num = virtio_ccw_read_vq_conf(vcdev, ccw, i);
	size = PAGE_ALIGN(vring_size(info->num, KVM_VIRTIO_CCW_RING_ALIGN));
	info->queue = alloc_pages_exact(size, GFP_KERNEL | __GFP_ZERO);
	if (info->queue == NULL) {
		dev_warn(&vcdev->cdev->dev, "no queue\n");
		err = -ENOMEM;
		goto out_err;
	}

	vq = vring_new_virtqueue(i, info->num, KVM_VIRTIO_CCW_RING_ALIGN, vdev,
				 true, info->queue, virtio_ccw_kvm_notify,
				 callback, name);
	if (!vq) {
		/* For now, we fail if we can't get the requested size. */
		dev_warn(&vcdev->cdev->dev, "no vq\n");
		err = -ENOMEM;
		goto out_err;
	}

	/* Register it with the host. */
	info->info_block->queue = (__u64)info->queue;
	info->info_block->align = KVM_VIRTIO_CCW_RING_ALIGN;
	info->info_block->index = i;
	info->info_block->num = info->num;
	ccw->cmd_code = CCW_CMD_SET_VQ;
	ccw->flags = 0;
	ccw->count = sizeof(*info->info_block);
	ccw->cda = (__u32)(unsigned long)(info->info_block);
	err = ccw_io_helper(vcdev, ccw, VIRTIO_CCW_DOING_SET_VQ | i);
	if (err) {
		dev_warn(&vcdev->cdev->dev, "SET_VQ failed\n");
		goto out_err;
	}

	info->vq = vq;
	vq->priv = info;

	/* Save it to our list. */
	spin_lock_irqsave(&vcdev->lock, flags);
	list_add(&info->node, &vcdev->virtqueues);
	spin_unlock_irqrestore(&vcdev->lock, flags);

	return vq;

out_err:
	if (vq)
		vring_del_virtqueue(vq);
	if (info) {
		if (info->queue)
			free_pages_exact(info->queue, size);
		kfree(info->info_block);
	}
	kfree(info);
	return ERR_PTR(err);
}

static int virtio_ccw_find_vqs(struct virtio_device *vdev, unsigned nvqs,
			       struct virtqueue *vqs[],
			       vq_callback_t *callbacks[],
			       const char *names[])
{
	struct virtio_ccw_device *vcdev = to_vc_device(vdev);
	unsigned long *indicatorp = NULL;
	int ret, i;
	struct ccw1 *ccw;

	ccw = kzalloc(sizeof(*ccw), GFP_DMA | GFP_KERNEL);
	if (!ccw)
		return -ENOMEM;

	for (i = 0; i < nvqs; ++i) {
		vqs[i] = virtio_ccw_setup_vq(vdev, i, callbacks[i], names[i],
					     ccw);
		if (IS_ERR(vqs[i])) {
			ret = PTR_ERR(vqs[i]);
			vqs[i] = NULL;
			goto out;
		}
	}
	ret = -ENOMEM;
	/* We need a data area under 2G to communicate. */
	indicatorp = kmalloc(sizeof(&vcdev->indicators), GFP_DMA | GFP_KERNEL);
	if (!indicatorp)
		goto out;
	*indicatorp = (unsigned long) &vcdev->indicators;
	/* Register queue indicators with host. */
	vcdev->indicators = 0;
	ccw->cmd_code = CCW_CMD_SET_IND;
	ccw->flags = 0;
	ccw->count = sizeof(vcdev->indicators);
	ccw->cda = (__u32)(unsigned long) indicatorp;
	ret = ccw_io_helper(vcdev, ccw, VIRTIO_CCW_DOING_SET_IND);
	if (ret)
		goto out;
	/* Register indicators2 with host for config changes */
	*indicatorp = (unsigned long) &vcdev->indicators2;
	vcdev->indicators2 = 0;
	ccw->cmd_code = CCW_CMD_SET_CONF_IND;
	ccw->flags = 0;
	ccw->count = sizeof(vcdev->indicators2);
	ccw->cda = (__u32)(unsigned long) indicatorp;
	ret = ccw_io_helper(vcdev, ccw, VIRTIO_CCW_DOING_SET_CONF_IND);
	if (ret)
		goto out;

	kfree(indicatorp);
	kfree(ccw);
	return 0;
out:
	kfree(indicatorp);
	kfree(ccw);
	virtio_ccw_del_vqs(vdev);
	return ret;
}

static void virtio_ccw_reset(struct virtio_device *vdev)
{
	struct virtio_ccw_device *vcdev = to_vc_device(vdev);
	struct ccw1 *ccw;

	ccw = kzalloc(sizeof(*ccw), GFP_DMA | GFP_KERNEL);
	if (!ccw)
		return;

	/* Zero status bits. */
	*vcdev->status = 0;

	/* Send a reset ccw on device. */
	ccw->cmd_code = CCW_CMD_VDEV_RESET;
	ccw->flags = 0;
	ccw->count = 0;
	ccw->cda = 0;
	ccw_io_helper(vcdev, ccw, VIRTIO_CCW_DOING_RESET);
	kfree(ccw);
}

static u32 virtio_ccw_get_features(struct virtio_device *vdev)
{
	struct virtio_ccw_device *vcdev = to_vc_device(vdev);
	struct virtio_feature_desc *features;
	int ret, rc;
	struct ccw1 *ccw;

	ccw = kzalloc(sizeof(*ccw), GFP_DMA | GFP_KERNEL);
	if (!ccw)
		return 0;

	features = kzalloc(sizeof(*features), GFP_DMA | GFP_KERNEL);
	if (!features) {
		rc = 0;
		goto out_free;
	}
	/* Read the feature bits from the host. */
	/* TODO: Features > 32 bits */
	features->index = 0;
	ccw->cmd_code = CCW_CMD_READ_FEAT;
	ccw->flags = 0;
	ccw->count = sizeof(*features);
	ccw->cda = (__u32)(unsigned long)features;
	ret = ccw_io_helper(vcdev, ccw, VIRTIO_CCW_DOING_READ_FEAT);
	if (ret) {
		rc = 0;
		goto out_free;
	}

	rc = le32_to_cpu(features->features);

out_free:
	kfree(features);
	kfree(ccw);
	return rc;
}

static void virtio_ccw_finalize_features(struct virtio_device *vdev)
{
	struct virtio_ccw_device *vcdev = to_vc_device(vdev);
	struct virtio_feature_desc *features;
	int i;
	struct ccw1 *ccw;

	ccw = kzalloc(sizeof(*ccw), GFP_DMA | GFP_KERNEL);
	if (!ccw)
		return;

	features = kzalloc(sizeof(*features), GFP_DMA | GFP_KERNEL);
	if (!features)
		goto out_free;

	/* Give virtio_ring a chance to accept features. */
	vring_transport_features(vdev);

	for (i = 0; i < sizeof(*vdev->features) / sizeof(features->features);
	     i++) {
		int highbits = i % 2 ? 32 : 0;
		features->index = i;
		features->features = cpu_to_le32(vdev->features[i / 2]
						 >> highbits);
		/* Write the feature bits to the host. */
		ccw->cmd_code = CCW_CMD_WRITE_FEAT;
		ccw->flags = 0;
		ccw->count = sizeof(*features);
		ccw->cda = (__u32)(unsigned long)features;
		ccw_io_helper(vcdev, ccw, VIRTIO_CCW_DOING_WRITE_FEAT);
	}
out_free:
	kfree(features);
	kfree(ccw);
}

static void virtio_ccw_get_config(struct virtio_device *vdev,
				  unsigned int offset, void *buf, unsigned len)
{
	struct virtio_ccw_device *vcdev = to_vc_device(vdev);
	int ret;
	struct ccw1 *ccw;
	void *config_area;

	ccw = kzalloc(sizeof(*ccw), GFP_DMA | GFP_KERNEL);
	if (!ccw)
		return;

	config_area = kzalloc(VIRTIO_CCW_CONFIG_SIZE, GFP_DMA | GFP_KERNEL);
	if (!config_area)
		goto out_free;

	/* Read the config area from the host. */
	ccw->cmd_code = CCW_CMD_READ_CONF;
	ccw->flags = 0;
	ccw->count = offset + len;
	ccw->cda = (__u32)(unsigned long)config_area;
	ret = ccw_io_helper(vcdev, ccw, VIRTIO_CCW_DOING_READ_CONFIG);
	if (ret)
		goto out_free;

	memcpy(vcdev->config, config_area, sizeof(vcdev->config));
	memcpy(buf, &vcdev->config[offset], len);

out_free:
	kfree(config_area);
	kfree(ccw);
}

static void virtio_ccw_set_config(struct virtio_device *vdev,
				  unsigned int offset, const void *buf,
				  unsigned len)
{
	struct virtio_ccw_device *vcdev = to_vc_device(vdev);
	struct ccw1 *ccw;
	void *config_area;

	ccw = kzalloc(sizeof(*ccw), GFP_DMA | GFP_KERNEL);
	if (!ccw)
		return;

	config_area = kzalloc(VIRTIO_CCW_CONFIG_SIZE, GFP_DMA | GFP_KERNEL);
	if (!config_area)
		goto out_free;

	memcpy(&vcdev->config[offset], buf, len);
	/* Write the config area to the host. */
	memcpy(config_area, vcdev->config, sizeof(vcdev->config));
	ccw->cmd_code = CCW_CMD_WRITE_CONF;
	ccw->flags = 0;
	ccw->count = offset + len;
	ccw->cda = (__u32)(unsigned long)config_area;
	ccw_io_helper(vcdev, ccw, VIRTIO_CCW_DOING_WRITE_CONFIG);

out_free:
	kfree(config_area);
	kfree(ccw);
}

static u8 virtio_ccw_get_status(struct virtio_device *vdev)
{
	struct virtio_ccw_device *vcdev = to_vc_device(vdev);

	return *vcdev->status;
}

static void virtio_ccw_set_status(struct virtio_device *vdev, u8 status)
{
	struct virtio_ccw_device *vcdev = to_vc_device(vdev);
	struct ccw1 *ccw;

	ccw = kzalloc(sizeof(*ccw), GFP_DMA | GFP_KERNEL);
	if (!ccw)
		return;

	/* Write the status to the host. */
	*vcdev->status = status;
	ccw->cmd_code = CCW_CMD_WRITE_STATUS;
	ccw->flags = 0;
	ccw->count = sizeof(status);
	ccw->cda = (__u32)(unsigned long)vcdev->status;
	ccw_io_helper(vcdev, ccw, VIRTIO_CCW_DOING_WRITE_STATUS);
	kfree(ccw);
}

static struct virtio_config_ops virtio_ccw_config_ops = {
	.get_features = virtio_ccw_get_features,
	.finalize_features = virtio_ccw_finalize_features,
	.get = virtio_ccw_get_config,
	.set = virtio_ccw_set_config,
	.get_status = virtio_ccw_get_status,
	.set_status = virtio_ccw_set_status,
	.reset = virtio_ccw_reset,
	.find_vqs = virtio_ccw_find_vqs,
	.del_vqs = virtio_ccw_del_vqs,
};


/*
 * ccw bus driver related functions
 */

static void virtio_ccw_release_dev(struct device *_d)
{
	struct virtio_device *dev = container_of(_d, struct virtio_device,
						 dev);
	struct virtio_ccw_device *vcdev = to_vc_device(dev);

	kfree(vcdev->status);
	kfree(vcdev->config_block);
	kfree(vcdev);
}

static int irb_is_error(struct irb *irb)
{
	if (scsw_cstat(&irb->scsw) != 0)
		return 1;
	if (scsw_dstat(&irb->scsw) & ~(DEV_STAT_CHN_END | DEV_STAT_DEV_END))
		return 1;
	if (scsw_cc(&irb->scsw) != 0)
		return 1;
	return 0;
}

static struct virtqueue *virtio_ccw_vq_by_ind(struct virtio_ccw_device *vcdev,
					      int index)
{
	struct virtio_ccw_vq_info *info;
	unsigned long flags;
	struct virtqueue *vq;

	vq = NULL;
	spin_lock_irqsave(&vcdev->lock, flags);
	list_for_each_entry(info, &vcdev->virtqueues, node) {
		if (info->vq->index == index) {
			vq = info->vq;
			break;
		}
	}
	spin_unlock_irqrestore(&vcdev->lock, flags);
	return vq;
}

static void virtio_ccw_int_handler(struct ccw_device *cdev,
				   unsigned long intparm,
				   struct irb *irb)
{
	__u32 activity = intparm & VIRTIO_CCW_INTPARM_MASK;
	struct virtio_ccw_device *vcdev = dev_get_drvdata(&cdev->dev);
	int i;
	struct virtqueue *vq;
	struct virtio_driver *drv;

	/* Check if it's a notification from the host. */
	if ((intparm == 0) &&
	    (scsw_stctl(&irb->scsw) ==
	     (SCSW_STCTL_ALERT_STATUS | SCSW_STCTL_STATUS_PEND))) {
		/* OK */
	}
	if (irb_is_error(irb))
		vcdev->err = -EIO; /* XXX - use real error */
	if (vcdev->curr_io & activity) {
		switch (activity) {
		case VIRTIO_CCW_DOING_READ_FEAT:
		case VIRTIO_CCW_DOING_WRITE_FEAT:
		case VIRTIO_CCW_DOING_READ_CONFIG:
		case VIRTIO_CCW_DOING_WRITE_CONFIG:
		case VIRTIO_CCW_DOING_WRITE_STATUS:
		case VIRTIO_CCW_DOING_SET_VQ:
		case VIRTIO_CCW_DOING_SET_IND:
		case VIRTIO_CCW_DOING_SET_CONF_IND:
		case VIRTIO_CCW_DOING_RESET:
		case VIRTIO_CCW_DOING_READ_VQ_CONF:
			vcdev->curr_io &= ~activity;
			wake_up(&vcdev->wait_q);
			break;
		default:
			/* don't know what to do... */
			dev_warn(&cdev->dev, "Suspicious activity '%08x'\n",
				 activity);
			WARN_ON(1);
			break;
		}
	}
	for_each_set_bit(i, &vcdev->indicators,
			 sizeof(vcdev->indicators) * BITS_PER_BYTE) {
		/* The bit clear must happen before the vring kick. */
		clear_bit(i, &vcdev->indicators);
		barrier();
		vq = virtio_ccw_vq_by_ind(vcdev, i);
		vring_interrupt(0, vq);
	}
	if (test_bit(0, &vcdev->indicators2)) {
		drv = container_of(vcdev->vdev.dev.driver,
				   struct virtio_driver, driver);

		if (drv && drv->config_changed)
			drv->config_changed(&vcdev->vdev);
		clear_bit(0, &vcdev->indicators2);
	}
}

/*
 * We usually want to autoonline all devices, but give the admin
 * a way to exempt devices from this.
 */
#define __DEV_WORDS ((__MAX_SUBCHANNEL + (8*sizeof(long) - 1)) / \
		     (8*sizeof(long)))
static unsigned long devs_no_auto[__MAX_SSID + 1][__DEV_WORDS];

static char *no_auto = "";

module_param(no_auto, charp, 0444);
MODULE_PARM_DESC(no_auto, "list of ccw bus id ranges not to be auto-onlined");

static int virtio_ccw_check_autoonline(struct ccw_device *cdev)
{
	struct ccw_dev_id id;

	ccw_device_get_id(cdev, &id);
	if (test_bit(id.devno, devs_no_auto[id.ssid]))
		return 0;
	return 1;
}

static void virtio_ccw_auto_online(void *data, async_cookie_t cookie)
{
	struct ccw_device *cdev = data;
	int ret;

	ret = ccw_device_set_online(cdev);
	if (ret)
		dev_warn(&cdev->dev, "Failed to set online: %d\n", ret);
}

static int virtio_ccw_probe(struct ccw_device *cdev)
{
	cdev->handler = virtio_ccw_int_handler;

	if (virtio_ccw_check_autoonline(cdev))
		async_schedule(virtio_ccw_auto_online, cdev);
	return 0;
}

static void virtio_ccw_remove(struct ccw_device *cdev)
{
	struct virtio_ccw_device *vcdev = dev_get_drvdata(&cdev->dev);

	if (cdev->online) {
		unregister_virtio_device(&vcdev->vdev);
		dev_set_drvdata(&cdev->dev, NULL);
	}
	cdev->handler = NULL;
}

static int virtio_ccw_offline(struct ccw_device *cdev)
{
	struct virtio_ccw_device *vcdev = dev_get_drvdata(&cdev->dev);

	unregister_virtio_device(&vcdev->vdev);
	dev_set_drvdata(&cdev->dev, NULL);
	return 0;
}


static int virtio_ccw_online(struct ccw_device *cdev)
{
	int ret;
	struct virtio_ccw_device *vcdev;

	vcdev = kzalloc(sizeof(*vcdev), GFP_KERNEL);
	if (!vcdev) {
		dev_warn(&cdev->dev, "Could not get memory for virtio\n");
		ret = -ENOMEM;
		goto out_free;
	}
	vcdev->config_block = kzalloc(sizeof(*vcdev->config_block),
				   GFP_DMA | GFP_KERNEL);
	if (!vcdev->config_block) {
		ret = -ENOMEM;
		goto out_free;
	}
	vcdev->status = kzalloc(sizeof(*vcdev->status), GFP_DMA | GFP_KERNEL);
	if (!vcdev->status) {
		ret = -ENOMEM;
		goto out_free;
	}

	vcdev->vdev.dev.parent = &cdev->dev;
	vcdev->vdev.dev.release = virtio_ccw_release_dev;
	vcdev->vdev.config = &virtio_ccw_config_ops;
	vcdev->cdev = cdev;
	init_waitqueue_head(&vcdev->wait_q);
	INIT_LIST_HEAD(&vcdev->virtqueues);
	spin_lock_init(&vcdev->lock);

	dev_set_drvdata(&cdev->dev, vcdev);
	vcdev->vdev.id.vendor = cdev->id.cu_type;
	vcdev->vdev.id.device = cdev->id.cu_model;
	ret = register_virtio_device(&vcdev->vdev);
	if (ret) {
		dev_warn(&cdev->dev, "Failed to register virtio device: %d\n",
			 ret);
		goto out_put;
	}
	return 0;
out_put:
	dev_set_drvdata(&cdev->dev, NULL);
	put_device(&vcdev->vdev.dev);
	return ret;
out_free:
	if (vcdev) {
		kfree(vcdev->status);
		kfree(vcdev->config_block);
	}
	kfree(vcdev);
	return ret;
}

static int virtio_ccw_cio_notify(struct ccw_device *cdev, int event)
{
	/* TODO: Check whether we need special handling here. */
	return 0;
}

static struct ccw_device_id virtio_ids[] = {
	{ CCW_DEVICE(0x3832, 0) },
	{},
};
MODULE_DEVICE_TABLE(ccw, virtio_ids);

static struct ccw_driver virtio_ccw_driver = {
	.driver = {
		.owner = THIS_MODULE,
		.name = "virtio_ccw",
	},
	.ids = virtio_ids,
	.probe = virtio_ccw_probe,
	.remove = virtio_ccw_remove,
	.set_offline = virtio_ccw_offline,
	.set_online = virtio_ccw_online,
	.notify = virtio_ccw_cio_notify,
	.int_class = IRQIO_VIR,
};

static int __init pure_hex(char **cp, unsigned int *val, int min_digit,
			   int max_digit, int max_val)
{
	int diff;

	diff = 0;
	*val = 0;

	while (diff <= max_digit) {
		int value = hex_to_bin(**cp);

		if (value < 0)
			break;
		*val = *val * 16 + value;
		(*cp)++;
		diff++;
	}

	if ((diff < min_digit) || (diff > max_digit) || (*val > max_val))
		return 1;

	return 0;
}

static int __init parse_busid(char *str, unsigned int *cssid,
			      unsigned int *ssid, unsigned int *devno)
{
	char *str_work;
	int rc, ret;

	rc = 1;

	if (*str == '\0')
		goto out;

	str_work = str;
	ret = pure_hex(&str_work, cssid, 1, 2, __MAX_CSSID);
	if (ret || (str_work[0] != '.'))
		goto out;
	str_work++;
	ret = pure_hex(&str_work, ssid, 1, 1, __MAX_SSID);
	if (ret || (str_work[0] != '.'))
		goto out;
	str_work++;
	ret = pure_hex(&str_work, devno, 4, 4, __MAX_SUBCHANNEL);
	if (ret || (str_work[0] != '\0'))
		goto out;

	rc = 0;
out:
	return rc;
}

static void __init no_auto_parse(void)
{
	unsigned int from_cssid, to_cssid, from_ssid, to_ssid, from, to;
	char *parm, *str;
	int rc;

	str = no_auto;
	while ((parm = strsep(&str, ","))) {
		rc = parse_busid(strsep(&parm, "-"), &from_cssid,
				 &from_ssid, &from);
		if (rc)
			continue;
		if (parm != NULL) {
			rc = parse_busid(parm, &to_cssid,
					 &to_ssid, &to);
			if ((from_ssid > to_ssid) ||
			    ((from_ssid == to_ssid) && (from > to)))
				rc = -EINVAL;
		} else {
			to_cssid = from_cssid;
			to_ssid = from_ssid;
			to = from;
		}
		if (rc)
			continue;
		while ((from_ssid < to_ssid) ||
		       ((from_ssid == to_ssid) && (from <= to))) {
			set_bit(from, devs_no_auto[from_ssid]);
			from++;
			if (from > __MAX_SUBCHANNEL) {
				from_ssid++;
				from = 0;
			}
		}
	}
}

static int __init virtio_ccw_init(void)
{
	/* parse no_auto string before we do anything further */
	no_auto_parse();
	return ccw_driver_register(&virtio_ccw_driver);
}
module_init(virtio_ccw_init);

static void __exit virtio_ccw_exit(void)
{
	ccw_driver_unregister(&virtio_ccw_driver);
}
module_exit(virtio_ccw_exit);<|MERGE_RESOLUTION|>--- conflicted
+++ resolved
@@ -170,12 +170,7 @@
 
 	vcdev = to_vc_device(info->vq->vdev);
 	ccw_device_get_schid(vcdev->cdev, &schid);
-<<<<<<< HEAD
-	do_kvm_notify(schid, vq->index);
-=======
-	info->cookie = do_kvm_notify(schid, virtqueue_get_queue_index(vq),
-				     info->cookie);
->>>>>>> db6ae615
+	info->cookie = do_kvm_notify(schid, vq->index, info->cookie);
 }
 
 static int virtio_ccw_read_vq_conf(struct virtio_ccw_device *vcdev,
