--- conflicted
+++ resolved
@@ -16,72 +16,6 @@
 #include <linux/types.h>
 #include "optee_private.h"
 
-<<<<<<< HEAD
-int optee_pool_op_alloc_helper(struct tee_shm_pool *pool, struct tee_shm *shm,
-			       size_t size, size_t align,
-			       int (*shm_register)(struct tee_context *ctx,
-						   struct tee_shm *shm,
-						   struct page **pages,
-						   size_t num_pages,
-						   unsigned long start))
-{
-	size_t nr_pages = roundup(size, PAGE_SIZE) / PAGE_SIZE;
-	struct page **pages;
-	unsigned int i;
-	int rc = 0;
-
-	/*
-	 * Ignore alignment since this is already going to be page aligned
-	 * and there's no need for any larger alignment.
-	 */
-	shm->kaddr = alloc_pages_exact(nr_pages * PAGE_SIZE,
-				       GFP_KERNEL | __GFP_ZERO);
-	if (!shm->kaddr)
-		return -ENOMEM;
-
-	shm->paddr = virt_to_phys(shm->kaddr);
-	shm->size = nr_pages * PAGE_SIZE;
-
-	pages = kcalloc(nr_pages, sizeof(*pages), GFP_KERNEL);
-	if (!pages) {
-		rc = -ENOMEM;
-		goto err;
-	}
-
-	for (i = 0; i < nr_pages; i++)
-		pages[i] = virt_to_page((u8 *)shm->kaddr + i * PAGE_SIZE);
-
-	shm->pages = pages;
-	shm->num_pages = nr_pages;
-
-	if (shm_register) {
-		rc = shm_register(shm->ctx, shm, pages, nr_pages,
-				  (unsigned long)shm->kaddr);
-		if (rc)
-			goto err;
-	}
-
-	return 0;
-err:
-	free_pages_exact(shm->kaddr, shm->size);
-	shm->kaddr = NULL;
-	return rc;
-}
-
-void optee_pool_op_free_helper(struct tee_shm_pool *pool, struct tee_shm *shm,
-			       int (*shm_unregister)(struct tee_context *ctx,
-						     struct tee_shm *shm))
-{
-	if (shm_unregister)
-		shm_unregister(shm->ctx, shm);
-	free_pages_exact(shm->kaddr, shm->size);
-	shm->kaddr = NULL;
-	kfree(shm->pages);
-	shm->pages = NULL;
-}
-
-=======
->>>>>>> 0c383648
 static void optee_bus_scan(struct work_struct *work)
 {
 	WARN_ON(optee_enumerate_devices(PTA_CMD_GET_DEVICES_SUPP));
