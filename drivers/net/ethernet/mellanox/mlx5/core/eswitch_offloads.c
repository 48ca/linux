/*
 * Copyright (c) 2016, Mellanox Technologies. All rights reserved.
 *
 * This software is available to you under a choice of one of two
 * licenses.  You may choose to be licensed under the terms of the GNU
 * General Public License (GPL) Version 2, available from the file
 * COPYING in the main directory of this source tree, or the
 * OpenIB.org BSD license below:
 *
 *     Redistribution and use in source and binary forms, with or
 *     without modification, are permitted provided that the following
 *     conditions are met:
 *
 *      - Redistributions of source code must retain the above
 *        copyright notice, this list of conditions and the following
 *        disclaimer.
 *
 *      - Redistributions in binary form must reproduce the above
 *        copyright notice, this list of conditions and the following
 *        disclaimer in the documentation and/or other materials
 *        provided with the distribution.
 *
 * THE SOFTWARE IS PROVIDED "AS IS", WITHOUT WARRANTY OF ANY KIND,
 * EXPRESS OR IMPLIED, INCLUDING BUT NOT LIMITED TO THE WARRANTIES OF
 * MERCHANTABILITY, FITNESS FOR A PARTICULAR PURPOSE AND
 * NONINFRINGEMENT. IN NO EVENT SHALL THE AUTHORS OR COPYRIGHT HOLDERS
 * BE LIABLE FOR ANY CLAIM, DAMAGES OR OTHER LIABILITY, WHETHER IN AN
 * ACTION OF CONTRACT, TORT OR OTHERWISE, ARISING FROM, OUT OF OR IN
 * CONNECTION WITH THE SOFTWARE OR THE USE OR OTHER DEALINGS IN THE
 * SOFTWARE.
 */

#include <linux/etherdevice.h>
#include <linux/mlx5/driver.h>
#include <linux/mlx5/mlx5_ifc.h>
#include <linux/mlx5/vport.h>
#include <linux/mlx5/fs.h>
#include "mlx5_core.h"
#include "eswitch.h"
#include "rdma.h"
#include "en.h"
#include "fs_core.h"
#include "lib/devcom.h"
#include "lib/eq.h"

/* There are two match-all miss flows, one for unicast dst mac and
 * one for multicast.
 */
#define MLX5_ESW_MISS_FLOWS (2)

#define fdb_prio_table(esw, chain, prio, level) \
	(esw)->fdb_table.offloads.fdb_prio[(chain)][(prio)][(level)]

#define UPLINK_REP_INDEX 0

static struct mlx5_eswitch_rep *mlx5_eswitch_get_rep(struct mlx5_eswitch *esw,
						     u16 vport_num)
{
	int idx = mlx5_eswitch_vport_num_to_index(esw, vport_num);

	WARN_ON(idx > esw->total_vports - 1);
	return &esw->offloads.vport_reps[idx];
}

static struct mlx5_flow_table *
esw_get_prio_table(struct mlx5_eswitch *esw, u32 chain, u16 prio, int level);
static void
esw_put_prio_table(struct mlx5_eswitch *esw, u32 chain, u16 prio, int level);

bool mlx5_eswitch_prios_supported(struct mlx5_eswitch *esw)
{
	return (!!(esw->fdb_table.flags & ESW_FDB_CHAINS_AND_PRIOS_SUPPORTED));
}

u32 mlx5_eswitch_get_chain_range(struct mlx5_eswitch *esw)
{
	if (esw->fdb_table.flags & ESW_FDB_CHAINS_AND_PRIOS_SUPPORTED)
		return FDB_MAX_CHAIN;

	return 0;
}

u16 mlx5_eswitch_get_prio_range(struct mlx5_eswitch *esw)
{
	if (esw->fdb_table.flags & ESW_FDB_CHAINS_AND_PRIOS_SUPPORTED)
		return FDB_MAX_PRIO;

	return 1;
}

static void
mlx5_eswitch_set_rule_source_port(struct mlx5_eswitch *esw,
				  struct mlx5_flow_spec *spec,
				  struct mlx5_esw_flow_attr *attr)
{
	void *misc2;
	void *misc;

	/* Use metadata matching because vport is not represented by single
	 * VHCA in dual-port RoCE mode, and matching on source vport may fail.
	 */
	if (mlx5_eswitch_vport_match_metadata_enabled(esw)) {
		misc2 = MLX5_ADDR_OF(fte_match_param, spec->match_value, misc_parameters_2);
		MLX5_SET(fte_match_set_misc2, misc2, metadata_reg_c_0,
			 mlx5_eswitch_get_vport_metadata_for_match(attr->in_mdev->priv.eswitch,
								   attr->in_rep->vport));

		misc2 = MLX5_ADDR_OF(fte_match_param, spec->match_criteria, misc_parameters_2);
		MLX5_SET_TO_ONES(fte_match_set_misc2, misc2, metadata_reg_c_0);

		spec->match_criteria_enable |= MLX5_MATCH_MISC_PARAMETERS_2;
		misc = MLX5_ADDR_OF(fte_match_param, spec->match_criteria, misc_parameters);
		if (memchr_inv(misc, 0, MLX5_ST_SZ_BYTES(fte_match_set_misc)))
			spec->match_criteria_enable |= MLX5_MATCH_MISC_PARAMETERS;
	} else {
		misc = MLX5_ADDR_OF(fte_match_param, spec->match_value, misc_parameters);
		MLX5_SET(fte_match_set_misc, misc, source_port, attr->in_rep->vport);

		if (MLX5_CAP_ESW(esw->dev, merged_eswitch))
			MLX5_SET(fte_match_set_misc, misc,
				 source_eswitch_owner_vhca_id,
				 MLX5_CAP_GEN(attr->in_mdev, vhca_id));

		misc = MLX5_ADDR_OF(fte_match_param, spec->match_criteria, misc_parameters);
		MLX5_SET_TO_ONES(fte_match_set_misc, misc, source_port);
		if (MLX5_CAP_ESW(esw->dev, merged_eswitch))
			MLX5_SET_TO_ONES(fte_match_set_misc, misc,
					 source_eswitch_owner_vhca_id);

		spec->match_criteria_enable |= MLX5_MATCH_MISC_PARAMETERS;
	}

	if (MLX5_CAP_ESW_FLOWTABLE(esw->dev, flow_source) &&
	    attr->in_rep->vport == MLX5_VPORT_UPLINK)
		spec->flow_context.flow_source = MLX5_FLOW_CONTEXT_FLOW_SOURCE_UPLINK;
}

struct mlx5_flow_handle *
mlx5_eswitch_add_offloaded_rule(struct mlx5_eswitch *esw,
				struct mlx5_flow_spec *spec,
				struct mlx5_esw_flow_attr *attr)
{
	struct mlx5_flow_destination dest[MLX5_MAX_FLOW_FWD_VPORTS + 1] = {};
	struct mlx5_flow_act flow_act = { .flags = FLOW_ACT_NO_APPEND, };
	bool split = !!(attr->split_count);
	struct mlx5_flow_handle *rule;
	struct mlx5_flow_table *fdb;
	int j, i = 0;

	if (esw->mode != MLX5_ESWITCH_OFFLOADS)
		return ERR_PTR(-EOPNOTSUPP);

	flow_act.action = attr->action;
	/* if per flow vlan pop/push is emulated, don't set that into the firmware */
	if (!mlx5_eswitch_vlan_actions_supported(esw->dev, 1))
		flow_act.action &= ~(MLX5_FLOW_CONTEXT_ACTION_VLAN_PUSH |
				     MLX5_FLOW_CONTEXT_ACTION_VLAN_POP);
	else if (flow_act.action & MLX5_FLOW_CONTEXT_ACTION_VLAN_PUSH) {
		flow_act.vlan[0].ethtype = ntohs(attr->vlan_proto[0]);
		flow_act.vlan[0].vid = attr->vlan_vid[0];
		flow_act.vlan[0].prio = attr->vlan_prio[0];
		if (flow_act.action & MLX5_FLOW_CONTEXT_ACTION_VLAN_PUSH_2) {
			flow_act.vlan[1].ethtype = ntohs(attr->vlan_proto[1]);
			flow_act.vlan[1].vid = attr->vlan_vid[1];
			flow_act.vlan[1].prio = attr->vlan_prio[1];
		}
	}

	if (flow_act.action & MLX5_FLOW_CONTEXT_ACTION_FWD_DEST) {
		if (attr->dest_chain) {
			struct mlx5_flow_table *ft;

			ft = esw_get_prio_table(esw, attr->dest_chain, 1, 0);
			if (IS_ERR(ft)) {
				rule = ERR_CAST(ft);
				goto err_create_goto_table;
			}

			dest[i].type = MLX5_FLOW_DESTINATION_TYPE_FLOW_TABLE;
			dest[i].ft = ft;
			i++;
		} else {
			for (j = attr->split_count; j < attr->out_count; j++) {
				dest[i].type = MLX5_FLOW_DESTINATION_TYPE_VPORT;
				dest[i].vport.num = attr->dests[j].rep->vport;
				dest[i].vport.vhca_id =
					MLX5_CAP_GEN(attr->dests[j].mdev, vhca_id);
				if (MLX5_CAP_ESW(esw->dev, merged_eswitch))
					dest[i].vport.flags |=
						MLX5_FLOW_DEST_VPORT_VHCA_ID;
				if (attr->dests[j].flags & MLX5_ESW_DEST_ENCAP) {
					flow_act.action |= MLX5_FLOW_CONTEXT_ACTION_PACKET_REFORMAT;
					flow_act.reformat_id = attr->dests[j].encap_id;
					dest[i].vport.flags |= MLX5_FLOW_DEST_VPORT_REFORMAT_ID;
					dest[i].vport.reformat_id =
						attr->dests[j].encap_id;
				}
				i++;
			}
		}
	}
	if (flow_act.action & MLX5_FLOW_CONTEXT_ACTION_COUNT) {
		dest[i].type = MLX5_FLOW_DESTINATION_TYPE_COUNTER;
		dest[i].counter_id = mlx5_fc_id(attr->counter);
		i++;
	}

	mlx5_eswitch_set_rule_source_port(esw, spec, attr);

	if (flow_act.action & MLX5_FLOW_CONTEXT_ACTION_DECAP) {
		if (attr->tunnel_match_level != MLX5_MATCH_NONE)
			spec->match_criteria_enable |= MLX5_MATCH_OUTER_HEADERS;
		if (attr->match_level != MLX5_MATCH_NONE)
			spec->match_criteria_enable |= MLX5_MATCH_INNER_HEADERS;
	} else if (attr->match_level != MLX5_MATCH_NONE) {
		spec->match_criteria_enable |= MLX5_MATCH_OUTER_HEADERS;
	}

	if (flow_act.action & MLX5_FLOW_CONTEXT_ACTION_MOD_HDR)
		flow_act.modify_id = attr->mod_hdr_id;

	fdb = esw_get_prio_table(esw, attr->chain, attr->prio, !!split);
	if (IS_ERR(fdb)) {
		rule = ERR_CAST(fdb);
		goto err_esw_get;
	}

	if (mlx5_eswitch_termtbl_required(esw, &flow_act, spec))
		rule = mlx5_eswitch_add_termtbl_rule(esw, fdb, spec, attr,
						     &flow_act, dest, i);
	else
		rule = mlx5_add_flow_rules(fdb, spec, &flow_act, dest, i);
	if (IS_ERR(rule))
		goto err_add_rule;
	else
		esw->offloads.num_flows++;

	return rule;

err_add_rule:
	esw_put_prio_table(esw, attr->chain, attr->prio, !!split);
err_esw_get:
	if (attr->dest_chain)
		esw_put_prio_table(esw, attr->dest_chain, 1, 0);
err_create_goto_table:
	return rule;
}

struct mlx5_flow_handle *
mlx5_eswitch_add_fwd_rule(struct mlx5_eswitch *esw,
			  struct mlx5_flow_spec *spec,
			  struct mlx5_esw_flow_attr *attr)
{
	struct mlx5_flow_destination dest[MLX5_MAX_FLOW_FWD_VPORTS + 1] = {};
	struct mlx5_flow_act flow_act = { .flags = FLOW_ACT_NO_APPEND, };
	struct mlx5_flow_table *fast_fdb;
	struct mlx5_flow_table *fwd_fdb;
	struct mlx5_flow_handle *rule;
	int i;

	fast_fdb = esw_get_prio_table(esw, attr->chain, attr->prio, 0);
	if (IS_ERR(fast_fdb)) {
		rule = ERR_CAST(fast_fdb);
		goto err_get_fast;
	}

	fwd_fdb = esw_get_prio_table(esw, attr->chain, attr->prio, 1);
	if (IS_ERR(fwd_fdb)) {
		rule = ERR_CAST(fwd_fdb);
		goto err_get_fwd;
	}

	flow_act.action = MLX5_FLOW_CONTEXT_ACTION_FWD_DEST;
	for (i = 0; i < attr->split_count; i++) {
		dest[i].type = MLX5_FLOW_DESTINATION_TYPE_VPORT;
		dest[i].vport.num = attr->dests[i].rep->vport;
		dest[i].vport.vhca_id =
			MLX5_CAP_GEN(attr->dests[i].mdev, vhca_id);
		if (MLX5_CAP_ESW(esw->dev, merged_eswitch))
			dest[i].vport.flags |= MLX5_FLOW_DEST_VPORT_VHCA_ID;
		if (attr->dests[i].flags & MLX5_ESW_DEST_ENCAP) {
			dest[i].vport.flags |= MLX5_FLOW_DEST_VPORT_REFORMAT_ID;
			dest[i].vport.reformat_id = attr->dests[i].encap_id;
		}
	}
	dest[i].type = MLX5_FLOW_DESTINATION_TYPE_FLOW_TABLE;
	dest[i].ft = fwd_fdb,
	i++;

	mlx5_eswitch_set_rule_source_port(esw, spec, attr);

	spec->match_criteria_enable |= MLX5_MATCH_MISC_PARAMETERS;
	if (attr->match_level != MLX5_MATCH_NONE)
		spec->match_criteria_enable |= MLX5_MATCH_OUTER_HEADERS;

	rule = mlx5_add_flow_rules(fast_fdb, spec, &flow_act, dest, i);

	if (IS_ERR(rule))
		goto add_err;

	esw->offloads.num_flows++;

	return rule;
add_err:
	esw_put_prio_table(esw, attr->chain, attr->prio, 1);
err_get_fwd:
	esw_put_prio_table(esw, attr->chain, attr->prio, 0);
err_get_fast:
	return rule;
}

static void
__mlx5_eswitch_del_rule(struct mlx5_eswitch *esw,
			struct mlx5_flow_handle *rule,
			struct mlx5_esw_flow_attr *attr,
			bool fwd_rule)
{
	bool split = (attr->split_count > 0);
	int i;

	mlx5_del_flow_rules(rule);

	/* unref the term table */
	for (i = 0; i < MLX5_MAX_FLOW_FWD_VPORTS; i++) {
		if (attr->dests[i].termtbl)
			mlx5_eswitch_termtbl_put(esw, attr->dests[i].termtbl);
	}

	esw->offloads.num_flows--;

	if (fwd_rule)  {
		esw_put_prio_table(esw, attr->chain, attr->prio, 1);
		esw_put_prio_table(esw, attr->chain, attr->prio, 0);
	} else {
		esw_put_prio_table(esw, attr->chain, attr->prio, !!split);
		if (attr->dest_chain)
			esw_put_prio_table(esw, attr->dest_chain, 1, 0);
	}
}

void
mlx5_eswitch_del_offloaded_rule(struct mlx5_eswitch *esw,
				struct mlx5_flow_handle *rule,
				struct mlx5_esw_flow_attr *attr)
{
	__mlx5_eswitch_del_rule(esw, rule, attr, false);
}

void
mlx5_eswitch_del_fwd_rule(struct mlx5_eswitch *esw,
			  struct mlx5_flow_handle *rule,
			  struct mlx5_esw_flow_attr *attr)
{
	__mlx5_eswitch_del_rule(esw, rule, attr, true);
}

static int esw_set_global_vlan_pop(struct mlx5_eswitch *esw, u8 val)
{
	struct mlx5_eswitch_rep *rep;
	int i, err = 0;

	esw_debug(esw->dev, "%s applying global %s policy\n", __func__, val ? "pop" : "none");
	mlx5_esw_for_each_host_func_rep(esw, i, rep, esw->esw_funcs.num_vfs) {
		if (atomic_read(&rep->rep_data[REP_ETH].state) != REP_LOADED)
			continue;

		err = __mlx5_eswitch_set_vport_vlan(esw, rep->vport, 0, 0, val);
		if (err)
			goto out;
	}

out:
	return err;
}

static struct mlx5_eswitch_rep *
esw_vlan_action_get_vport(struct mlx5_esw_flow_attr *attr, bool push, bool pop)
{
	struct mlx5_eswitch_rep *in_rep, *out_rep, *vport = NULL;

	in_rep  = attr->in_rep;
	out_rep = attr->dests[0].rep;

	if (push)
		vport = in_rep;
	else if (pop)
		vport = out_rep;
	else
		vport = in_rep;

	return vport;
}

static int esw_add_vlan_action_check(struct mlx5_esw_flow_attr *attr,
				     bool push, bool pop, bool fwd)
{
	struct mlx5_eswitch_rep *in_rep, *out_rep;

	if ((push || pop) && !fwd)
		goto out_notsupp;

	in_rep  = attr->in_rep;
	out_rep = attr->dests[0].rep;

	if (push && in_rep->vport == MLX5_VPORT_UPLINK)
		goto out_notsupp;

	if (pop && out_rep->vport == MLX5_VPORT_UPLINK)
		goto out_notsupp;

	/* vport has vlan push configured, can't offload VF --> wire rules w.o it */
	if (!push && !pop && fwd)
		if (in_rep->vlan && out_rep->vport == MLX5_VPORT_UPLINK)
			goto out_notsupp;

	/* protects against (1) setting rules with different vlans to push and
	 * (2) setting rules w.o vlans (attr->vlan = 0) && w. vlans to push (!= 0)
	 */
	if (push && in_rep->vlan_refcount && (in_rep->vlan != attr->vlan_vid[0]))
		goto out_notsupp;

	return 0;

out_notsupp:
	return -EOPNOTSUPP;
}

int mlx5_eswitch_add_vlan_action(struct mlx5_eswitch *esw,
				 struct mlx5_esw_flow_attr *attr)
{
	struct offloads_fdb *offloads = &esw->fdb_table.offloads;
	struct mlx5_eswitch_rep *vport = NULL;
	bool push, pop, fwd;
	int err = 0;

	/* nop if we're on the vlan push/pop non emulation mode */
	if (mlx5_eswitch_vlan_actions_supported(esw->dev, 1))
		return 0;

	push = !!(attr->action & MLX5_FLOW_CONTEXT_ACTION_VLAN_PUSH);
	pop  = !!(attr->action & MLX5_FLOW_CONTEXT_ACTION_VLAN_POP);
	fwd  = !!((attr->action & MLX5_FLOW_CONTEXT_ACTION_FWD_DEST) &&
		   !attr->dest_chain);

	err = esw_add_vlan_action_check(attr, push, pop, fwd);
	if (err)
		return err;

	attr->vlan_handled = false;

	vport = esw_vlan_action_get_vport(attr, push, pop);

	if (!push && !pop && fwd) {
		/* tracks VF --> wire rules without vlan push action */
		if (attr->dests[0].rep->vport == MLX5_VPORT_UPLINK) {
			vport->vlan_refcount++;
			attr->vlan_handled = true;
		}

		return 0;
	}

	if (!push && !pop)
		return 0;

	if (!(offloads->vlan_push_pop_refcount)) {
		/* it's the 1st vlan rule, apply global vlan pop policy */
		err = esw_set_global_vlan_pop(esw, SET_VLAN_STRIP);
		if (err)
			goto out;
	}
	offloads->vlan_push_pop_refcount++;

	if (push) {
		if (vport->vlan_refcount)
			goto skip_set_push;

		err = __mlx5_eswitch_set_vport_vlan(esw, vport->vport, attr->vlan_vid[0], 0,
						    SET_VLAN_INSERT | SET_VLAN_STRIP);
		if (err)
			goto out;
		vport->vlan = attr->vlan_vid[0];
skip_set_push:
		vport->vlan_refcount++;
	}
out:
	if (!err)
		attr->vlan_handled = true;
	return err;
}

int mlx5_eswitch_del_vlan_action(struct mlx5_eswitch *esw,
				 struct mlx5_esw_flow_attr *attr)
{
	struct offloads_fdb *offloads = &esw->fdb_table.offloads;
	struct mlx5_eswitch_rep *vport = NULL;
	bool push, pop, fwd;
	int err = 0;

	/* nop if we're on the vlan push/pop non emulation mode */
	if (mlx5_eswitch_vlan_actions_supported(esw->dev, 1))
		return 0;

	if (!attr->vlan_handled)
		return 0;

	push = !!(attr->action & MLX5_FLOW_CONTEXT_ACTION_VLAN_PUSH);
	pop  = !!(attr->action & MLX5_FLOW_CONTEXT_ACTION_VLAN_POP);
	fwd  = !!(attr->action & MLX5_FLOW_CONTEXT_ACTION_FWD_DEST);

	vport = esw_vlan_action_get_vport(attr, push, pop);

	if (!push && !pop && fwd) {
		/* tracks VF --> wire rules without vlan push action */
		if (attr->dests[0].rep->vport == MLX5_VPORT_UPLINK)
			vport->vlan_refcount--;

		return 0;
	}

	if (push) {
		vport->vlan_refcount--;
		if (vport->vlan_refcount)
			goto skip_unset_push;

		vport->vlan = 0;
		err = __mlx5_eswitch_set_vport_vlan(esw, vport->vport,
						    0, 0, SET_VLAN_STRIP);
		if (err)
			goto out;
	}

skip_unset_push:
	offloads->vlan_push_pop_refcount--;
	if (offloads->vlan_push_pop_refcount)
		return 0;

	/* no more vlan rules, stop global vlan pop policy */
	err = esw_set_global_vlan_pop(esw, 0);

out:
	return err;
}

struct mlx5_flow_handle *
mlx5_eswitch_add_send_to_vport_rule(struct mlx5_eswitch *esw, u16 vport,
				    u32 sqn)
{
	struct mlx5_flow_act flow_act = {0};
	struct mlx5_flow_destination dest = {};
	struct mlx5_flow_handle *flow_rule;
	struct mlx5_flow_spec *spec;
	void *misc;

	spec = kvzalloc(sizeof(*spec), GFP_KERNEL);
	if (!spec) {
		flow_rule = ERR_PTR(-ENOMEM);
		goto out;
	}

	misc = MLX5_ADDR_OF(fte_match_param, spec->match_value, misc_parameters);
	MLX5_SET(fte_match_set_misc, misc, source_sqn, sqn);
	/* source vport is the esw manager */
	MLX5_SET(fte_match_set_misc, misc, source_port, esw->manager_vport);

	misc = MLX5_ADDR_OF(fte_match_param, spec->match_criteria, misc_parameters);
	MLX5_SET_TO_ONES(fte_match_set_misc, misc, source_sqn);
	MLX5_SET_TO_ONES(fte_match_set_misc, misc, source_port);

	spec->match_criteria_enable = MLX5_MATCH_MISC_PARAMETERS;
	dest.type = MLX5_FLOW_DESTINATION_TYPE_VPORT;
	dest.vport.num = vport;
	flow_act.action = MLX5_FLOW_CONTEXT_ACTION_FWD_DEST;

	flow_rule = mlx5_add_flow_rules(esw->fdb_table.offloads.slow_fdb, spec,
					&flow_act, &dest, 1);
	if (IS_ERR(flow_rule))
		esw_warn(esw->dev, "FDB: Failed to add send to vport rule err %ld\n", PTR_ERR(flow_rule));
out:
	kvfree(spec);
	return flow_rule;
}
EXPORT_SYMBOL(mlx5_eswitch_add_send_to_vport_rule);

void mlx5_eswitch_del_send_to_vport_rule(struct mlx5_flow_handle *rule)
{
	mlx5_del_flow_rules(rule);
}

static int mlx5_eswitch_enable_passing_vport_metadata(struct mlx5_eswitch *esw)
{
	u32 out[MLX5_ST_SZ_DW(query_esw_vport_context_out)] = {};
	u32 in[MLX5_ST_SZ_DW(modify_esw_vport_context_in)] = {};
	u8 fdb_to_vport_reg_c_id;
	int err;

	err = mlx5_eswitch_query_esw_vport_context(esw, esw->manager_vport,
						   out, sizeof(out));
	if (err)
		return err;

	fdb_to_vport_reg_c_id = MLX5_GET(query_esw_vport_context_out, out,
					 esw_vport_context.fdb_to_vport_reg_c_id);

	fdb_to_vport_reg_c_id |= MLX5_FDB_TO_VPORT_REG_C_0;
	MLX5_SET(modify_esw_vport_context_in, in,
		 esw_vport_context.fdb_to_vport_reg_c_id, fdb_to_vport_reg_c_id);

	MLX5_SET(modify_esw_vport_context_in, in,
		 field_select.fdb_to_vport_reg_c_id, 1);

	return mlx5_eswitch_modify_esw_vport_context(esw, esw->manager_vport,
						     in, sizeof(in));
}

static int mlx5_eswitch_disable_passing_vport_metadata(struct mlx5_eswitch *esw)
{
	u32 out[MLX5_ST_SZ_DW(query_esw_vport_context_out)] = {};
	u32 in[MLX5_ST_SZ_DW(modify_esw_vport_context_in)] = {};
	u8 fdb_to_vport_reg_c_id;
	int err;

	err = mlx5_eswitch_query_esw_vport_context(esw, esw->manager_vport,
						   out, sizeof(out));
	if (err)
		return err;

	fdb_to_vport_reg_c_id = MLX5_GET(query_esw_vport_context_out, out,
					 esw_vport_context.fdb_to_vport_reg_c_id);

	fdb_to_vport_reg_c_id &= ~MLX5_FDB_TO_VPORT_REG_C_0;

	MLX5_SET(modify_esw_vport_context_in, in,
		 esw_vport_context.fdb_to_vport_reg_c_id, fdb_to_vport_reg_c_id);

	MLX5_SET(modify_esw_vport_context_in, in,
		 field_select.fdb_to_vport_reg_c_id, 1);

	return mlx5_eswitch_modify_esw_vport_context(esw, esw->manager_vport,
						     in, sizeof(in));
}

static void peer_miss_rules_setup(struct mlx5_eswitch *esw,
				  struct mlx5_core_dev *peer_dev,
				  struct mlx5_flow_spec *spec,
				  struct mlx5_flow_destination *dest)
{
	void *misc;

	if (mlx5_eswitch_vport_match_metadata_enabled(esw)) {
		misc = MLX5_ADDR_OF(fte_match_param, spec->match_criteria,
				    misc_parameters_2);
		MLX5_SET_TO_ONES(fte_match_set_misc2, misc, metadata_reg_c_0);

		spec->match_criteria_enable = MLX5_MATCH_MISC_PARAMETERS_2;
	} else {
		misc = MLX5_ADDR_OF(fte_match_param, spec->match_value,
				    misc_parameters);

		MLX5_SET(fte_match_set_misc, misc, source_eswitch_owner_vhca_id,
			 MLX5_CAP_GEN(peer_dev, vhca_id));

		spec->match_criteria_enable = MLX5_MATCH_MISC_PARAMETERS;

		misc = MLX5_ADDR_OF(fte_match_param, spec->match_criteria,
				    misc_parameters);
		MLX5_SET_TO_ONES(fte_match_set_misc, misc, source_port);
		MLX5_SET_TO_ONES(fte_match_set_misc, misc,
				 source_eswitch_owner_vhca_id);
	}

	dest->type = MLX5_FLOW_DESTINATION_TYPE_VPORT;
	dest->vport.num = peer_dev->priv.eswitch->manager_vport;
	dest->vport.vhca_id = MLX5_CAP_GEN(peer_dev, vhca_id);
	dest->vport.flags |= MLX5_FLOW_DEST_VPORT_VHCA_ID;
}

static void esw_set_peer_miss_rule_source_port(struct mlx5_eswitch *esw,
					       struct mlx5_eswitch *peer_esw,
					       struct mlx5_flow_spec *spec,
					       u16 vport)
{
	void *misc;

	if (mlx5_eswitch_vport_match_metadata_enabled(esw)) {
		misc = MLX5_ADDR_OF(fte_match_param, spec->match_value,
				    misc_parameters_2);
		MLX5_SET(fte_match_set_misc2, misc, metadata_reg_c_0,
			 mlx5_eswitch_get_vport_metadata_for_match(peer_esw,
								   vport));
	} else {
		misc = MLX5_ADDR_OF(fte_match_param, spec->match_value,
				    misc_parameters);
		MLX5_SET(fte_match_set_misc, misc, source_port, vport);
	}
}

static int esw_add_fdb_peer_miss_rules(struct mlx5_eswitch *esw,
				       struct mlx5_core_dev *peer_dev)
{
	struct mlx5_flow_destination dest = {};
	struct mlx5_flow_act flow_act = {0};
	struct mlx5_flow_handle **flows;
	struct mlx5_flow_handle *flow;
	struct mlx5_flow_spec *spec;
	/* total vports is the same for both e-switches */
	int nvports = esw->total_vports;
	void *misc;
	int err, i;

	spec = kvzalloc(sizeof(*spec), GFP_KERNEL);
	if (!spec)
		return -ENOMEM;

	peer_miss_rules_setup(esw, peer_dev, spec, &dest);

	flows = kvzalloc(nvports * sizeof(*flows), GFP_KERNEL);
	if (!flows) {
		err = -ENOMEM;
		goto alloc_flows_err;
	}

	flow_act.action = MLX5_FLOW_CONTEXT_ACTION_FWD_DEST;
	misc = MLX5_ADDR_OF(fte_match_param, spec->match_value,
			    misc_parameters);

	if (mlx5_core_is_ecpf_esw_manager(esw->dev)) {
		esw_set_peer_miss_rule_source_port(esw, peer_dev->priv.eswitch,
						   spec, MLX5_VPORT_PF);

		flow = mlx5_add_flow_rules(esw->fdb_table.offloads.slow_fdb,
					   spec, &flow_act, &dest, 1);
		if (IS_ERR(flow)) {
			err = PTR_ERR(flow);
			goto add_pf_flow_err;
		}
		flows[MLX5_VPORT_PF] = flow;
	}

	if (mlx5_ecpf_vport_exists(esw->dev)) {
		MLX5_SET(fte_match_set_misc, misc, source_port, MLX5_VPORT_ECPF);
		flow = mlx5_add_flow_rules(esw->fdb_table.offloads.slow_fdb,
					   spec, &flow_act, &dest, 1);
		if (IS_ERR(flow)) {
			err = PTR_ERR(flow);
			goto add_ecpf_flow_err;
		}
		flows[mlx5_eswitch_ecpf_idx(esw)] = flow;
	}

	mlx5_esw_for_each_vf_vport_num(esw, i, mlx5_core_max_vfs(esw->dev)) {
		esw_set_peer_miss_rule_source_port(esw,
						   peer_dev->priv.eswitch,
						   spec, i);

		flow = mlx5_add_flow_rules(esw->fdb_table.offloads.slow_fdb,
					   spec, &flow_act, &dest, 1);
		if (IS_ERR(flow)) {
			err = PTR_ERR(flow);
			goto add_vf_flow_err;
		}
		flows[i] = flow;
	}

	esw->fdb_table.offloads.peer_miss_rules = flows;

	kvfree(spec);
	return 0;

add_vf_flow_err:
	nvports = --i;
	mlx5_esw_for_each_vf_vport_num_reverse(esw, i, nvports)
		mlx5_del_flow_rules(flows[i]);

	if (mlx5_ecpf_vport_exists(esw->dev))
		mlx5_del_flow_rules(flows[mlx5_eswitch_ecpf_idx(esw)]);
add_ecpf_flow_err:
	if (mlx5_core_is_ecpf_esw_manager(esw->dev))
		mlx5_del_flow_rules(flows[MLX5_VPORT_PF]);
add_pf_flow_err:
	esw_warn(esw->dev, "FDB: Failed to add peer miss flow rule err %d\n", err);
	kvfree(flows);
alloc_flows_err:
	kvfree(spec);
	return err;
}

static void esw_del_fdb_peer_miss_rules(struct mlx5_eswitch *esw)
{
	struct mlx5_flow_handle **flows;
	int i;

	flows = esw->fdb_table.offloads.peer_miss_rules;

	mlx5_esw_for_each_vf_vport_num_reverse(esw, i,
					       mlx5_core_max_vfs(esw->dev))
		mlx5_del_flow_rules(flows[i]);

	if (mlx5_ecpf_vport_exists(esw->dev))
		mlx5_del_flow_rules(flows[mlx5_eswitch_ecpf_idx(esw)]);

	if (mlx5_core_is_ecpf_esw_manager(esw->dev))
		mlx5_del_flow_rules(flows[MLX5_VPORT_PF]);

	kvfree(flows);
}

static int esw_add_fdb_miss_rule(struct mlx5_eswitch *esw)
{
	struct mlx5_flow_act flow_act = {0};
	struct mlx5_flow_destination dest = {};
	struct mlx5_flow_handle *flow_rule = NULL;
	struct mlx5_flow_spec *spec;
	void *headers_c;
	void *headers_v;
	int err = 0;
	u8 *dmac_c;
	u8 *dmac_v;

	spec = kvzalloc(sizeof(*spec), GFP_KERNEL);
	if (!spec) {
		err = -ENOMEM;
		goto out;
	}

	spec->match_criteria_enable = MLX5_MATCH_OUTER_HEADERS;
	headers_c = MLX5_ADDR_OF(fte_match_param, spec->match_criteria,
				 outer_headers);
	dmac_c = MLX5_ADDR_OF(fte_match_param, headers_c,
			      outer_headers.dmac_47_16);
	dmac_c[0] = 0x01;

	dest.type = MLX5_FLOW_DESTINATION_TYPE_VPORT;
	dest.vport.num = esw->manager_vport;
	flow_act.action = MLX5_FLOW_CONTEXT_ACTION_FWD_DEST;

	flow_rule = mlx5_add_flow_rules(esw->fdb_table.offloads.slow_fdb, spec,
					&flow_act, &dest, 1);
	if (IS_ERR(flow_rule)) {
		err = PTR_ERR(flow_rule);
		esw_warn(esw->dev,  "FDB: Failed to add unicast miss flow rule err %d\n", err);
		goto out;
	}

	esw->fdb_table.offloads.miss_rule_uni = flow_rule;

	headers_v = MLX5_ADDR_OF(fte_match_param, spec->match_value,
				 outer_headers);
	dmac_v = MLX5_ADDR_OF(fte_match_param, headers_v,
			      outer_headers.dmac_47_16);
	dmac_v[0] = 0x01;
	flow_rule = mlx5_add_flow_rules(esw->fdb_table.offloads.slow_fdb, spec,
					&flow_act, &dest, 1);
	if (IS_ERR(flow_rule)) {
		err = PTR_ERR(flow_rule);
		esw_warn(esw->dev, "FDB: Failed to add multicast miss flow rule err %d\n", err);
		mlx5_del_flow_rules(esw->fdb_table.offloads.miss_rule_uni);
		goto out;
	}

	esw->fdb_table.offloads.miss_rule_multi = flow_rule;

out:
	kvfree(spec);
	return err;
}

#define ESW_OFFLOADS_NUM_GROUPS  4

/* Firmware currently has 4 pool of 4 sizes that it supports (ESW_POOLS),
 * and a virtual memory region of 16M (ESW_SIZE), this region is duplicated
 * for each flow table pool. We can allocate up to 16M of each pool,
 * and we keep track of how much we used via put/get_sz_to_pool.
 * Firmware doesn't report any of this for now.
 * ESW_POOL is expected to be sorted from large to small
 */
#define ESW_SIZE (16 * 1024 * 1024)
const unsigned int ESW_POOLS[4] = { 4 * 1024 * 1024, 1 * 1024 * 1024,
				    64 * 1024, 4 * 1024 };

static int
get_sz_from_pool(struct mlx5_eswitch *esw)
{
	int sz = 0, i;

	for (i = 0; i < ARRAY_SIZE(ESW_POOLS); i++) {
		if (esw->fdb_table.offloads.fdb_left[i]) {
			--esw->fdb_table.offloads.fdb_left[i];
			sz = ESW_POOLS[i];
			break;
		}
	}

	return sz;
}

static void
put_sz_to_pool(struct mlx5_eswitch *esw, int sz)
{
	int i;

	for (i = 0; i < ARRAY_SIZE(ESW_POOLS); i++) {
		if (sz >= ESW_POOLS[i]) {
			++esw->fdb_table.offloads.fdb_left[i];
			break;
		}
	}
}

static struct mlx5_flow_table *
create_next_size_table(struct mlx5_eswitch *esw,
		       struct mlx5_flow_namespace *ns,
		       u16 table_prio,
		       int level,
		       u32 flags)
{
	struct mlx5_flow_table *fdb;
	int sz;

	sz = get_sz_from_pool(esw);
	if (!sz)
		return ERR_PTR(-ENOSPC);

	fdb = mlx5_create_auto_grouped_flow_table(ns,
						  table_prio,
						  sz,
						  ESW_OFFLOADS_NUM_GROUPS,
						  level,
						  flags);
	if (IS_ERR(fdb)) {
		esw_warn(esw->dev, "Failed to create FDB Table err %d (table prio: %d, level: %d, size: %d)\n",
			 (int)PTR_ERR(fdb), table_prio, level, sz);
		put_sz_to_pool(esw, sz);
	}

	return fdb;
}

static struct mlx5_flow_table *
esw_get_prio_table(struct mlx5_eswitch *esw, u32 chain, u16 prio, int level)
{
	struct mlx5_core_dev *dev = esw->dev;
	struct mlx5_flow_table *fdb = NULL;
	struct mlx5_flow_namespace *ns;
	int table_prio, l = 0;
	u32 flags = 0;

	if (chain == FDB_SLOW_PATH_CHAIN)
		return esw->fdb_table.offloads.slow_fdb;

	mutex_lock(&esw->fdb_table.offloads.fdb_prio_lock);

	fdb = fdb_prio_table(esw, chain, prio, level).fdb;
	if (fdb) {
		/* take ref on earlier levels as well */
		while (level >= 0)
			fdb_prio_table(esw, chain, prio, level--).num_rules++;
		mutex_unlock(&esw->fdb_table.offloads.fdb_prio_lock);
		return fdb;
	}

	ns = mlx5_get_fdb_sub_ns(dev, chain);
	if (!ns) {
		esw_warn(dev, "Failed to get FDB sub namespace\n");
		mutex_unlock(&esw->fdb_table.offloads.fdb_prio_lock);
		return ERR_PTR(-EOPNOTSUPP);
	}

	if (esw->offloads.encap != DEVLINK_ESWITCH_ENCAP_MODE_NONE)
		flags |= (MLX5_FLOW_TABLE_TUNNEL_EN_REFORMAT |
			  MLX5_FLOW_TABLE_TUNNEL_EN_DECAP);

	table_prio = (chain * FDB_MAX_PRIO) + prio - 1;

	/* create earlier levels for correct fs_core lookup when
	 * connecting tables
	 */
	for (l = 0; l <= level; l++) {
		if (fdb_prio_table(esw, chain, prio, l).fdb) {
			fdb_prio_table(esw, chain, prio, l).num_rules++;
			continue;
		}

		fdb = create_next_size_table(esw, ns, table_prio, l, flags);
		if (IS_ERR(fdb)) {
			l--;
			goto err_create_fdb;
		}

		fdb_prio_table(esw, chain, prio, l).fdb = fdb;
		fdb_prio_table(esw, chain, prio, l).num_rules = 1;
	}

	mutex_unlock(&esw->fdb_table.offloads.fdb_prio_lock);
	return fdb;

err_create_fdb:
	mutex_unlock(&esw->fdb_table.offloads.fdb_prio_lock);
	if (l >= 0)
		esw_put_prio_table(esw, chain, prio, l);

	return fdb;
}

static void
esw_put_prio_table(struct mlx5_eswitch *esw, u32 chain, u16 prio, int level)
{
	int l;

	if (chain == FDB_SLOW_PATH_CHAIN)
		return;

	mutex_lock(&esw->fdb_table.offloads.fdb_prio_lock);

	for (l = level; l >= 0; l--) {
		if (--(fdb_prio_table(esw, chain, prio, l).num_rules) > 0)
			continue;

		put_sz_to_pool(esw, fdb_prio_table(esw, chain, prio, l).fdb->max_fte);
		mlx5_destroy_flow_table(fdb_prio_table(esw, chain, prio, l).fdb);
		fdb_prio_table(esw, chain, prio, l).fdb = NULL;
	}

	mutex_unlock(&esw->fdb_table.offloads.fdb_prio_lock);
}

static void esw_destroy_offloads_fast_fdb_tables(struct mlx5_eswitch *esw)
{
	/* If lazy creation isn't supported, deref the fast path tables */
	if (!(esw->fdb_table.flags & ESW_FDB_CHAINS_AND_PRIOS_SUPPORTED)) {
		esw_put_prio_table(esw, 0, 1, 1);
		esw_put_prio_table(esw, 0, 1, 0);
	}
}

#define MAX_PF_SQ 256
#define MAX_SQ_NVPORTS 32

static void esw_set_flow_group_source_port(struct mlx5_eswitch *esw,
					   u32 *flow_group_in)
{
	void *match_criteria = MLX5_ADDR_OF(create_flow_group_in,
					    flow_group_in,
					    match_criteria);

	if (mlx5_eswitch_vport_match_metadata_enabled(esw)) {
		MLX5_SET(create_flow_group_in, flow_group_in,
			 match_criteria_enable,
			 MLX5_MATCH_MISC_PARAMETERS_2);

		MLX5_SET_TO_ONES(fte_match_param, match_criteria,
				 misc_parameters_2.metadata_reg_c_0);
	} else {
		MLX5_SET(create_flow_group_in, flow_group_in,
			 match_criteria_enable,
			 MLX5_MATCH_MISC_PARAMETERS);

		MLX5_SET_TO_ONES(fte_match_param, match_criteria,
				 misc_parameters.source_port);
	}
}

static int esw_create_offloads_fdb_tables(struct mlx5_eswitch *esw, int nvports)
{
	int inlen = MLX5_ST_SZ_BYTES(create_flow_group_in);
	struct mlx5_flow_table_attr ft_attr = {};
	struct mlx5_core_dev *dev = esw->dev;
	u32 *flow_group_in, max_flow_counter;
	struct mlx5_flow_namespace *root_ns;
	struct mlx5_flow_table *fdb = NULL;
	int table_size, ix, err = 0, i;
	struct mlx5_flow_group *g;
	u32 flags = 0, fdb_max;
	void *match_criteria;
	u8 *dmac;

	esw_debug(esw->dev, "Create offloads FDB Tables\n");
	flow_group_in = kvzalloc(inlen, GFP_KERNEL);
	if (!flow_group_in)
		return -ENOMEM;

	root_ns = mlx5_get_flow_namespace(dev, MLX5_FLOW_NAMESPACE_FDB);
	if (!root_ns) {
		esw_warn(dev, "Failed to get FDB flow namespace\n");
		err = -EOPNOTSUPP;
		goto ns_err;
	}

	max_flow_counter = (MLX5_CAP_GEN(dev, max_flow_counter_31_16) << 16) |
			    MLX5_CAP_GEN(dev, max_flow_counter_15_0);
	fdb_max = 1 << MLX5_CAP_ESW_FLOWTABLE_FDB(dev, log_max_ft_size);

	esw_debug(dev, "Create offloads FDB table, min (max esw size(2^%d), max counters(%d), groups(%d), max flow table size(2^%d))\n",
		  MLX5_CAP_ESW_FLOWTABLE_FDB(dev, log_max_ft_size),
		  max_flow_counter, ESW_OFFLOADS_NUM_GROUPS,
		  fdb_max);

	for (i = 0; i < ARRAY_SIZE(ESW_POOLS); i++)
		esw->fdb_table.offloads.fdb_left[i] =
			ESW_POOLS[i] <= fdb_max ? ESW_SIZE / ESW_POOLS[i] : 0;

	table_size = nvports * MAX_SQ_NVPORTS + MAX_PF_SQ +
		MLX5_ESW_MISS_FLOWS + esw->total_vports;

	/* create the slow path fdb with encap set, so further table instances
	 * can be created at run time while VFs are probed if the FW allows that.
	 */
	if (esw->offloads.encap != DEVLINK_ESWITCH_ENCAP_MODE_NONE)
		flags |= (MLX5_FLOW_TABLE_TUNNEL_EN_REFORMAT |
			  MLX5_FLOW_TABLE_TUNNEL_EN_DECAP);

	ft_attr.flags = flags;
	ft_attr.max_fte = table_size;
	ft_attr.prio = FDB_SLOW_PATH;

	fdb = mlx5_create_flow_table(root_ns, &ft_attr);
	if (IS_ERR(fdb)) {
		err = PTR_ERR(fdb);
		esw_warn(dev, "Failed to create slow path FDB Table err %d\n", err);
		goto slow_fdb_err;
	}
	esw->fdb_table.offloads.slow_fdb = fdb;

	/* If lazy creation isn't supported, open the fast path tables now */
	if (!MLX5_CAP_ESW_FLOWTABLE(esw->dev, multi_fdb_encap) &&
	    esw->offloads.encap != DEVLINK_ESWITCH_ENCAP_MODE_NONE) {
		esw->fdb_table.flags &= ~ESW_FDB_CHAINS_AND_PRIOS_SUPPORTED;
		esw_warn(dev, "Lazy creation of flow tables isn't supported, ignoring priorities\n");
		esw_get_prio_table(esw, 0, 1, 0);
		esw_get_prio_table(esw, 0, 1, 1);
	} else {
		esw_debug(dev, "Lazy creation of flow tables supported, deferring table opening\n");
		esw->fdb_table.flags |= ESW_FDB_CHAINS_AND_PRIOS_SUPPORTED;
	}

	/* create send-to-vport group */
	memset(flow_group_in, 0, inlen);
	MLX5_SET(create_flow_group_in, flow_group_in, match_criteria_enable,
		 MLX5_MATCH_MISC_PARAMETERS);

	match_criteria = MLX5_ADDR_OF(create_flow_group_in, flow_group_in, match_criteria);

	MLX5_SET_TO_ONES(fte_match_param, match_criteria, misc_parameters.source_sqn);
	MLX5_SET_TO_ONES(fte_match_param, match_criteria, misc_parameters.source_port);

	ix = nvports * MAX_SQ_NVPORTS + MAX_PF_SQ;
	MLX5_SET(create_flow_group_in, flow_group_in, start_flow_index, 0);
	MLX5_SET(create_flow_group_in, flow_group_in, end_flow_index, ix - 1);

	g = mlx5_create_flow_group(fdb, flow_group_in);
	if (IS_ERR(g)) {
		err = PTR_ERR(g);
		esw_warn(dev, "Failed to create send-to-vport flow group err(%d)\n", err);
		goto send_vport_err;
	}
	esw->fdb_table.offloads.send_to_vport_grp = g;

	/* create peer esw miss group */
	memset(flow_group_in, 0, inlen);

	esw_set_flow_group_source_port(esw, flow_group_in);

	if (!mlx5_eswitch_vport_match_metadata_enabled(esw)) {
		match_criteria = MLX5_ADDR_OF(create_flow_group_in,
					      flow_group_in,
					      match_criteria);

		MLX5_SET_TO_ONES(fte_match_param, match_criteria,
				 misc_parameters.source_eswitch_owner_vhca_id);

		MLX5_SET(create_flow_group_in, flow_group_in,
			 source_eswitch_owner_vhca_id_valid, 1);
	}

	MLX5_SET(create_flow_group_in, flow_group_in, start_flow_index, ix);
	MLX5_SET(create_flow_group_in, flow_group_in, end_flow_index,
		 ix + esw->total_vports - 1);
	ix += esw->total_vports;

	g = mlx5_create_flow_group(fdb, flow_group_in);
	if (IS_ERR(g)) {
		err = PTR_ERR(g);
		esw_warn(dev, "Failed to create peer miss flow group err(%d)\n", err);
		goto peer_miss_err;
	}
	esw->fdb_table.offloads.peer_miss_grp = g;

	/* create miss group */
	memset(flow_group_in, 0, inlen);
	MLX5_SET(create_flow_group_in, flow_group_in, match_criteria_enable,
		 MLX5_MATCH_OUTER_HEADERS);
	match_criteria = MLX5_ADDR_OF(create_flow_group_in, flow_group_in,
				      match_criteria);
	dmac = MLX5_ADDR_OF(fte_match_param, match_criteria,
			    outer_headers.dmac_47_16);
	dmac[0] = 0x01;

	MLX5_SET(create_flow_group_in, flow_group_in, start_flow_index, ix);
	MLX5_SET(create_flow_group_in, flow_group_in, end_flow_index,
		 ix + MLX5_ESW_MISS_FLOWS);

	g = mlx5_create_flow_group(fdb, flow_group_in);
	if (IS_ERR(g)) {
		err = PTR_ERR(g);
		esw_warn(dev, "Failed to create miss flow group err(%d)\n", err);
		goto miss_err;
	}
	esw->fdb_table.offloads.miss_grp = g;

	err = esw_add_fdb_miss_rule(esw);
	if (err)
		goto miss_rule_err;

	esw->nvports = nvports;
	kvfree(flow_group_in);
	return 0;

miss_rule_err:
	mlx5_destroy_flow_group(esw->fdb_table.offloads.miss_grp);
miss_err:
	mlx5_destroy_flow_group(esw->fdb_table.offloads.peer_miss_grp);
peer_miss_err:
	mlx5_destroy_flow_group(esw->fdb_table.offloads.send_to_vport_grp);
send_vport_err:
	esw_destroy_offloads_fast_fdb_tables(esw);
	mlx5_destroy_flow_table(esw->fdb_table.offloads.slow_fdb);
slow_fdb_err:
ns_err:
	kvfree(flow_group_in);
	return err;
}

static void esw_destroy_offloads_fdb_tables(struct mlx5_eswitch *esw)
{
	if (!esw->fdb_table.offloads.slow_fdb)
		return;

	esw_debug(esw->dev, "Destroy offloads FDB Tables\n");
	mlx5_del_flow_rules(esw->fdb_table.offloads.miss_rule_multi);
	mlx5_del_flow_rules(esw->fdb_table.offloads.miss_rule_uni);
	mlx5_destroy_flow_group(esw->fdb_table.offloads.send_to_vport_grp);
	mlx5_destroy_flow_group(esw->fdb_table.offloads.peer_miss_grp);
	mlx5_destroy_flow_group(esw->fdb_table.offloads.miss_grp);

	mlx5_destroy_flow_table(esw->fdb_table.offloads.slow_fdb);
	esw_destroy_offloads_fast_fdb_tables(esw);
}

static int esw_create_offloads_table(struct mlx5_eswitch *esw, int nvports)
{
	struct mlx5_flow_table_attr ft_attr = {};
	struct mlx5_core_dev *dev = esw->dev;
	struct mlx5_flow_table *ft_offloads;
	struct mlx5_flow_namespace *ns;
	int err = 0;

	ns = mlx5_get_flow_namespace(dev, MLX5_FLOW_NAMESPACE_OFFLOADS);
	if (!ns) {
		esw_warn(esw->dev, "Failed to get offloads flow namespace\n");
		return -EOPNOTSUPP;
	}

	ft_attr.max_fte = nvports + MLX5_ESW_MISS_FLOWS;

	ft_offloads = mlx5_create_flow_table(ns, &ft_attr);
	if (IS_ERR(ft_offloads)) {
		err = PTR_ERR(ft_offloads);
		esw_warn(esw->dev, "Failed to create offloads table, err %d\n", err);
		return err;
	}

	esw->offloads.ft_offloads = ft_offloads;
	return 0;
}

static void esw_destroy_offloads_table(struct mlx5_eswitch *esw)
{
	struct mlx5_esw_offload *offloads = &esw->offloads;

	mlx5_destroy_flow_table(offloads->ft_offloads);
}

static int esw_create_vport_rx_group(struct mlx5_eswitch *esw, int nvports)
{
	int inlen = MLX5_ST_SZ_BYTES(create_flow_group_in);
	struct mlx5_flow_group *g;
	u32 *flow_group_in;
	int err = 0;

	nvports = nvports + MLX5_ESW_MISS_FLOWS;
	flow_group_in = kvzalloc(inlen, GFP_KERNEL);
	if (!flow_group_in)
		return -ENOMEM;

	/* create vport rx group */
	memset(flow_group_in, 0, inlen);

	esw_set_flow_group_source_port(esw, flow_group_in);

	MLX5_SET(create_flow_group_in, flow_group_in, start_flow_index, 0);
	MLX5_SET(create_flow_group_in, flow_group_in, end_flow_index, nvports - 1);

	g = mlx5_create_flow_group(esw->offloads.ft_offloads, flow_group_in);

	if (IS_ERR(g)) {
		err = PTR_ERR(g);
		mlx5_core_warn(esw->dev, "Failed to create vport rx group err %d\n", err);
		goto out;
	}

	esw->offloads.vport_rx_group = g;
out:
	kvfree(flow_group_in);
	return err;
}

static void esw_destroy_vport_rx_group(struct mlx5_eswitch *esw)
{
	mlx5_destroy_flow_group(esw->offloads.vport_rx_group);
}

struct mlx5_flow_handle *
mlx5_eswitch_create_vport_rx_rule(struct mlx5_eswitch *esw, u16 vport,
				  struct mlx5_flow_destination *dest)
{
	struct mlx5_flow_act flow_act = {0};
	struct mlx5_flow_handle *flow_rule;
	struct mlx5_flow_spec *spec;
	void *misc;

	spec = kvzalloc(sizeof(*spec), GFP_KERNEL);
	if (!spec) {
		flow_rule = ERR_PTR(-ENOMEM);
		goto out;
	}

	if (mlx5_eswitch_vport_match_metadata_enabled(esw)) {
		misc = MLX5_ADDR_OF(fte_match_param, spec->match_value, misc_parameters_2);
		MLX5_SET(fte_match_set_misc2, misc, metadata_reg_c_0,
			 mlx5_eswitch_get_vport_metadata_for_match(esw, vport));

		misc = MLX5_ADDR_OF(fte_match_param, spec->match_criteria, misc_parameters_2);
		MLX5_SET_TO_ONES(fte_match_set_misc2, misc, metadata_reg_c_0);

		spec->match_criteria_enable = MLX5_MATCH_MISC_PARAMETERS_2;
	} else {
		misc = MLX5_ADDR_OF(fte_match_param, spec->match_value, misc_parameters);
		MLX5_SET(fte_match_set_misc, misc, source_port, vport);

		misc = MLX5_ADDR_OF(fte_match_param, spec->match_criteria, misc_parameters);
		MLX5_SET_TO_ONES(fte_match_set_misc, misc, source_port);

		spec->match_criteria_enable = MLX5_MATCH_MISC_PARAMETERS;
	}

	flow_act.action = MLX5_FLOW_CONTEXT_ACTION_FWD_DEST;
	flow_rule = mlx5_add_flow_rules(esw->offloads.ft_offloads, spec,
					&flow_act, dest, 1);
	if (IS_ERR(flow_rule)) {
		esw_warn(esw->dev, "fs offloads: Failed to add vport rx rule err %ld\n", PTR_ERR(flow_rule));
		goto out;
	}

out:
	kvfree(spec);
	return flow_rule;
}

static int esw_offloads_start(struct mlx5_eswitch *esw,
			      struct netlink_ext_ack *extack)
{
	int err, err1;

	if (esw->mode != MLX5_ESWITCH_LEGACY &&
	    !mlx5_core_is_ecpf_esw_manager(esw->dev)) {
		NL_SET_ERR_MSG_MOD(extack,
				   "Can't set offloads mode, SRIOV legacy not enabled");
		return -EINVAL;
	}

	mlx5_eswitch_disable(esw);
	mlx5_eswitch_update_num_of_vfs(esw, esw->dev->priv.sriov.num_vfs);
	err = mlx5_eswitch_enable(esw, MLX5_ESWITCH_OFFLOADS);
	if (err) {
		NL_SET_ERR_MSG_MOD(extack,
				   "Failed setting eswitch to offloads");
		err1 = mlx5_eswitch_enable(esw, MLX5_ESWITCH_LEGACY);
		if (err1) {
			NL_SET_ERR_MSG_MOD(extack,
					   "Failed setting eswitch back to legacy");
		}
	}
	if (esw->offloads.inline_mode == MLX5_INLINE_MODE_NONE) {
		if (mlx5_eswitch_inline_mode_get(esw,
						 &esw->offloads.inline_mode)) {
			esw->offloads.inline_mode = MLX5_INLINE_MODE_L2;
			NL_SET_ERR_MSG_MOD(extack,
					   "Inline mode is different between vports");
		}
	}
	return err;
}

void esw_offloads_cleanup_reps(struct mlx5_eswitch *esw)
{
	kfree(esw->offloads.vport_reps);
}

int esw_offloads_init_reps(struct mlx5_eswitch *esw)
{
	int total_vports = esw->total_vports;
	struct mlx5_core_dev *dev = esw->dev;
	struct mlx5_eswitch_rep *rep;
	u8 hw_id[ETH_ALEN], rep_type;
	int vport_index;

	esw->offloads.vport_reps = kcalloc(total_vports,
					   sizeof(struct mlx5_eswitch_rep),
					   GFP_KERNEL);
	if (!esw->offloads.vport_reps)
		return -ENOMEM;

	mlx5_query_mac_address(dev, hw_id);

	mlx5_esw_for_all_reps(esw, vport_index, rep) {
		rep->vport = mlx5_eswitch_index_to_vport_num(esw, vport_index);
		rep->vport_index = vport_index;
		ether_addr_copy(rep->hw_id, hw_id);

		for (rep_type = 0; rep_type < NUM_REP_TYPES; rep_type++)
			atomic_set(&rep->rep_data[rep_type].state,
				   REP_UNREGISTERED);
	}

	return 0;
}

static void __esw_offloads_unload_rep(struct mlx5_eswitch *esw,
				      struct mlx5_eswitch_rep *rep, u8 rep_type)
{
	if (atomic_cmpxchg(&rep->rep_data[rep_type].state,
			   REP_LOADED, REP_REGISTERED) == REP_LOADED)
		esw->offloads.rep_ops[rep_type]->unload(rep);
}

static void __unload_reps_special_vport(struct mlx5_eswitch *esw, u8 rep_type)
{
	struct mlx5_eswitch_rep *rep;

	if (mlx5_ecpf_vport_exists(esw->dev)) {
		rep = mlx5_eswitch_get_rep(esw, MLX5_VPORT_ECPF);
		__esw_offloads_unload_rep(esw, rep, rep_type);
	}

	if (mlx5_core_is_ecpf_esw_manager(esw->dev)) {
		rep = mlx5_eswitch_get_rep(esw, MLX5_VPORT_PF);
		__esw_offloads_unload_rep(esw, rep, rep_type);
	}

	rep = mlx5_eswitch_get_rep(esw, MLX5_VPORT_UPLINK);
	__esw_offloads_unload_rep(esw, rep, rep_type);
}

static void __unload_reps_vf_vport(struct mlx5_eswitch *esw, int nvports,
				   u8 rep_type)
{
	struct mlx5_eswitch_rep *rep;
	int i;

	mlx5_esw_for_each_vf_rep_reverse(esw, i, rep, nvports)
		__esw_offloads_unload_rep(esw, rep, rep_type);
}

static void esw_offloads_unload_vf_reps(struct mlx5_eswitch *esw, int nvports)
{
	u8 rep_type = NUM_REP_TYPES;

	while (rep_type-- > 0)
		__unload_reps_vf_vport(esw, nvports, rep_type);
}

static void __unload_reps_all_vport(struct mlx5_eswitch *esw, u8 rep_type)
{
	__unload_reps_vf_vport(esw, esw->esw_funcs.num_vfs, rep_type);

	/* Special vports must be the last to unload. */
	__unload_reps_special_vport(esw, rep_type);
}

static void esw_offloads_unload_all_reps(struct mlx5_eswitch *esw)
{
	u8 rep_type = NUM_REP_TYPES;

	while (rep_type-- > 0)
		__unload_reps_all_vport(esw, rep_type);
}

static int __esw_offloads_load_rep(struct mlx5_eswitch *esw,
				   struct mlx5_eswitch_rep *rep, u8 rep_type)
{
	int err = 0;

	if (atomic_cmpxchg(&rep->rep_data[rep_type].state,
			   REP_REGISTERED, REP_LOADED) == REP_REGISTERED) {
		err = esw->offloads.rep_ops[rep_type]->load(esw->dev, rep);
		if (err)
			atomic_set(&rep->rep_data[rep_type].state,
				   REP_REGISTERED);
	}

	return err;
}

static int __load_reps_special_vport(struct mlx5_eswitch *esw, u8 rep_type)
{
	struct mlx5_eswitch_rep *rep;
	int err;

	rep = mlx5_eswitch_get_rep(esw, MLX5_VPORT_UPLINK);
	err = __esw_offloads_load_rep(esw, rep, rep_type);
	if (err)
		return err;

	if (mlx5_core_is_ecpf_esw_manager(esw->dev)) {
		rep = mlx5_eswitch_get_rep(esw, MLX5_VPORT_PF);
		err = __esw_offloads_load_rep(esw, rep, rep_type);
		if (err)
			goto err_pf;
	}

	if (mlx5_ecpf_vport_exists(esw->dev)) {
		rep = mlx5_eswitch_get_rep(esw, MLX5_VPORT_ECPF);
		err = __esw_offloads_load_rep(esw, rep, rep_type);
		if (err)
			goto err_ecpf;
	}

	return 0;

err_ecpf:
	if (mlx5_core_is_ecpf_esw_manager(esw->dev)) {
		rep = mlx5_eswitch_get_rep(esw, MLX5_VPORT_PF);
		__esw_offloads_unload_rep(esw, rep, rep_type);
	}

err_pf:
	rep = mlx5_eswitch_get_rep(esw, MLX5_VPORT_UPLINK);
	__esw_offloads_unload_rep(esw, rep, rep_type);
	return err;
}

static int __load_reps_vf_vport(struct mlx5_eswitch *esw, int nvports,
				u8 rep_type)
{
	struct mlx5_eswitch_rep *rep;
	int err, i;

	mlx5_esw_for_each_vf_rep(esw, i, rep, nvports) {
		err = __esw_offloads_load_rep(esw, rep, rep_type);
		if (err)
			goto err_vf;
	}

	return 0;

err_vf:
	__unload_reps_vf_vport(esw, --i, rep_type);
	return err;
}

static int __load_reps_all_vport(struct mlx5_eswitch *esw, u8 rep_type)
{
	int err;

	/* Special vports must be loaded first, uplink rep creates mdev resource. */
	err = __load_reps_special_vport(esw, rep_type);
	if (err)
		return err;

	err = __load_reps_vf_vport(esw, esw->esw_funcs.num_vfs, rep_type);
	if (err)
		goto err_vfs;

	return 0;

err_vfs:
	__unload_reps_special_vport(esw, rep_type);
	return err;
}

static int esw_offloads_load_vf_reps(struct mlx5_eswitch *esw, int nvports)
{
	u8 rep_type = 0;
	int err;

	for (rep_type = 0; rep_type < NUM_REP_TYPES; rep_type++) {
		err = __load_reps_vf_vport(esw, nvports, rep_type);
		if (err)
			goto err_reps;
	}

	return err;

err_reps:
	while (rep_type-- > 0)
		__unload_reps_vf_vport(esw, nvports, rep_type);
	return err;
}

static int esw_offloads_load_all_reps(struct mlx5_eswitch *esw)
{
	u8 rep_type = 0;
	int err;

	for (rep_type = 0; rep_type < NUM_REP_TYPES; rep_type++) {
		err = __load_reps_all_vport(esw, rep_type);
		if (err)
			goto err_reps;
	}

	return err;

err_reps:
	while (rep_type-- > 0)
		__unload_reps_all_vport(esw, rep_type);
	return err;
}

#define ESW_OFFLOADS_DEVCOM_PAIR	(0)
#define ESW_OFFLOADS_DEVCOM_UNPAIR	(1)

static int mlx5_esw_offloads_pair(struct mlx5_eswitch *esw,
				  struct mlx5_eswitch *peer_esw)
{
	int err;

	err = esw_add_fdb_peer_miss_rules(esw, peer_esw->dev);
	if (err)
		return err;

	return 0;
}

static void mlx5_esw_offloads_unpair(struct mlx5_eswitch *esw)
{
	mlx5e_tc_clean_fdb_peer_flows(esw);
	esw_del_fdb_peer_miss_rules(esw);
}

static int mlx5_esw_offloads_devcom_event(int event,
					  void *my_data,
					  void *event_data)
{
	struct mlx5_eswitch *esw = my_data;
	struct mlx5_eswitch *peer_esw = event_data;
	struct mlx5_devcom *devcom = esw->dev->priv.devcom;
	int err;

	switch (event) {
	case ESW_OFFLOADS_DEVCOM_PAIR:
		if (mlx5_eswitch_vport_match_metadata_enabled(esw) !=
		    mlx5_eswitch_vport_match_metadata_enabled(peer_esw))
			break;

		err = mlx5_esw_offloads_pair(esw, peer_esw);
		if (err)
			goto err_out;

		err = mlx5_esw_offloads_pair(peer_esw, esw);
		if (err)
			goto err_pair;

		mlx5_devcom_set_paired(devcom, MLX5_DEVCOM_ESW_OFFLOADS, true);
		break;

	case ESW_OFFLOADS_DEVCOM_UNPAIR:
		if (!mlx5_devcom_is_paired(devcom, MLX5_DEVCOM_ESW_OFFLOADS))
			break;

		mlx5_devcom_set_paired(devcom, MLX5_DEVCOM_ESW_OFFLOADS, false);
		mlx5_esw_offloads_unpair(peer_esw);
		mlx5_esw_offloads_unpair(esw);
		break;
	}

	return 0;

err_pair:
	mlx5_esw_offloads_unpair(esw);

err_out:
	mlx5_core_err(esw->dev, "esw offloads devcom event failure, event %u err %d",
		      event, err);
	return err;
}

static void esw_offloads_devcom_init(struct mlx5_eswitch *esw)
{
	struct mlx5_devcom *devcom = esw->dev->priv.devcom;

	INIT_LIST_HEAD(&esw->offloads.peer_flows);
	mutex_init(&esw->offloads.peer_mutex);

	if (!MLX5_CAP_ESW(esw->dev, merged_eswitch))
		return;

	mlx5_devcom_register_component(devcom,
				       MLX5_DEVCOM_ESW_OFFLOADS,
				       mlx5_esw_offloads_devcom_event,
				       esw);

	mlx5_devcom_send_event(devcom,
			       MLX5_DEVCOM_ESW_OFFLOADS,
			       ESW_OFFLOADS_DEVCOM_PAIR, esw);
}

static void esw_offloads_devcom_cleanup(struct mlx5_eswitch *esw)
{
	struct mlx5_devcom *devcom = esw->dev->priv.devcom;

	if (!MLX5_CAP_ESW(esw->dev, merged_eswitch))
		return;

	mlx5_devcom_send_event(devcom, MLX5_DEVCOM_ESW_OFFLOADS,
			       ESW_OFFLOADS_DEVCOM_UNPAIR, esw);

	mlx5_devcom_unregister_component(devcom, MLX5_DEVCOM_ESW_OFFLOADS);
}

static int esw_vport_ingress_prio_tag_config(struct mlx5_eswitch *esw,
					     struct mlx5_vport *vport)
{
	struct mlx5_flow_act flow_act = {0};
	struct mlx5_flow_spec *spec;
	int err = 0;

	/* For prio tag mode, there is only 1 FTEs:
	 * 1) Untagged packets - push prio tag VLAN and modify metadata if
	 * required, allow
	 * Unmatched traffic is allowed by default
	 */

	spec = kvzalloc(sizeof(*spec), GFP_KERNEL);
	if (!spec) {
		err = -ENOMEM;
		goto out_no_mem;
	}

	/* Untagged packets - push prio tag VLAN, allow */
	MLX5_SET_TO_ONES(fte_match_param, spec->match_criteria, outer_headers.cvlan_tag);
	MLX5_SET(fte_match_param, spec->match_value, outer_headers.cvlan_tag, 0);
	spec->match_criteria_enable = MLX5_MATCH_OUTER_HEADERS;
	flow_act.action = MLX5_FLOW_CONTEXT_ACTION_VLAN_PUSH |
			  MLX5_FLOW_CONTEXT_ACTION_ALLOW;
	flow_act.vlan[0].ethtype = ETH_P_8021Q;
	flow_act.vlan[0].vid = 0;
	flow_act.vlan[0].prio = 0;

	if (vport->ingress.modify_metadata_rule) {
		flow_act.action |= MLX5_FLOW_CONTEXT_ACTION_MOD_HDR;
		flow_act.modify_id = vport->ingress.modify_metadata_id;
	}

	vport->ingress.allow_rule =
		mlx5_add_flow_rules(vport->ingress.acl, spec,
				    &flow_act, NULL, 0);
	if (IS_ERR(vport->ingress.allow_rule)) {
		err = PTR_ERR(vport->ingress.allow_rule);
		esw_warn(esw->dev,
			 "vport[%d] configure ingress untagged allow rule, err(%d)\n",
			 vport->vport, err);
		vport->ingress.allow_rule = NULL;
		goto out;
	}

out:
	kvfree(spec);
out_no_mem:
	if (err)
		esw_vport_cleanup_ingress_rules(esw, vport);
	return err;
}

static int esw_vport_add_ingress_acl_modify_metadata(struct mlx5_eswitch *esw,
						     struct mlx5_vport *vport)
{
	u8 action[MLX5_UN_SZ_BYTES(set_action_in_add_action_in_auto)] = {};
	struct mlx5_flow_act flow_act = {};
	struct mlx5_flow_spec spec = {};
	int err = 0;

	MLX5_SET(set_action_in, action, action_type, MLX5_ACTION_TYPE_SET);
	MLX5_SET(set_action_in, action, field, MLX5_ACTION_IN_FIELD_METADATA_REG_C_0);
	MLX5_SET(set_action_in, action, data,
		 mlx5_eswitch_get_vport_metadata_for_match(esw, vport->vport));

	err = mlx5_modify_header_alloc(esw->dev, MLX5_FLOW_NAMESPACE_ESW_INGRESS,
				       1, action, &vport->ingress.modify_metadata_id);
	if (err) {
		esw_warn(esw->dev,
			 "failed to alloc modify header for vport %d ingress acl (%d)\n",
			 vport->vport, err);
		return err;
	}

	flow_act.action = MLX5_FLOW_CONTEXT_ACTION_MOD_HDR | MLX5_FLOW_CONTEXT_ACTION_ALLOW;
	flow_act.modify_id = vport->ingress.modify_metadata_id;
	vport->ingress.modify_metadata_rule = mlx5_add_flow_rules(vport->ingress.acl,
								  &spec, &flow_act, NULL, 0);
	if (IS_ERR(vport->ingress.modify_metadata_rule)) {
		err = PTR_ERR(vport->ingress.modify_metadata_rule);
		esw_warn(esw->dev,
			 "failed to add setting metadata rule for vport %d ingress acl, err(%d)\n",
			 vport->vport, err);
		vport->ingress.modify_metadata_rule = NULL;
		goto out;
	}

out:
	if (err)
		mlx5_modify_header_dealloc(esw->dev, vport->ingress.modify_metadata_id);
	return err;
}

void esw_vport_del_ingress_acl_modify_metadata(struct mlx5_eswitch *esw,
					       struct mlx5_vport *vport)
{
	if (vport->ingress.modify_metadata_rule) {
		mlx5_del_flow_rules(vport->ingress.modify_metadata_rule);
		mlx5_modify_header_dealloc(esw->dev, vport->ingress.modify_metadata_id);

		vport->ingress.modify_metadata_rule = NULL;
	}
}

static int esw_vport_egress_prio_tag_config(struct mlx5_eswitch *esw,
					    struct mlx5_vport *vport)
{
	struct mlx5_flow_act flow_act = {0};
	struct mlx5_flow_spec *spec;
	int err = 0;

	if (!MLX5_CAP_GEN(esw->dev, prio_tag_required))
		return 0;

	/* For prio tag mode, there is only 1 FTEs:
	 * 1) prio tag packets - pop the prio tag VLAN, allow
	 * Unmatched traffic is allowed by default
	 */

	esw_vport_cleanup_egress_rules(esw, vport);

	err = esw_vport_enable_egress_acl(esw, vport);
	if (err) {
		mlx5_core_warn(esw->dev,
			       "failed to enable egress acl (%d) on vport[%d]\n",
			       err, vport->vport);
		return err;
	}

	esw_debug(esw->dev,
		  "vport[%d] configure prio tag egress rules\n", vport->vport);

	spec = kvzalloc(sizeof(*spec), GFP_KERNEL);
	if (!spec) {
		err = -ENOMEM;
		goto out_no_mem;
	}

	/* prio tag vlan rule - pop it so VF receives untagged packets */
	MLX5_SET_TO_ONES(fte_match_param, spec->match_criteria, outer_headers.cvlan_tag);
	MLX5_SET_TO_ONES(fte_match_param, spec->match_value, outer_headers.cvlan_tag);
	MLX5_SET_TO_ONES(fte_match_param, spec->match_criteria, outer_headers.first_vid);
	MLX5_SET(fte_match_param, spec->match_value, outer_headers.first_vid, 0);

	spec->match_criteria_enable = MLX5_MATCH_OUTER_HEADERS;
	flow_act.action = MLX5_FLOW_CONTEXT_ACTION_VLAN_POP |
			  MLX5_FLOW_CONTEXT_ACTION_ALLOW;
	vport->egress.allowed_vlan =
		mlx5_add_flow_rules(vport->egress.acl, spec,
				    &flow_act, NULL, 0);
	if (IS_ERR(vport->egress.allowed_vlan)) {
		err = PTR_ERR(vport->egress.allowed_vlan);
		esw_warn(esw->dev,
			 "vport[%d] configure egress pop prio tag vlan rule failed, err(%d)\n",
			 vport->vport, err);
		vport->egress.allowed_vlan = NULL;
		goto out;
	}

out:
	kvfree(spec);
out_no_mem:
	if (err)
		esw_vport_cleanup_egress_rules(esw, vport);
	return err;
}

static int esw_vport_ingress_common_config(struct mlx5_eswitch *esw,
					   struct mlx5_vport *vport)
{
	int err;

	if (!mlx5_eswitch_vport_match_metadata_enabled(esw) &&
	    !MLX5_CAP_GEN(esw->dev, prio_tag_required))
		return 0;

	esw_vport_cleanup_ingress_rules(esw, vport);

	err = esw_vport_enable_ingress_acl(esw, vport);
	if (err) {
		esw_warn(esw->dev,
			 "failed to enable ingress acl (%d) on vport[%d]\n",
			 err, vport->vport);
		return err;
	}

	esw_debug(esw->dev,
		  "vport[%d] configure ingress rules\n", vport->vport);

	if (mlx5_eswitch_vport_match_metadata_enabled(esw)) {
		err = esw_vport_add_ingress_acl_modify_metadata(esw, vport);
		if (err)
			goto out;
	}

	if (MLX5_CAP_GEN(esw->dev, prio_tag_required) &&
	    mlx5_eswitch_is_vf_vport(esw, vport->vport)) {
		err = esw_vport_ingress_prio_tag_config(esw, vport);
		if (err)
			goto out;
	}

out:
	if (err)
		esw_vport_disable_ingress_acl(esw, vport);
	return err;
}

static bool
esw_check_vport_match_metadata_supported(const struct mlx5_eswitch *esw)
{
	if (!MLX5_CAP_ESW(esw->dev, esw_uplink_ingress_acl))
		return false;

	if (!(MLX5_CAP_ESW_FLOWTABLE(esw->dev, fdb_to_vport_reg_c_id) &
	      MLX5_FDB_TO_VPORT_REG_C_0))
		return false;

	if (!MLX5_CAP_ESW_FLOWTABLE(esw->dev, flow_source))
		return false;

	if (mlx5_core_is_ecpf_esw_manager(esw->dev) ||
	    mlx5_ecpf_vport_exists(esw->dev))
		return false;

	return true;
}

static int esw_create_offloads_acl_tables(struct mlx5_eswitch *esw)
{
	struct mlx5_vport *vport;
	int i, j;
	int err;

	if (esw_check_vport_match_metadata_supported(esw))
		esw->flags |= MLX5_ESWITCH_VPORT_MATCH_METADATA;

	mlx5_esw_for_all_vports(esw, i, vport) {
		err = esw_vport_ingress_common_config(esw, vport);
		if (err)
			goto err_ingress;

		if (mlx5_eswitch_is_vf_vport(esw, vport->vport)) {
			err = esw_vport_egress_prio_tag_config(esw, vport);
			if (err)
				goto err_egress;
		}
	}

	if (mlx5_eswitch_vport_match_metadata_enabled(esw))
		esw_info(esw->dev, "Use metadata reg_c as source vport to match\n");

	return 0;

err_egress:
	esw_vport_disable_ingress_acl(esw, vport);
err_ingress:
	for (j = MLX5_VPORT_PF; j < i; j++) {
		vport = &esw->vports[j];
		esw_vport_disable_egress_acl(esw, vport);
		esw_vport_disable_ingress_acl(esw, vport);
	}

	return err;
}

static void esw_destroy_offloads_acl_tables(struct mlx5_eswitch *esw)
{
	struct mlx5_vport *vport;
	int i;

	mlx5_esw_for_all_vports(esw, i, vport) {
		esw_vport_disable_egress_acl(esw, vport);
		esw_vport_disable_ingress_acl(esw, vport);
	}

	esw->flags &= ~MLX5_ESWITCH_VPORT_MATCH_METADATA;
}

<<<<<<< HEAD
static int esw_offloads_steering_init(struct mlx5_eswitch *esw, int vf_nvports,
				      int nvports)
=======
static int esw_offloads_steering_init(struct mlx5_eswitch *esw)
>>>>>>> f8efee08
{
	int num_vfs = esw->esw_funcs.num_vfs;
	int total_vports;
	int err;

	if (mlx5_core_is_ecpf_esw_manager(esw->dev))
		total_vports = esw->total_vports;
	else
		total_vports = num_vfs + MLX5_SPECIAL_VPORTS(esw->dev);

	memset(&esw->fdb_table.offloads, 0, sizeof(struct offloads_fdb));
	mutex_init(&esw->fdb_table.offloads.fdb_prio_lock);

	err = esw_create_offloads_acl_tables(esw);
	if (err)
		return err;

	err = esw_create_offloads_fdb_tables(esw, total_vports);
	if (err)
		goto create_fdb_err;

	err = esw_create_offloads_table(esw, total_vports);
	if (err)
		goto create_ft_err;

	err = esw_create_vport_rx_group(esw, total_vports);
	if (err)
		goto create_fg_err;

	return 0;

create_fg_err:
	esw_destroy_offloads_table(esw);

create_ft_err:
	esw_destroy_offloads_fdb_tables(esw);

create_fdb_err:
	esw_destroy_offloads_acl_tables(esw);

	return err;
}

static void esw_offloads_steering_cleanup(struct mlx5_eswitch *esw)
{
	esw_destroy_vport_rx_group(esw);
	esw_destroy_offloads_table(esw);
	esw_destroy_offloads_fdb_tables(esw);
	esw_destroy_offloads_acl_tables(esw);
}

static void
esw_vfs_changed_event_handler(struct mlx5_eswitch *esw, const u32 *out)
{
	bool host_pf_disabled;
	u16 new_num_vfs;

	new_num_vfs = MLX5_GET(query_esw_functions_out, out,
			       host_params_context.host_num_of_vfs);
	host_pf_disabled = MLX5_GET(query_esw_functions_out, out,
				    host_params_context.host_pf_disabled);

	if (new_num_vfs == esw->esw_funcs.num_vfs || host_pf_disabled)
		return;

	/* Number of VFs can only change from "0 to x" or "x to 0". */
	if (esw->esw_funcs.num_vfs > 0) {
		esw_offloads_unload_vf_reps(esw, esw->esw_funcs.num_vfs);
	} else {
		int err;

		err = esw_offloads_load_vf_reps(esw, new_num_vfs);
		if (err)
			return;
	}
	esw->esw_funcs.num_vfs = new_num_vfs;
}

static void esw_functions_changed_event_handler(struct work_struct *work)
{
	struct mlx5_host_work *host_work;
	struct mlx5_eswitch *esw;
	const u32 *out;

	host_work = container_of(work, struct mlx5_host_work, work);
	esw = host_work->esw;

	out = mlx5_esw_query_functions(esw->dev);
	if (IS_ERR(out))
		goto out;

	esw_vfs_changed_event_handler(esw, out);
	kvfree(out);
out:
	kfree(host_work);
}

int mlx5_esw_funcs_changed_handler(struct notifier_block *nb, unsigned long type, void *data)
{
	struct mlx5_esw_functions *esw_funcs;
	struct mlx5_host_work *host_work;
	struct mlx5_eswitch *esw;

	host_work = kzalloc(sizeof(*host_work), GFP_ATOMIC);
	if (!host_work)
		return NOTIFY_DONE;

	esw_funcs = mlx5_nb_cof(nb, struct mlx5_esw_functions, nb);
	esw = container_of(esw_funcs, struct mlx5_eswitch, esw_funcs);

	host_work->esw = esw;

	INIT_WORK(&host_work->work, esw_functions_changed_event_handler);
	queue_work(esw->work_queue, &host_work->work);

	return NOTIFY_OK;
}

int esw_offloads_init(struct mlx5_eswitch *esw)
{
	int err;

<<<<<<< HEAD
	err = esw_offloads_steering_init(esw, vf_nvports, total_nvports);
=======
	err = esw_offloads_steering_init(esw);
>>>>>>> f8efee08
	if (err)
		return err;

	if (mlx5_eswitch_vport_match_metadata_enabled(esw)) {
		err = mlx5_eswitch_enable_passing_vport_metadata(esw);
		if (err)
			goto err_vport_metadata;
	}

	err = esw_offloads_load_all_reps(esw);
	if (err)
		goto err_reps;

	esw_offloads_devcom_init(esw);
	mutex_init(&esw->offloads.termtbl_mutex);

	mlx5_rdma_enable_roce(esw->dev);

	return 0;

err_reps:
	if (mlx5_eswitch_vport_match_metadata_enabled(esw))
		mlx5_eswitch_disable_passing_vport_metadata(esw);
err_vport_metadata:
	esw_offloads_steering_cleanup(esw);
	return err;
}

static int esw_offloads_stop(struct mlx5_eswitch *esw,
			     struct netlink_ext_ack *extack)
{
	int err, err1;

	mlx5_eswitch_disable(esw);
	err = mlx5_eswitch_enable(esw, MLX5_ESWITCH_LEGACY);
	if (err) {
		NL_SET_ERR_MSG_MOD(extack, "Failed setting eswitch to legacy");
		err1 = mlx5_eswitch_enable(esw, MLX5_ESWITCH_OFFLOADS);
		if (err1) {
			NL_SET_ERR_MSG_MOD(extack,
					   "Failed setting eswitch back to offloads");
		}
	}

	return err;
}

void esw_offloads_cleanup(struct mlx5_eswitch *esw)
{
	mlx5_rdma_disable_roce(esw->dev);
	esw_offloads_devcom_cleanup(esw);
	esw_offloads_unload_all_reps(esw);
	if (mlx5_eswitch_vport_match_metadata_enabled(esw))
		mlx5_eswitch_disable_passing_vport_metadata(esw);
	esw_offloads_steering_cleanup(esw);
}

static int esw_mode_from_devlink(u16 mode, u16 *mlx5_mode)
{
	switch (mode) {
	case DEVLINK_ESWITCH_MODE_LEGACY:
		*mlx5_mode = MLX5_ESWITCH_LEGACY;
		break;
	case DEVLINK_ESWITCH_MODE_SWITCHDEV:
		*mlx5_mode = MLX5_ESWITCH_OFFLOADS;
		break;
	default:
		return -EINVAL;
	}

	return 0;
}

static int esw_mode_to_devlink(u16 mlx5_mode, u16 *mode)
{
	switch (mlx5_mode) {
	case MLX5_ESWITCH_LEGACY:
		*mode = DEVLINK_ESWITCH_MODE_LEGACY;
		break;
	case MLX5_ESWITCH_OFFLOADS:
		*mode = DEVLINK_ESWITCH_MODE_SWITCHDEV;
		break;
	default:
		return -EINVAL;
	}

	return 0;
}

static int esw_inline_mode_from_devlink(u8 mode, u8 *mlx5_mode)
{
	switch (mode) {
	case DEVLINK_ESWITCH_INLINE_MODE_NONE:
		*mlx5_mode = MLX5_INLINE_MODE_NONE;
		break;
	case DEVLINK_ESWITCH_INLINE_MODE_LINK:
		*mlx5_mode = MLX5_INLINE_MODE_L2;
		break;
	case DEVLINK_ESWITCH_INLINE_MODE_NETWORK:
		*mlx5_mode = MLX5_INLINE_MODE_IP;
		break;
	case DEVLINK_ESWITCH_INLINE_MODE_TRANSPORT:
		*mlx5_mode = MLX5_INLINE_MODE_TCP_UDP;
		break;
	default:
		return -EINVAL;
	}

	return 0;
}

static int esw_inline_mode_to_devlink(u8 mlx5_mode, u8 *mode)
{
	switch (mlx5_mode) {
	case MLX5_INLINE_MODE_NONE:
		*mode = DEVLINK_ESWITCH_INLINE_MODE_NONE;
		break;
	case MLX5_INLINE_MODE_L2:
		*mode = DEVLINK_ESWITCH_INLINE_MODE_LINK;
		break;
	case MLX5_INLINE_MODE_IP:
		*mode = DEVLINK_ESWITCH_INLINE_MODE_NETWORK;
		break;
	case MLX5_INLINE_MODE_TCP_UDP:
		*mode = DEVLINK_ESWITCH_INLINE_MODE_TRANSPORT;
		break;
	default:
		return -EINVAL;
	}

	return 0;
}

static int mlx5_devlink_eswitch_check(struct devlink *devlink)
{
	struct mlx5_core_dev *dev = devlink_priv(devlink);

	if (MLX5_CAP_GEN(dev, port_type) != MLX5_CAP_PORT_TYPE_ETH)
		return -EOPNOTSUPP;

	if(!MLX5_ESWITCH_MANAGER(dev))
		return -EPERM;

	if (dev->priv.eswitch->mode == MLX5_ESWITCH_NONE &&
	    !mlx5_core_is_ecpf_esw_manager(dev))
		return -EOPNOTSUPP;

	return 0;
}

int mlx5_devlink_eswitch_mode_set(struct devlink *devlink, u16 mode,
				  struct netlink_ext_ack *extack)
{
	struct mlx5_core_dev *dev = devlink_priv(devlink);
	u16 cur_mlx5_mode, mlx5_mode = 0;
	int err;

	err = mlx5_devlink_eswitch_check(devlink);
	if (err)
		return err;

	cur_mlx5_mode = dev->priv.eswitch->mode;

	if (esw_mode_from_devlink(mode, &mlx5_mode))
		return -EINVAL;

	if (cur_mlx5_mode == mlx5_mode)
		return 0;

	if (mode == DEVLINK_ESWITCH_MODE_SWITCHDEV)
		return esw_offloads_start(dev->priv.eswitch, extack);
	else if (mode == DEVLINK_ESWITCH_MODE_LEGACY)
		return esw_offloads_stop(dev->priv.eswitch, extack);
	else
		return -EINVAL;
}

int mlx5_devlink_eswitch_mode_get(struct devlink *devlink, u16 *mode)
{
	struct mlx5_core_dev *dev = devlink_priv(devlink);
	int err;

	err = mlx5_devlink_eswitch_check(devlink);
	if (err)
		return err;

	return esw_mode_to_devlink(dev->priv.eswitch->mode, mode);
}

int mlx5_devlink_eswitch_inline_mode_set(struct devlink *devlink, u8 mode,
					 struct netlink_ext_ack *extack)
{
	struct mlx5_core_dev *dev = devlink_priv(devlink);
	struct mlx5_eswitch *esw = dev->priv.eswitch;
	int err, vport, num_vport;
	u8 mlx5_mode;

	err = mlx5_devlink_eswitch_check(devlink);
	if (err)
		return err;

	switch (MLX5_CAP_ETH(dev, wqe_inline_mode)) {
	case MLX5_CAP_INLINE_MODE_NOT_REQUIRED:
		if (mode == DEVLINK_ESWITCH_INLINE_MODE_NONE)
			return 0;
		/* fall through */
	case MLX5_CAP_INLINE_MODE_L2:
		NL_SET_ERR_MSG_MOD(extack, "Inline mode can't be set");
		return -EOPNOTSUPP;
	case MLX5_CAP_INLINE_MODE_VPORT_CONTEXT:
		break;
	}

	if (esw->offloads.num_flows > 0) {
		NL_SET_ERR_MSG_MOD(extack,
				   "Can't set inline mode when flows are configured");
		return -EOPNOTSUPP;
	}

	err = esw_inline_mode_from_devlink(mode, &mlx5_mode);
	if (err)
		goto out;

	mlx5_esw_for_each_host_func_vport(esw, vport, esw->esw_funcs.num_vfs) {
		err = mlx5_modify_nic_vport_min_inline(dev, vport, mlx5_mode);
		if (err) {
			NL_SET_ERR_MSG_MOD(extack,
					   "Failed to set min inline on vport");
			goto revert_inline_mode;
		}
	}

	esw->offloads.inline_mode = mlx5_mode;
	return 0;

revert_inline_mode:
	num_vport = --vport;
	mlx5_esw_for_each_host_func_vport_reverse(esw, vport, num_vport)
		mlx5_modify_nic_vport_min_inline(dev,
						 vport,
						 esw->offloads.inline_mode);
out:
	return err;
}

int mlx5_devlink_eswitch_inline_mode_get(struct devlink *devlink, u8 *mode)
{
	struct mlx5_core_dev *dev = devlink_priv(devlink);
	struct mlx5_eswitch *esw = dev->priv.eswitch;
	int err;

	err = mlx5_devlink_eswitch_check(devlink);
	if (err)
		return err;

	return esw_inline_mode_to_devlink(esw->offloads.inline_mode, mode);
}

int mlx5_eswitch_inline_mode_get(struct mlx5_eswitch *esw, u8 *mode)
{
	u8 prev_mlx5_mode, mlx5_mode = MLX5_INLINE_MODE_L2;
	struct mlx5_core_dev *dev = esw->dev;
	int vport;

	if (!MLX5_CAP_GEN(dev, vport_group_manager))
		return -EOPNOTSUPP;

	if (esw->mode == MLX5_ESWITCH_NONE)
		return -EOPNOTSUPP;

	switch (MLX5_CAP_ETH(dev, wqe_inline_mode)) {
	case MLX5_CAP_INLINE_MODE_NOT_REQUIRED:
		mlx5_mode = MLX5_INLINE_MODE_NONE;
		goto out;
	case MLX5_CAP_INLINE_MODE_L2:
		mlx5_mode = MLX5_INLINE_MODE_L2;
		goto out;
	case MLX5_CAP_INLINE_MODE_VPORT_CONTEXT:
		goto query_vports;
	}

query_vports:
	mlx5_query_nic_vport_min_inline(dev, esw->first_host_vport, &prev_mlx5_mode);
	mlx5_esw_for_each_host_func_vport(esw, vport, esw->esw_funcs.num_vfs) {
		mlx5_query_nic_vport_min_inline(dev, vport, &mlx5_mode);
		if (prev_mlx5_mode != mlx5_mode)
			return -EINVAL;
		prev_mlx5_mode = mlx5_mode;
	}

out:
	*mode = mlx5_mode;
	return 0;
}

int mlx5_devlink_eswitch_encap_mode_set(struct devlink *devlink,
					enum devlink_eswitch_encap_mode encap,
					struct netlink_ext_ack *extack)
{
	struct mlx5_core_dev *dev = devlink_priv(devlink);
	struct mlx5_eswitch *esw = dev->priv.eswitch;
	int err;

	err = mlx5_devlink_eswitch_check(devlink);
	if (err)
		return err;

	if (encap != DEVLINK_ESWITCH_ENCAP_MODE_NONE &&
	    (!MLX5_CAP_ESW_FLOWTABLE_FDB(dev, reformat) ||
	     !MLX5_CAP_ESW_FLOWTABLE_FDB(dev, decap)))
		return -EOPNOTSUPP;

	if (encap && encap != DEVLINK_ESWITCH_ENCAP_MODE_BASIC)
		return -EOPNOTSUPP;

	if (esw->mode == MLX5_ESWITCH_LEGACY) {
		esw->offloads.encap = encap;
		return 0;
	}

	if (esw->offloads.encap == encap)
		return 0;

	if (esw->offloads.num_flows > 0) {
		NL_SET_ERR_MSG_MOD(extack,
				   "Can't set encapsulation when flows are configured");
		return -EOPNOTSUPP;
	}

	esw_destroy_offloads_fdb_tables(esw);

	esw->offloads.encap = encap;

	err = esw_create_offloads_fdb_tables(esw, esw->nvports);

	if (err) {
		NL_SET_ERR_MSG_MOD(extack,
				   "Failed re-creating fast FDB table");
		esw->offloads.encap = !encap;
		(void)esw_create_offloads_fdb_tables(esw, esw->nvports);
	}

	return err;
}

int mlx5_devlink_eswitch_encap_mode_get(struct devlink *devlink,
					enum devlink_eswitch_encap_mode *encap)
{
	struct mlx5_core_dev *dev = devlink_priv(devlink);
	struct mlx5_eswitch *esw = dev->priv.eswitch;
	int err;

	err = mlx5_devlink_eswitch_check(devlink);
	if (err)
		return err;

	*encap = esw->offloads.encap;
	return 0;
}

void mlx5_eswitch_register_vport_reps(struct mlx5_eswitch *esw,
				      const struct mlx5_eswitch_rep_ops *ops,
				      u8 rep_type)
{
	struct mlx5_eswitch_rep_data *rep_data;
	struct mlx5_eswitch_rep *rep;
	int i;

	esw->offloads.rep_ops[rep_type] = ops;
	mlx5_esw_for_all_reps(esw, i, rep) {
		rep_data = &rep->rep_data[rep_type];
		atomic_set(&rep_data->state, REP_REGISTERED);
	}
}
EXPORT_SYMBOL(mlx5_eswitch_register_vport_reps);

void mlx5_eswitch_unregister_vport_reps(struct mlx5_eswitch *esw, u8 rep_type)
{
	struct mlx5_eswitch_rep *rep;
	int i;

	if (esw->mode == MLX5_ESWITCH_OFFLOADS)
		__unload_reps_all_vport(esw, rep_type);

	mlx5_esw_for_all_reps(esw, i, rep)
		atomic_set(&rep->rep_data[rep_type].state, REP_UNREGISTERED);
}
EXPORT_SYMBOL(mlx5_eswitch_unregister_vport_reps);

void *mlx5_eswitch_get_uplink_priv(struct mlx5_eswitch *esw, u8 rep_type)
{
	struct mlx5_eswitch_rep *rep;

	rep = mlx5_eswitch_get_rep(esw, MLX5_VPORT_UPLINK);
	return rep->rep_data[rep_type].priv;
}

void *mlx5_eswitch_get_proto_dev(struct mlx5_eswitch *esw,
				 u16 vport,
				 u8 rep_type)
{
	struct mlx5_eswitch_rep *rep;

	rep = mlx5_eswitch_get_rep(esw, vport);

	if (atomic_read(&rep->rep_data[rep_type].state) == REP_LOADED &&
	    esw->offloads.rep_ops[rep_type]->get_proto_dev)
		return esw->offloads.rep_ops[rep_type]->get_proto_dev(rep);
	return NULL;
}
EXPORT_SYMBOL(mlx5_eswitch_get_proto_dev);

void *mlx5_eswitch_uplink_get_proto_dev(struct mlx5_eswitch *esw, u8 rep_type)
{
	return mlx5_eswitch_get_proto_dev(esw, MLX5_VPORT_UPLINK, rep_type);
}
EXPORT_SYMBOL(mlx5_eswitch_uplink_get_proto_dev);

struct mlx5_eswitch_rep *mlx5_eswitch_vport_rep(struct mlx5_eswitch *esw,
						u16 vport)
{
	return mlx5_eswitch_get_rep(esw, vport);
}
EXPORT_SYMBOL(mlx5_eswitch_vport_rep);

bool mlx5_eswitch_is_vf_vport(const struct mlx5_eswitch *esw, u16 vport_num)
{
	return vport_num >= MLX5_VPORT_FIRST_VF &&
	       vport_num <= esw->dev->priv.sriov.max_vfs;
}

bool mlx5_eswitch_vport_match_metadata_enabled(const struct mlx5_eswitch *esw)
{
	return !!(esw->flags & MLX5_ESWITCH_VPORT_MATCH_METADATA);
}
EXPORT_SYMBOL(mlx5_eswitch_vport_match_metadata_enabled);

u32 mlx5_eswitch_get_vport_metadata_for_match(const struct mlx5_eswitch *esw,
					      u16 vport_num)
{
	return ((MLX5_CAP_GEN(esw->dev, vhca_id) & 0xffff) << 16) | vport_num;
}
EXPORT_SYMBOL(mlx5_eswitch_get_vport_metadata_for_match);<|MERGE_RESOLUTION|>--- conflicted
+++ resolved
@@ -2008,12 +2008,7 @@
 	esw->flags &= ~MLX5_ESWITCH_VPORT_MATCH_METADATA;
 }
 
-<<<<<<< HEAD
-static int esw_offloads_steering_init(struct mlx5_eswitch *esw, int vf_nvports,
-				      int nvports)
-=======
 static int esw_offloads_steering_init(struct mlx5_eswitch *esw)
->>>>>>> f8efee08
 {
 	int num_vfs = esw->esw_funcs.num_vfs;
 	int total_vports;
@@ -2136,11 +2131,7 @@
 {
 	int err;
 
-<<<<<<< HEAD
-	err = esw_offloads_steering_init(esw, vf_nvports, total_nvports);
-=======
 	err = esw_offloads_steering_init(esw);
->>>>>>> f8efee08
 	if (err)
 		return err;
 
