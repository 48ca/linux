/*
 * Copyright (c) 2016, Mellanox Technologies. All rights reserved.
 *
 * This software is available to you under a choice of one of two
 * licenses.  You may choose to be licensed under the terms of the GNU
 * General Public License (GPL) Version 2, available from the file
 * COPYING in the main directory of this source tree, or the
 * OpenIB.org BSD license below:
 *
 *     Redistribution and use in source and binary forms, with or
 *     without modification, are permitted provided that the following
 *     conditions are met:
 *
 *      - Redistributions of source code must retain the above
 *        copyright notice, this list of conditions and the following
 *        disclaimer.
 *
 *      - Redistributions in binary form must reproduce the above
 *        copyright notice, this list of conditions and the following
 *        disclaimer in the documentation and/or other materials
 *        provided with the distribution.
 *
 * THE SOFTWARE IS PROVIDED "AS IS", WITHOUT WARRANTY OF ANY KIND,
 * EXPRESS OR IMPLIED, INCLUDING BUT NOT LIMITED TO THE WARRANTIES OF
 * MERCHANTABILITY, FITNESS FOR A PARTICULAR PURPOSE AND
 * NONINFRINGEMENT. IN NO EVENT SHALL THE AUTHORS OR COPYRIGHT HOLDERS
 * BE LIABLE FOR ANY CLAIM, DAMAGES OR OTHER LIABILITY, WHETHER IN AN
 * ACTION OF CONTRACT, TORT OR OTHERWISE, ARISING FROM, OUT OF OR IN
 * CONNECTION WITH THE SOFTWARE OR THE USE OR OTHER DEALINGS IN THE
 * SOFTWARE.
 */

#include <linux/dim.h>
#include <linux/debugfs.h>
#include <linux/mlx5/fs.h>
#include <net/switchdev.h>
#include <net/pkt_cls.h>
#include <net/act_api.h>
#include <net/devlink.h>
#include <net/ipv6_stubs.h>

#include "eswitch.h"
#include "en.h"
#include "en/dim.h"
#include "en_rep.h"
#include "en/params.h"
#include "en/txrx.h"
#include "en_tc.h"
#include "en/rep/tc.h"
#include "en/rep/neigh.h"
#include "en/rep/bridge.h"
#include "en/devlink.h"
#include "fs_core.h"
#include "lib/mlx5.h"
#include "lib/devcom.h"
#include "lib/vxlan.h"
#define CREATE_TRACE_POINTS
#include "diag/en_rep_tracepoint.h"
#include "diag/reporter_vnic.h"
#include "en_accel/ipsec.h"
#include "en/tc/int_port.h"
#include "en/ptp.h"
#include "en/fs_ethtool.h"

#define MLX5E_REP_PARAMS_DEF_LOG_SQ_SIZE \
	max(0x7, MLX5E_PARAMS_MINIMUM_LOG_SQ_SIZE)
#define MLX5E_REP_PARAMS_DEF_NUM_CHANNELS 1

static const char mlx5e_rep_driver_name[] = "mlx5e_rep";

static void mlx5e_rep_get_drvinfo(struct net_device *dev,
				  struct ethtool_drvinfo *drvinfo)
{
	struct mlx5e_priv *priv = netdev_priv(dev);
	struct mlx5_core_dev *mdev = priv->mdev;
	int count;

	strscpy(drvinfo->driver, mlx5e_rep_driver_name,
		sizeof(drvinfo->driver));
	count = snprintf(drvinfo->fw_version, sizeof(drvinfo->fw_version),
			 "%d.%d.%04d (%.16s)", fw_rev_maj(mdev),
			 fw_rev_min(mdev), fw_rev_sub(mdev), mdev->board_id);
	if (count >= sizeof(drvinfo->fw_version))
		snprintf(drvinfo->fw_version, sizeof(drvinfo->fw_version),
			 "%d.%d.%04d", fw_rev_maj(mdev),
			 fw_rev_min(mdev), fw_rev_sub(mdev));
}

static const struct counter_desc sw_rep_stats_desc[] = {
	{ MLX5E_DECLARE_STAT(struct mlx5e_sw_stats, rx_packets) },
	{ MLX5E_DECLARE_STAT(struct mlx5e_sw_stats, rx_bytes) },
	{ MLX5E_DECLARE_STAT(struct mlx5e_sw_stats, tx_packets) },
	{ MLX5E_DECLARE_STAT(struct mlx5e_sw_stats, tx_bytes) },
};

static const struct counter_desc vport_rep_stats_desc[] = {
	{ MLX5E_DECLARE_STAT(struct mlx5e_rep_stats, vport_rx_packets) },
	{ MLX5E_DECLARE_STAT(struct mlx5e_rep_stats, vport_rx_bytes) },
	{ MLX5E_DECLARE_STAT(struct mlx5e_rep_stats, vport_tx_packets) },
	{ MLX5E_DECLARE_STAT(struct mlx5e_rep_stats, vport_tx_bytes) },
	{ MLX5E_DECLARE_STAT(struct mlx5e_rep_stats,
			     rx_vport_rdma_unicast_packets) },
	{ MLX5E_DECLARE_STAT(struct mlx5e_rep_stats, rx_vport_rdma_unicast_bytes) },
	{ MLX5E_DECLARE_STAT(struct mlx5e_rep_stats,
			     tx_vport_rdma_unicast_packets) },
	{ MLX5E_DECLARE_STAT(struct mlx5e_rep_stats, tx_vport_rdma_unicast_bytes) },
	{ MLX5E_DECLARE_STAT(struct mlx5e_rep_stats,
			     rx_vport_rdma_multicast_packets) },
	{ MLX5E_DECLARE_STAT(struct mlx5e_rep_stats,
			     rx_vport_rdma_multicast_bytes) },
	{ MLX5E_DECLARE_STAT(struct mlx5e_rep_stats,
			     tx_vport_rdma_multicast_packets) },
	{ MLX5E_DECLARE_STAT(struct mlx5e_rep_stats,
			     tx_vport_rdma_multicast_bytes) },
};

static const struct counter_desc vport_rep_loopback_stats_desc[] = {
	{ MLX5E_DECLARE_STAT(struct mlx5e_rep_stats,
			     vport_loopback_packets) },
	{ MLX5E_DECLARE_STAT(struct mlx5e_rep_stats,
			     vport_loopback_bytes) },
};

#define NUM_VPORT_REP_SW_COUNTERS ARRAY_SIZE(sw_rep_stats_desc)
#define NUM_VPORT_REP_HW_COUNTERS ARRAY_SIZE(vport_rep_stats_desc)
#define NUM_VPORT_REP_LOOPBACK_COUNTERS(dev) \
	(MLX5_CAP_GEN(dev, vport_counter_local_loopback) ? \
	 ARRAY_SIZE(vport_rep_loopback_stats_desc) : 0)

static MLX5E_DECLARE_STATS_GRP_OP_NUM_STATS(sw_rep)
{
	return NUM_VPORT_REP_SW_COUNTERS;
}

static MLX5E_DECLARE_STATS_GRP_OP_FILL_STRS(sw_rep)
{
	int i;

	for (i = 0; i < NUM_VPORT_REP_SW_COUNTERS; i++)
		ethtool_puts(data, sw_rep_stats_desc[i].format);
}

static MLX5E_DECLARE_STATS_GRP_OP_FILL_STATS(sw_rep)
{
	int i;

	for (i = 0; i < NUM_VPORT_REP_SW_COUNTERS; i++)
		mlx5e_ethtool_put_stat(
			data, MLX5E_READ_CTR64_CPU(&priv->stats.sw,
						   sw_rep_stats_desc, i));
}

static MLX5E_DECLARE_STATS_GRP_OP_UPDATE_STATS(sw_rep)
{
	struct mlx5e_sw_stats *s = &priv->stats.sw;
	struct rtnl_link_stats64 stats64 = {};

	memset(s, 0, sizeof(*s));
	mlx5e_fold_sw_stats64(priv, &stats64);

	s->rx_packets = stats64.rx_packets;
	s->rx_bytes   = stats64.rx_bytes;
	s->tx_packets = stats64.tx_packets;
	s->tx_bytes   = stats64.tx_bytes;
	s->tx_queue_dropped = stats64.tx_dropped;
}

static MLX5E_DECLARE_STATS_GRP_OP_NUM_STATS(vport_rep)
{
	return NUM_VPORT_REP_HW_COUNTERS +
	       NUM_VPORT_REP_LOOPBACK_COUNTERS(priv->mdev);
}

static MLX5E_DECLARE_STATS_GRP_OP_FILL_STRS(vport_rep)
{
	int i;

	for (i = 0; i < NUM_VPORT_REP_HW_COUNTERS; i++)
<<<<<<< HEAD
		strcpy(data + (idx++) * ETH_GSTRING_LEN, vport_rep_stats_desc[i].format);
	for (i = 0; i < NUM_VPORT_REP_LOOPBACK_COUNTERS(priv->mdev); i++)
		strcpy(data + (idx++) * ETH_GSTRING_LEN,
		       vport_rep_loopback_stats_desc[i].format);
	return idx;
=======
		ethtool_puts(data, vport_rep_stats_desc[i].format);
	for (i = 0; i < NUM_VPORT_REP_LOOPBACK_COUNTERS(priv->mdev); i++)
		ethtool_puts(data, vport_rep_loopback_stats_desc[i].format);
>>>>>>> 0c383648
}

static MLX5E_DECLARE_STATS_GRP_OP_FILL_STATS(vport_rep)
{
	int i;

	for (i = 0; i < NUM_VPORT_REP_HW_COUNTERS; i++)
<<<<<<< HEAD
		data[idx++] = MLX5E_READ_CTR64_CPU(&priv->stats.rep_stats,
						   vport_rep_stats_desc, i);
	for (i = 0; i < NUM_VPORT_REP_LOOPBACK_COUNTERS(priv->mdev); i++)
		data[idx++] = MLX5E_READ_CTR64_CPU(&priv->stats.rep_stats,
						   vport_rep_loopback_stats_desc, i);
	return idx;
=======
		mlx5e_ethtool_put_stat(
			data, MLX5E_READ_CTR64_CPU(&priv->stats.rep_stats,
						   vport_rep_stats_desc, i));
	for (i = 0; i < NUM_VPORT_REP_LOOPBACK_COUNTERS(priv->mdev); i++)
		mlx5e_ethtool_put_stat(
			data,
			MLX5E_READ_CTR64_CPU(&priv->stats.rep_stats,
					     vport_rep_loopback_stats_desc, i));
>>>>>>> 0c383648
}

static MLX5E_DECLARE_STATS_GRP_OP_UPDATE_STATS(vport_rep)
{
	struct mlx5e_rep_stats *rep_stats = &priv->stats.rep_stats;
	int outlen = MLX5_ST_SZ_BYTES(query_vport_counter_out);
	struct mlx5_eswitch *esw = priv->mdev->priv.eswitch;
	struct mlx5e_rep_priv *rpriv = priv->ppriv;
	struct mlx5_eswitch_rep *rep = rpriv->rep;
	u32 *out;
	int err;

	out = kvzalloc(outlen, GFP_KERNEL);
	if (!out)
		return;

	err = mlx5_core_query_vport_counter(esw->dev, 1, rep->vport - 1, 0, out);
	if (err) {
		netdev_warn(priv->netdev, "vport %d error %d reading stats\n",
			    rep->vport, err);
		goto out;
	}

	#define MLX5_GET_CTR(p, x) \
		MLX5_GET64(query_vport_counter_out, p, x)
	/* flip tx/rx as we are reporting the counters for the switch vport */
	rep_stats->vport_rx_packets =
		MLX5_GET_CTR(out, transmitted_ib_unicast.packets) +
		MLX5_GET_CTR(out, transmitted_eth_unicast.packets) +
		MLX5_GET_CTR(out, transmitted_ib_multicast.packets) +
		MLX5_GET_CTR(out, transmitted_eth_multicast.packets) +
		MLX5_GET_CTR(out, transmitted_eth_broadcast.packets);

	rep_stats->vport_tx_packets =
		MLX5_GET_CTR(out, received_ib_unicast.packets) +
		MLX5_GET_CTR(out, received_eth_unicast.packets) +
		MLX5_GET_CTR(out, received_ib_multicast.packets) +
		MLX5_GET_CTR(out, received_eth_multicast.packets) +
		MLX5_GET_CTR(out, received_eth_broadcast.packets);

	rep_stats->vport_rx_bytes =
		MLX5_GET_CTR(out, transmitted_ib_unicast.octets) +
		MLX5_GET_CTR(out, transmitted_eth_unicast.octets) +
		MLX5_GET_CTR(out, transmitted_ib_multicast.octets) +
		MLX5_GET_CTR(out, transmitted_eth_broadcast.octets);

	rep_stats->vport_tx_bytes =
		MLX5_GET_CTR(out, received_ib_unicast.octets) +
		MLX5_GET_CTR(out, received_eth_unicast.octets) +
		MLX5_GET_CTR(out, received_ib_multicast.octets) +
		MLX5_GET_CTR(out, received_eth_multicast.octets) +
		MLX5_GET_CTR(out, received_eth_broadcast.octets);

	rep_stats->rx_vport_rdma_unicast_packets =
		MLX5_GET_CTR(out, transmitted_ib_unicast.packets);
	rep_stats->tx_vport_rdma_unicast_packets =
		MLX5_GET_CTR(out, received_ib_unicast.packets);
	rep_stats->rx_vport_rdma_unicast_bytes =
		MLX5_GET_CTR(out, transmitted_ib_unicast.octets);
	rep_stats->tx_vport_rdma_unicast_bytes =
		MLX5_GET_CTR(out, received_ib_unicast.octets);
	rep_stats->rx_vport_rdma_multicast_packets =
		MLX5_GET_CTR(out, transmitted_ib_multicast.packets);
	rep_stats->tx_vport_rdma_multicast_packets =
		MLX5_GET_CTR(out, received_ib_multicast.packets);
	rep_stats->rx_vport_rdma_multicast_bytes =
		MLX5_GET_CTR(out, transmitted_ib_multicast.octets);
	rep_stats->tx_vport_rdma_multicast_bytes =
		MLX5_GET_CTR(out, received_ib_multicast.octets);

	if (MLX5_CAP_GEN(priv->mdev, vport_counter_local_loopback)) {
		rep_stats->vport_loopback_packets =
			MLX5_GET_CTR(out, local_loopback.packets);
		rep_stats->vport_loopback_bytes =
			MLX5_GET_CTR(out, local_loopback.octets);
	}

out:
	kvfree(out);
}

static int mlx5e_rep_query_aggr_q_counter(struct mlx5_core_dev *dev, int vport, void *out)
{
	u32 in[MLX5_ST_SZ_DW(query_q_counter_in)] = {};

	MLX5_SET(query_q_counter_in, in, opcode, MLX5_CMD_OP_QUERY_Q_COUNTER);
	MLX5_SET(query_q_counter_in, in, other_vport, 1);
	MLX5_SET(query_q_counter_in, in, vport_number, vport);
	MLX5_SET(query_q_counter_in, in, aggregate, 1);

	return mlx5_cmd_exec_inout(dev, query_q_counter, in, out);
}

static void mlx5e_rep_update_vport_q_counter(struct mlx5e_priv *priv)
{
	struct mlx5e_rep_stats *rep_stats = &priv->stats.rep_stats;
	u32 out[MLX5_ST_SZ_DW(query_q_counter_out)] = {};
	struct mlx5e_rep_priv *rpriv = priv->ppriv;
	struct mlx5_eswitch_rep *rep = rpriv->rep;
	int err;

	if (!MLX5_CAP_GEN(priv->mdev, q_counter_other_vport) ||
	    !MLX5_CAP_GEN(priv->mdev, q_counter_aggregation))
		return;

	err = mlx5e_rep_query_aggr_q_counter(priv->mdev, rep->vport, out);
	if (err) {
		netdev_warn(priv->netdev, "failed reading stats on vport %d, error %d\n",
			    rep->vport, err);
		return;
	}

	rep_stats->rx_vport_out_of_buffer = MLX5_GET(query_q_counter_out, out, out_of_buffer);
}

static void mlx5e_rep_get_strings(struct net_device *dev,
				  u32 stringset, u8 *data)
{
	struct mlx5e_priv *priv = netdev_priv(dev);

	switch (stringset) {
	case ETH_SS_STATS:
		mlx5e_stats_fill_strings(priv, data);
		break;
	}
}

static void mlx5e_rep_get_ethtool_stats(struct net_device *dev,
					struct ethtool_stats *stats, u64 *data)
{
	struct mlx5e_priv *priv = netdev_priv(dev);

	mlx5e_ethtool_get_ethtool_stats(priv, stats, data);
}

static int mlx5e_rep_get_sset_count(struct net_device *dev, int sset)
{
	struct mlx5e_priv *priv = netdev_priv(dev);

	switch (sset) {
	case ETH_SS_STATS:
		return mlx5e_stats_total_num(priv);
	default:
		return -EOPNOTSUPP;
	}
}

static void
mlx5e_rep_get_ringparam(struct net_device *dev,
			struct ethtool_ringparam *param,
			struct kernel_ethtool_ringparam *kernel_param,
			struct netlink_ext_ack *extack)
{
	struct mlx5e_priv *priv = netdev_priv(dev);

	mlx5e_ethtool_get_ringparam(priv, param, kernel_param);
}

static int
mlx5e_rep_set_ringparam(struct net_device *dev,
			struct ethtool_ringparam *param,
			struct kernel_ethtool_ringparam *kernel_param,
			struct netlink_ext_ack *extack)
{
	struct mlx5e_priv *priv = netdev_priv(dev);

	return mlx5e_ethtool_set_ringparam(priv, param);
}

static void mlx5e_rep_get_channels(struct net_device *dev,
				   struct ethtool_channels *ch)
{
	struct mlx5e_priv *priv = netdev_priv(dev);

	mlx5e_ethtool_get_channels(priv, ch);
}

static int mlx5e_rep_set_channels(struct net_device *dev,
				  struct ethtool_channels *ch)
{
	struct mlx5e_priv *priv = netdev_priv(dev);

	return mlx5e_ethtool_set_channels(priv, ch);
}

static int mlx5e_rep_get_coalesce(struct net_device *netdev,
				  struct ethtool_coalesce *coal,
				  struct kernel_ethtool_coalesce *kernel_coal,
				  struct netlink_ext_ack *extack)
{
	struct mlx5e_priv *priv = netdev_priv(netdev);

	return mlx5e_ethtool_get_coalesce(priv, coal, kernel_coal);
}

static int mlx5e_rep_set_coalesce(struct net_device *netdev,
				  struct ethtool_coalesce *coal,
				  struct kernel_ethtool_coalesce *kernel_coal,
				  struct netlink_ext_ack *extack)
{
	struct mlx5e_priv *priv = netdev_priv(netdev);

	return mlx5e_ethtool_set_coalesce(priv, coal, kernel_coal, extack);
}

static u32 mlx5e_rep_get_rxfh_key_size(struct net_device *netdev)
{
	struct mlx5e_priv *priv = netdev_priv(netdev);

	return mlx5e_ethtool_get_rxfh_key_size(priv);
}

static u32 mlx5e_rep_get_rxfh_indir_size(struct net_device *netdev)
{
	struct mlx5e_priv *priv = netdev_priv(netdev);

	return mlx5e_ethtool_get_rxfh_indir_size(priv);
}

static const struct ethtool_ops mlx5e_rep_ethtool_ops = {
	.supported_coalesce_params = ETHTOOL_COALESCE_USECS |
				     ETHTOOL_COALESCE_MAX_FRAMES |
				     ETHTOOL_COALESCE_USE_ADAPTIVE,
	.get_drvinfo	   = mlx5e_rep_get_drvinfo,
	.get_link	   = ethtool_op_get_link,
	.get_strings       = mlx5e_rep_get_strings,
	.get_sset_count    = mlx5e_rep_get_sset_count,
	.get_ethtool_stats = mlx5e_rep_get_ethtool_stats,
	.get_ringparam     = mlx5e_rep_get_ringparam,
	.set_ringparam     = mlx5e_rep_set_ringparam,
	.get_channels      = mlx5e_rep_get_channels,
	.set_channels      = mlx5e_rep_set_channels,
	.get_coalesce      = mlx5e_rep_get_coalesce,
	.set_coalesce      = mlx5e_rep_set_coalesce,
	.get_per_queue_coalesce = mlx5e_get_per_queue_coalesce,
	.set_per_queue_coalesce = mlx5e_set_per_queue_coalesce,
	.get_rxfh_key_size   = mlx5e_rep_get_rxfh_key_size,
	.get_rxfh_indir_size = mlx5e_rep_get_rxfh_indir_size,
};

static void mlx5e_sqs2vport_stop(struct mlx5_eswitch *esw,
				 struct mlx5_eswitch_rep *rep)
{
	struct mlx5e_rep_sq *rep_sq, *tmp;
	struct mlx5e_rep_sq_peer *sq_peer;
	struct mlx5e_rep_priv *rpriv;
	unsigned long i;

	if (esw->mode != MLX5_ESWITCH_OFFLOADS)
		return;

	rpriv = mlx5e_rep_to_rep_priv(rep);
	list_for_each_entry_safe(rep_sq, tmp, &rpriv->vport_sqs_list, list) {
		mlx5_eswitch_del_send_to_vport_rule(rep_sq->send_to_vport_rule);
		xa_for_each(&rep_sq->sq_peer, i, sq_peer) {
			if (sq_peer->rule)
				mlx5_eswitch_del_send_to_vport_rule(sq_peer->rule);

			xa_erase(&rep_sq->sq_peer, i);
			kfree(sq_peer);
		}

		xa_destroy(&rep_sq->sq_peer);
		list_del(&rep_sq->list);
		kfree(rep_sq);
	}
}

static int mlx5e_sqs2vport_add_peers_rules(struct mlx5_eswitch *esw, struct mlx5_eswitch_rep *rep,
					   struct mlx5e_rep_sq *rep_sq, int i)
{
	struct mlx5_flow_handle *flow_rule;
	struct mlx5_devcom_comp_dev *tmp;
	struct mlx5_eswitch *peer_esw;

	mlx5_devcom_for_each_peer_entry(esw->devcom, peer_esw, tmp) {
		u16 peer_rule_idx = MLX5_CAP_GEN(peer_esw->dev, vhca_id);
		struct mlx5e_rep_sq_peer *sq_peer;
		int err;

		sq_peer = kzalloc(sizeof(*sq_peer), GFP_KERNEL);
		if (!sq_peer)
			return -ENOMEM;

		flow_rule = mlx5_eswitch_add_send_to_vport_rule(peer_esw, esw,
								rep, rep_sq->sqn);
		if (IS_ERR(flow_rule)) {
			kfree(sq_peer);
			return PTR_ERR(flow_rule);
		}

		sq_peer->rule = flow_rule;
		sq_peer->peer = peer_esw;
		err = xa_insert(&rep_sq->sq_peer, peer_rule_idx, sq_peer, GFP_KERNEL);
		if (err) {
			kfree(sq_peer);
			mlx5_eswitch_del_send_to_vport_rule(flow_rule);
			return err;
		}
	}

	return 0;
}

static int mlx5e_sqs2vport_start(struct mlx5_eswitch *esw,
				 struct mlx5_eswitch_rep *rep,
				 u32 *sqns_array, int sqns_num)
{
	struct mlx5_flow_handle *flow_rule;
	struct mlx5e_rep_priv *rpriv;
	struct mlx5e_rep_sq *rep_sq;
	bool devcom_locked = false;
	int err;
	int i;

	if (esw->mode != MLX5_ESWITCH_OFFLOADS)
		return 0;

	rpriv = mlx5e_rep_to_rep_priv(rep);

	if (mlx5_devcom_comp_is_ready(esw->devcom) &&
	    mlx5_devcom_for_each_peer_begin(esw->devcom))
		devcom_locked = true;

	for (i = 0; i < sqns_num; i++) {
		rep_sq = kzalloc(sizeof(*rep_sq), GFP_KERNEL);
		if (!rep_sq) {
			err = -ENOMEM;
			goto out_err;
		}

		/* Add re-inject rule to the PF/representor sqs */
		flow_rule = mlx5_eswitch_add_send_to_vport_rule(esw, esw, rep,
								sqns_array[i]);
		if (IS_ERR(flow_rule)) {
			err = PTR_ERR(flow_rule);
			kfree(rep_sq);
			goto out_err;
		}
		rep_sq->send_to_vport_rule = flow_rule;
		rep_sq->sqn = sqns_array[i];

		xa_init(&rep_sq->sq_peer);
		if (devcom_locked) {
			err = mlx5e_sqs2vport_add_peers_rules(esw, rep, rep_sq, i);
			if (err) {
				mlx5_eswitch_del_send_to_vport_rule(rep_sq->send_to_vport_rule);
				xa_destroy(&rep_sq->sq_peer);
				kfree(rep_sq);
				goto out_err;
			}
		}

		list_add(&rep_sq->list, &rpriv->vport_sqs_list);
	}

	if (devcom_locked)
		mlx5_devcom_for_each_peer_end(esw->devcom);

	return 0;

out_err:
	mlx5e_sqs2vport_stop(esw, rep);

	if (devcom_locked)
		mlx5_devcom_for_each_peer_end(esw->devcom);

	return err;
}

static int
mlx5e_add_sqs_fwd_rules(struct mlx5e_priv *priv)
{
	int sqs_per_channel = mlx5e_get_dcb_num_tc(&priv->channels.params);
	struct mlx5_eswitch *esw = priv->mdev->priv.eswitch;
	bool is_uplink_rep = mlx5e_is_uplink_rep(priv);
	struct mlx5e_rep_priv *rpriv = priv->ppriv;
	struct mlx5_eswitch_rep *rep = rpriv->rep;
	int n, tc, nch, num_sqs = 0;
	struct mlx5e_channel *c;
	int err = -ENOMEM;
	bool ptp_sq;
	u32 *sqs;

	ptp_sq = !!(priv->channels.ptp &&
		    MLX5E_GET_PFLAG(&priv->channels.params, MLX5E_PFLAG_TX_PORT_TS));
	nch = priv->channels.num + ptp_sq;
	/* +2 for xdpsqs, they don't exist on the ptp channel but will not be
	 * counted for by num_sqs.
	 */
	if (is_uplink_rep)
		sqs_per_channel += 2;

	sqs = kvcalloc(nch * sqs_per_channel, sizeof(*sqs), GFP_KERNEL);
	if (!sqs)
		goto out;

	for (n = 0; n < priv->channels.num; n++) {
		c = priv->channels.c[n];
		for (tc = 0; tc < c->num_tc; tc++)
			sqs[num_sqs++] = c->sq[tc].sqn;

		if (is_uplink_rep) {
			if (c->xdp)
				sqs[num_sqs++] = c->rq_xdpsq.sqn;

			sqs[num_sqs++] = c->xdpsq.sqn;
		}
	}
	if (ptp_sq) {
		struct mlx5e_ptp *ptp_ch = priv->channels.ptp;

		for (tc = 0; tc < ptp_ch->num_tc; tc++)
			sqs[num_sqs++] = ptp_ch->ptpsq[tc].txqsq.sqn;
	}

	err = mlx5e_sqs2vport_start(esw, rep, sqs, num_sqs);
	kvfree(sqs);

out:
	if (err)
		netdev_warn(priv->netdev, "Failed to add SQs FWD rules %d\n", err);
	return err;
}

static void
mlx5e_remove_sqs_fwd_rules(struct mlx5e_priv *priv)
{
	struct mlx5_eswitch *esw = priv->mdev->priv.eswitch;
	struct mlx5e_rep_priv *rpriv = priv->ppriv;
	struct mlx5_eswitch_rep *rep = rpriv->rep;

	mlx5e_sqs2vport_stop(esw, rep);
}

static int
mlx5e_rep_add_meta_tunnel_rule(struct mlx5e_priv *priv)
{
	struct mlx5_eswitch *esw = priv->mdev->priv.eswitch;
	struct mlx5e_rep_priv *rpriv = priv->ppriv;
	struct mlx5_eswitch_rep *rep = rpriv->rep;
	struct mlx5_flow_handle *flow_rule;
	struct mlx5_flow_group *g;

	g = esw->fdb_table.offloads.send_to_vport_meta_grp;
	if (!g)
		return 0;

	flow_rule = mlx5_eswitch_add_send_to_vport_meta_rule(esw, rep->vport);
	if (IS_ERR(flow_rule))
		return PTR_ERR(flow_rule);

	rpriv->send_to_vport_meta_rule = flow_rule;

	return 0;
}

static void
mlx5e_rep_del_meta_tunnel_rule(struct mlx5e_priv *priv)
{
	struct mlx5e_rep_priv *rpriv = priv->ppriv;

	if (rpriv->send_to_vport_meta_rule)
		mlx5_eswitch_del_send_to_vport_meta_rule(rpriv->send_to_vport_meta_rule);
}

void mlx5e_rep_activate_channels(struct mlx5e_priv *priv)
{
	mlx5e_add_sqs_fwd_rules(priv);
	mlx5e_rep_add_meta_tunnel_rule(priv);
}

void mlx5e_rep_deactivate_channels(struct mlx5e_priv *priv)
{
	mlx5e_rep_del_meta_tunnel_rule(priv);
	mlx5e_remove_sqs_fwd_rules(priv);
}

static int mlx5e_rep_open(struct net_device *dev)
{
	struct mlx5e_priv *priv = netdev_priv(dev);
	struct mlx5e_rep_priv *rpriv = priv->ppriv;
	struct mlx5_eswitch_rep *rep = rpriv->rep;
	int err;

	mutex_lock(&priv->state_lock);
	err = mlx5e_open_locked(dev);
	if (err)
		goto unlock;

	if (!mlx5_modify_vport_admin_state(priv->mdev,
					   MLX5_VPORT_STATE_OP_MOD_ESW_VPORT,
					   rep->vport, 1,
					   MLX5_VPORT_ADMIN_STATE_UP))
		netif_carrier_on(dev);

unlock:
	mutex_unlock(&priv->state_lock);
	return err;
}

static int mlx5e_rep_close(struct net_device *dev)
{
	struct mlx5e_priv *priv = netdev_priv(dev);
	struct mlx5e_rep_priv *rpriv = priv->ppriv;
	struct mlx5_eswitch_rep *rep = rpriv->rep;
	int ret;

	mutex_lock(&priv->state_lock);
	mlx5_modify_vport_admin_state(priv->mdev,
				      MLX5_VPORT_STATE_OP_MOD_ESW_VPORT,
				      rep->vport, 1,
				      MLX5_VPORT_ADMIN_STATE_DOWN);
	ret = mlx5e_close_locked(dev);
	mutex_unlock(&priv->state_lock);
	return ret;
}

bool mlx5e_is_uplink_rep(struct mlx5e_priv *priv)
{
	struct mlx5e_rep_priv *rpriv = priv->ppriv;
	struct mlx5_eswitch_rep *rep;

	if (!MLX5_ESWITCH_MANAGER(priv->mdev))
		return false;

	if (!rpriv) /* non vport rep mlx5e instances don't use this field */
		return false;

	rep = rpriv->rep;
	return (rep->vport == MLX5_VPORT_UPLINK);
}

bool mlx5e_rep_has_offload_stats(const struct net_device *dev, int attr_id)
{
	switch (attr_id) {
	case IFLA_OFFLOAD_XSTATS_CPU_HIT:
			return true;
	}

	return false;
}

static int
mlx5e_get_sw_stats64(const struct net_device *dev,
		     struct rtnl_link_stats64 *stats)
{
	struct mlx5e_priv *priv = netdev_priv(dev);

	mlx5e_fold_sw_stats64(priv, stats);
	return 0;
}

int mlx5e_rep_get_offload_stats(int attr_id, const struct net_device *dev,
				void *sp)
{
	switch (attr_id) {
	case IFLA_OFFLOAD_XSTATS_CPU_HIT:
		return mlx5e_get_sw_stats64(dev, sp);
	}

	return -EINVAL;
}

static void
mlx5e_rep_get_stats(struct net_device *dev, struct rtnl_link_stats64 *stats)
{
	struct mlx5e_priv *priv = netdev_priv(dev);

	/* update HW stats in background for next time */
	mlx5e_queue_update_stats(priv);
	mlx5e_stats_copy_rep_stats(stats, &priv->stats.rep_stats);
}

static int mlx5e_rep_change_mtu(struct net_device *netdev, int new_mtu)
{
	return mlx5e_change_mtu(netdev, new_mtu, NULL);
}

static int mlx5e_rep_change_carrier(struct net_device *dev, bool new_carrier)
{
	struct mlx5e_priv *priv = netdev_priv(dev);
	struct mlx5e_rep_priv *rpriv = priv->ppriv;
	struct mlx5_eswitch_rep *rep = rpriv->rep;
	int err;

	if (new_carrier) {
		err = mlx5_modify_vport_admin_state(priv->mdev, MLX5_VPORT_STATE_OP_MOD_ESW_VPORT,
						    rep->vport, 1, MLX5_VPORT_ADMIN_STATE_UP);
		if (err)
			return err;
		netif_carrier_on(dev);
	} else {
		err = mlx5_modify_vport_admin_state(priv->mdev, MLX5_VPORT_STATE_OP_MOD_ESW_VPORT,
						    rep->vport, 1, MLX5_VPORT_ADMIN_STATE_DOWN);
		if (err)
			return err;
		netif_carrier_off(dev);
	}
	return 0;
}

static const struct net_device_ops mlx5e_netdev_ops_rep = {
	.ndo_open                = mlx5e_rep_open,
	.ndo_stop                = mlx5e_rep_close,
	.ndo_start_xmit          = mlx5e_xmit,
	.ndo_setup_tc            = mlx5e_rep_setup_tc,
	.ndo_get_stats64         = mlx5e_rep_get_stats,
	.ndo_has_offload_stats	 = mlx5e_rep_has_offload_stats,
	.ndo_get_offload_stats	 = mlx5e_rep_get_offload_stats,
	.ndo_change_mtu          = mlx5e_rep_change_mtu,
	.ndo_change_carrier      = mlx5e_rep_change_carrier,
};

bool mlx5e_eswitch_uplink_rep(const struct net_device *netdev)
{
	return netdev->netdev_ops == &mlx5e_netdev_ops &&
	       mlx5e_is_uplink_rep(netdev_priv(netdev));
}

bool mlx5e_eswitch_vf_rep(const struct net_device *netdev)
{
	return netdev->netdev_ops == &mlx5e_netdev_ops_rep;
}

/* One indirect TIR set for outer. Inner not supported in reps. */
#define REP_NUM_INDIR_TIRS MLX5E_NUM_INDIR_TIRS

static int mlx5e_rep_max_nch_limit(struct mlx5_core_dev *mdev)
{
	int max_tir_num = 1 << MLX5_CAP_GEN(mdev, log_max_tir);
	int num_vports = mlx5_eswitch_get_total_vports(mdev);

	return (max_tir_num - mlx5e_get_pf_num_tirs(mdev)
		- (num_vports * REP_NUM_INDIR_TIRS)) / num_vports;
}

static void mlx5e_build_rep_params(struct net_device *netdev)
{
	const bool take_rtnl = netdev->reg_state == NETREG_REGISTERED;
	struct mlx5e_priv *priv = netdev_priv(netdev);
	struct mlx5e_rep_priv *rpriv = priv->ppriv;
	struct mlx5_eswitch_rep *rep = rpriv->rep;
	struct mlx5_core_dev *mdev = priv->mdev;
	struct mlx5e_params *params;

	params = &priv->channels.params;

	params->num_channels = MLX5E_REP_PARAMS_DEF_NUM_CHANNELS;
	params->hard_mtu    = MLX5E_ETH_HARD_MTU;
	params->sw_mtu      = netdev->mtu;

	/* SQ */
	if (rep->vport == MLX5_VPORT_UPLINK)
		params->log_sq_size = MLX5E_PARAMS_DEFAULT_LOG_SQ_SIZE;
	else
		params->log_sq_size = MLX5E_REP_PARAMS_DEF_LOG_SQ_SIZE;

	/* RQ */
	mlx5e_build_rq_params(mdev, params);

	/* If netdev is already registered (e.g. move from nic profile to uplink,
	 * RTNL lock must be held before triggering netdev notifiers.
	 */
	if (take_rtnl)
		rtnl_lock();
	/* update XDP supported features */
	mlx5e_set_xdp_feature(netdev);
	if (take_rtnl)
		rtnl_unlock();

	/* CQ moderation params */
	params->rx_dim_enabled = MLX5_CAP_GEN(mdev, cq_moderation);
	params->rx_moder_use_cqe_mode = !!MLX5_CAP_GEN(mdev, cq_period_start_from_cqe);

	params->mqprio.num_tc       = 1;
	if (rep->vport != MLX5_VPORT_UPLINK)
		params->vlan_strip_disable = true;

	mlx5_query_min_inline(mdev, &params->tx_min_inline_mode);
}

static void mlx5e_build_rep_netdev(struct net_device *netdev,
				   struct mlx5_core_dev *mdev)
{
	SET_NETDEV_DEV(netdev, mdev->device);
	netdev->netdev_ops = &mlx5e_netdev_ops_rep;
	eth_hw_addr_random(netdev);
	netdev->ethtool_ops = &mlx5e_rep_ethtool_ops;

	netdev->watchdog_timeo    = 15 * HZ;

#if IS_ENABLED(CONFIG_MLX5_CLS_ACT)
	netdev->hw_features    |= NETIF_F_HW_TC;
#endif
	netdev->hw_features    |= NETIF_F_SG;
	netdev->hw_features    |= NETIF_F_IP_CSUM;
	netdev->hw_features    |= NETIF_F_IPV6_CSUM;
	netdev->hw_features    |= NETIF_F_GRO;
	netdev->hw_features    |= NETIF_F_TSO;
	netdev->hw_features    |= NETIF_F_TSO6;
	netdev->hw_features    |= NETIF_F_RXCSUM;

	netdev->features |= netdev->hw_features;
	netdev->features |= NETIF_F_NETNS_LOCAL;
}

static int mlx5e_init_rep(struct mlx5_core_dev *mdev,
			  struct net_device *netdev)
{
	struct mlx5e_priv *priv = netdev_priv(netdev);

	priv->fs =
		mlx5e_fs_init(priv->profile, mdev,
			      !test_bit(MLX5E_STATE_DESTROYING, &priv->state),
			      priv->dfs_root);
	if (!priv->fs) {
		netdev_err(priv->netdev, "FS allocation failed\n");
		return -ENOMEM;
	}

	mlx5e_build_rep_params(netdev);
	mlx5e_timestamp_init(priv);

	return 0;
}

static int mlx5e_init_ul_rep(struct mlx5_core_dev *mdev,
			     struct net_device *netdev)
{
	struct mlx5e_priv *priv = netdev_priv(netdev);

	priv->dfs_root = debugfs_create_dir("nic",
					    mlx5_debugfs_get_dev_root(mdev));

	priv->fs = mlx5e_fs_init(priv->profile, mdev,
				 !test_bit(MLX5E_STATE_DESTROYING, &priv->state),
				 priv->dfs_root);
	if (!priv->fs) {
		netdev_err(priv->netdev, "FS allocation failed\n");
		debugfs_remove_recursive(priv->dfs_root);
		return -ENOMEM;
	}

	mlx5e_vxlan_set_netdev_info(priv);
	mlx5e_build_rep_params(netdev);
	mlx5e_timestamp_init(priv);
	return 0;
}

static void mlx5e_cleanup_rep(struct mlx5e_priv *priv)
{
	mlx5e_fs_cleanup(priv->fs);
	debugfs_remove_recursive(priv->dfs_root);
	priv->fs = NULL;
}

static int mlx5e_create_rep_ttc_table(struct mlx5e_priv *priv)
{
	struct mlx5e_rep_priv *rpriv = priv->ppriv;
	struct mlx5_eswitch_rep *rep = rpriv->rep;
	struct ttc_params ttc_params = {};
	int err;

	mlx5e_fs_set_ns(priv->fs,
			mlx5_get_flow_namespace(priv->mdev,
						MLX5_FLOW_NAMESPACE_KERNEL), false);

	/* The inner_ttc in the ttc params is intentionally not set */
	mlx5e_set_ttc_params(priv->fs, priv->rx_res, &ttc_params, false);

	if (rep->vport != MLX5_VPORT_UPLINK)
		/* To give uplik rep TTC a lower level for chaining from root ft */
		ttc_params.ft_attr.level = MLX5E_TTC_FT_LEVEL + 1;

	mlx5e_fs_set_ttc(priv->fs, mlx5_create_ttc_table(priv->mdev, &ttc_params), false);
	if (IS_ERR(mlx5e_fs_get_ttc(priv->fs, false))) {
		err = PTR_ERR(mlx5e_fs_get_ttc(priv->fs, false));
		netdev_err(priv->netdev, "Failed to create rep ttc table, err=%d\n",
			   err);
		return err;
	}
	return 0;
}

static int mlx5e_create_rep_root_ft(struct mlx5e_priv *priv)
{
	struct mlx5e_rep_priv *rpriv = priv->ppriv;
	struct mlx5_eswitch_rep *rep = rpriv->rep;
	struct mlx5_flow_table_attr ft_attr = {};
	struct mlx5_flow_namespace *ns;
	int err = 0;

	if (rep->vport != MLX5_VPORT_UPLINK) {
		/* non uplik reps will skip any bypass tables and go directly to
		 * their own ttc
		 */
		rpriv->root_ft = mlx5_get_ttc_flow_table(mlx5e_fs_get_ttc(priv->fs, false));
		return 0;
	}

	/* uplink root ft will be used to auto chain, to ethtool or ttc tables */
	ns = mlx5_get_flow_namespace(priv->mdev, MLX5_FLOW_NAMESPACE_OFFLOADS);
	if (!ns) {
		netdev_err(priv->netdev, "Failed to get reps offloads namespace\n");
		return -EOPNOTSUPP;
	}

	ft_attr.max_fte = 0; /* Empty table, miss rule will always point to next table */
	ft_attr.prio = 1;
	ft_attr.level = 1;

	rpriv->root_ft = mlx5_create_flow_table(ns, &ft_attr);
	if (IS_ERR(rpriv->root_ft)) {
		err = PTR_ERR(rpriv->root_ft);
		rpriv->root_ft = NULL;
	}

	return err;
}

static void mlx5e_destroy_rep_root_ft(struct mlx5e_priv *priv)
{
	struct mlx5e_rep_priv *rpriv = priv->ppriv;
	struct mlx5_eswitch_rep *rep = rpriv->rep;

	if (rep->vport != MLX5_VPORT_UPLINK)
		return;
	mlx5_destroy_flow_table(rpriv->root_ft);
}

static int mlx5e_create_rep_vport_rx_rule(struct mlx5e_priv *priv)
{
	struct mlx5_eswitch *esw = priv->mdev->priv.eswitch;
	struct mlx5e_rep_priv *rpriv = priv->ppriv;
	struct mlx5_eswitch_rep *rep = rpriv->rep;
	struct mlx5_flow_handle *flow_rule;
	struct mlx5_flow_destination dest;

	dest.type = MLX5_FLOW_DESTINATION_TYPE_FLOW_TABLE;
	dest.ft = rpriv->root_ft;

	flow_rule = mlx5_eswitch_create_vport_rx_rule(esw, rep->vport, &dest);
	if (IS_ERR(flow_rule))
		return PTR_ERR(flow_rule);
	rpriv->vport_rx_rule = flow_rule;
	return 0;
}

static void rep_vport_rx_rule_destroy(struct mlx5e_priv *priv)
{
	struct mlx5e_rep_priv *rpriv = priv->ppriv;

	if (!rpriv->vport_rx_rule)
		return;

	mlx5_del_flow_rules(rpriv->vport_rx_rule);
	rpriv->vport_rx_rule = NULL;
}

int mlx5e_rep_bond_update(struct mlx5e_priv *priv, bool cleanup)
{
	rep_vport_rx_rule_destroy(priv);

	return cleanup ? 0 : mlx5e_create_rep_vport_rx_rule(priv);
}

static int mlx5e_init_rep_rx(struct mlx5e_priv *priv)
{
	struct mlx5_core_dev *mdev = priv->mdev;
	int err;

	mlx5e_fs_init_l2_addr(priv->fs, priv->netdev);

	err = mlx5e_open_drop_rq(priv, &priv->drop_rq);
	if (err) {
		mlx5_core_err(mdev, "open drop rq failed, %d\n", err);
		goto err_free_fs;
	}

	priv->rx_res = mlx5e_rx_res_create(priv->mdev, 0, priv->max_nch, priv->drop_rq.rqn,
					   &priv->channels.params.packet_merge,
					   priv->channels.params.num_channels);
	if (IS_ERR(priv->rx_res)) {
		err = PTR_ERR(priv->rx_res);
		mlx5_core_err(mdev, "Create rx resources failed, err=%d\n", err);
		goto err_close_drop_rq;
	}

	err = mlx5e_create_rep_ttc_table(priv);
	if (err)
		goto err_destroy_rx_res;

	err = mlx5e_create_rep_root_ft(priv);
	if (err)
		goto err_destroy_ttc_table;

	err = mlx5e_create_rep_vport_rx_rule(priv);
	if (err)
		goto err_destroy_root_ft;

	mlx5e_ethtool_init_steering(priv->fs);

	return 0;

err_destroy_root_ft:
	mlx5e_destroy_rep_root_ft(priv);
err_destroy_ttc_table:
	mlx5_destroy_ttc_table(mlx5e_fs_get_ttc(priv->fs, false));
err_destroy_rx_res:
	mlx5e_rx_res_destroy(priv->rx_res);
	priv->rx_res = ERR_PTR(-EINVAL);
err_close_drop_rq:
	mlx5e_close_drop_rq(&priv->drop_rq);
err_free_fs:
	mlx5e_fs_cleanup(priv->fs);
	priv->fs = NULL;
	return err;
}

static void mlx5e_cleanup_rep_rx(struct mlx5e_priv *priv)
{
	mlx5e_ethtool_cleanup_steering(priv->fs);
	rep_vport_rx_rule_destroy(priv);
	mlx5e_destroy_rep_root_ft(priv);
	mlx5_destroy_ttc_table(mlx5e_fs_get_ttc(priv->fs, false));
	mlx5e_rx_res_destroy(priv->rx_res);
	priv->rx_res = ERR_PTR(-EINVAL);
	mlx5e_close_drop_rq(&priv->drop_rq);
}

static void mlx5e_rep_mpesw_work(struct work_struct *work)
{
	struct mlx5_rep_uplink_priv *uplink_priv =
		container_of(work, struct mlx5_rep_uplink_priv,
			     mpesw_work);
	struct mlx5e_rep_priv *rpriv =
		container_of(uplink_priv, struct mlx5e_rep_priv,
			     uplink_priv);
	struct mlx5e_priv *priv = netdev_priv(rpriv->netdev);

	rep_vport_rx_rule_destroy(priv);
	mlx5e_create_rep_vport_rx_rule(priv);
}

static int mlx5e_init_ul_rep_rx(struct mlx5e_priv *priv)
{
	struct mlx5e_rep_priv *rpriv = priv->ppriv;
	int err;

	mlx5e_create_q_counters(priv);
	err = mlx5e_init_rep_rx(priv);
	if (err)
		goto out;

	mlx5e_tc_int_port_init_rep_rx(priv);

	INIT_WORK(&rpriv->uplink_priv.mpesw_work, mlx5e_rep_mpesw_work);

out:
	return err;
}

static void mlx5e_cleanup_ul_rep_rx(struct mlx5e_priv *priv)
{
	struct mlx5e_rep_priv *rpriv = priv->ppriv;

	cancel_work_sync(&rpriv->uplink_priv.mpesw_work);
	mlx5e_tc_int_port_cleanup_rep_rx(priv);
	mlx5e_cleanup_rep_rx(priv);
	mlx5e_destroy_q_counters(priv);
}

static int mlx5e_init_uplink_rep_tx(struct mlx5e_rep_priv *rpriv)
{
	struct mlx5_rep_uplink_priv *uplink_priv;
	struct net_device *netdev;
	struct mlx5e_priv *priv;
	int err;

	netdev = rpriv->netdev;
	priv = netdev_priv(netdev);
	uplink_priv = &rpriv->uplink_priv;

	err = mlx5e_rep_tc_init(rpriv);
	if (err)
		return err;

	mlx5_init_port_tun_entropy(&uplink_priv->tun_entropy, priv->mdev);

	mlx5e_rep_bond_init(rpriv);
	err = mlx5e_rep_tc_netdevice_event_register(rpriv);
	if (err) {
		mlx5_core_err(priv->mdev, "Failed to register netdev notifier, err: %d\n",
			      err);
		goto err_event_reg;
	}

	return 0;

err_event_reg:
	mlx5e_rep_bond_cleanup(rpriv);
	mlx5e_rep_tc_cleanup(rpriv);
	return err;
}

static void mlx5e_cleanup_uplink_rep_tx(struct mlx5e_rep_priv *rpriv)
{
	mlx5e_rep_tc_netdevice_event_unregister(rpriv);
	mlx5e_rep_bond_cleanup(rpriv);
	mlx5e_rep_tc_cleanup(rpriv);
}

static int mlx5e_init_rep_tx(struct mlx5e_priv *priv)
{
	struct mlx5e_rep_priv *rpriv = priv->ppriv;
	int err;

	err = mlx5e_rep_neigh_init(rpriv);
	if (err)
		goto err_neigh_init;

	if (rpriv->rep->vport == MLX5_VPORT_UPLINK) {
		err = mlx5e_init_uplink_rep_tx(rpriv);
		if (err)
			goto err_init_tx;
	}

	err = mlx5e_tc_ht_init(&rpriv->tc_ht);
	if (err)
		goto err_ht_init;

	return 0;

err_ht_init:
	if (rpriv->rep->vport == MLX5_VPORT_UPLINK)
		mlx5e_cleanup_uplink_rep_tx(rpriv);
err_init_tx:
	mlx5e_rep_neigh_cleanup(rpriv);
err_neigh_init:
	return err;
}

static void mlx5e_cleanup_rep_tx(struct mlx5e_priv *priv)
{
	struct mlx5e_rep_priv *rpriv = priv->ppriv;

	mlx5e_tc_ht_cleanup(&rpriv->tc_ht);

	if (rpriv->rep->vport == MLX5_VPORT_UPLINK)
		mlx5e_cleanup_uplink_rep_tx(rpriv);

	mlx5e_rep_neigh_cleanup(rpriv);
}

static void mlx5e_rep_enable(struct mlx5e_priv *priv)
{
	mlx5e_set_netdev_mtu_boundaries(priv);
}

static void mlx5e_rep_disable(struct mlx5e_priv *priv)
{
}

static int mlx5e_update_rep_rx(struct mlx5e_priv *priv)
{
	return 0;
}

static void mlx5e_rep_stats_update_ndo_stats(struct mlx5e_priv *priv)
{
	mlx5e_stats_update_ndo_stats(priv);
	mlx5e_rep_update_vport_q_counter(priv);
}

static int mlx5e_rep_event_mpesw(struct mlx5e_priv *priv)
{
	struct mlx5e_rep_priv *rpriv = priv->ppriv;
	struct mlx5_eswitch_rep *rep = rpriv->rep;

	if (rep->vport != MLX5_VPORT_UPLINK)
		return NOTIFY_DONE;

	queue_work(priv->wq, &rpriv->uplink_priv.mpesw_work);

	return NOTIFY_OK;
}

static int uplink_rep_async_event(struct notifier_block *nb, unsigned long event, void *data)
{
	struct mlx5e_priv *priv = container_of(nb, struct mlx5e_priv, events_nb);

	if (event == MLX5_EVENT_TYPE_PORT_CHANGE) {
		struct mlx5_eqe *eqe = data;

		switch (eqe->sub_type) {
		case MLX5_PORT_CHANGE_SUBTYPE_DOWN:
		case MLX5_PORT_CHANGE_SUBTYPE_ACTIVE:
			queue_work(priv->wq, &priv->update_carrier_work);
			break;
		default:
			return NOTIFY_DONE;
		}

		return NOTIFY_OK;
	}

	if (event == MLX5_DEV_EVENT_PORT_AFFINITY)
		return mlx5e_rep_tc_event_port_affinity(priv);
	else if (event == MLX5_DEV_EVENT_MULTIPORT_ESW)
		return mlx5e_rep_event_mpesw(priv);

	return NOTIFY_DONE;
}

static void mlx5e_uplink_rep_enable(struct mlx5e_priv *priv)
{
	struct net_device *netdev = priv->netdev;
	struct mlx5_core_dev *mdev = priv->mdev;
	u16 max_mtu;

	mlx5e_ipsec_init(priv);

	netdev->min_mtu = ETH_MIN_MTU;
	mlx5_query_port_max_mtu(priv->mdev, &max_mtu, 1);
	netdev->max_mtu = MLX5E_HW2SW_MTU(&priv->channels.params, max_mtu);
	mlx5e_set_dev_port_mtu(priv);

	mlx5e_rep_tc_enable(priv);

	if (MLX5_CAP_GEN(mdev, uplink_follow))
		mlx5_modify_vport_admin_state(mdev, MLX5_VPORT_STATE_OP_MOD_UPLINK,
					      0, 0, MLX5_VPORT_ADMIN_STATE_AUTO);
	mlx5_lag_add_netdev(mdev, netdev);
	priv->events_nb.notifier_call = uplink_rep_async_event;
	mlx5_notifier_register(mdev, &priv->events_nb);
	mlx5e_dcbnl_initialize(priv);
	mlx5e_dcbnl_init_app(priv);
	mlx5e_rep_bridge_init(priv);

	netdev->wanted_features |= NETIF_F_HW_TC;

	rtnl_lock();
	if (netif_running(netdev))
		mlx5e_open(netdev);
	udp_tunnel_nic_reset_ntf(priv->netdev);
	netif_device_attach(netdev);
	rtnl_unlock();
}

static void mlx5e_uplink_rep_disable(struct mlx5e_priv *priv)
{
	struct mlx5_core_dev *mdev = priv->mdev;

	rtnl_lock();
	if (netif_running(priv->netdev))
		mlx5e_close(priv->netdev);
	netif_device_detach(priv->netdev);
	rtnl_unlock();

	mlx5e_rep_bridge_cleanup(priv);
	mlx5e_dcbnl_delete_app(priv);
	mlx5_notifier_unregister(mdev, &priv->events_nb);
	mlx5e_rep_tc_disable(priv);
	mlx5_lag_remove_netdev(mdev, priv->netdev);
	mlx5_vxlan_reset_to_default(mdev->vxlan);

	mlx5e_ipsec_cleanup(priv);
}

static MLX5E_DEFINE_STATS_GRP(sw_rep, 0);
static MLX5E_DEFINE_STATS_GRP(vport_rep, MLX5E_NDO_UPDATE_STATS);

/* The stats groups order is opposite to the update_stats() order calls */
static mlx5e_stats_grp_t mlx5e_rep_stats_grps[] = {
	&MLX5E_STATS_GRP(sw_rep),
	&MLX5E_STATS_GRP(vport_rep),
};

static unsigned int mlx5e_rep_stats_grps_num(struct mlx5e_priv *priv)
{
	return ARRAY_SIZE(mlx5e_rep_stats_grps);
}

/* The stats groups order is opposite to the update_stats() order calls */
static mlx5e_stats_grp_t mlx5e_ul_rep_stats_grps[] = {
	&MLX5E_STATS_GRP(sw),
	&MLX5E_STATS_GRP(qcnt),
	&MLX5E_STATS_GRP(vnic_env),
	&MLX5E_STATS_GRP(vport),
	&MLX5E_STATS_GRP(802_3),
	&MLX5E_STATS_GRP(2863),
	&MLX5E_STATS_GRP(2819),
	&MLX5E_STATS_GRP(phy),
	&MLX5E_STATS_GRP(eth_ext),
	&MLX5E_STATS_GRP(pcie),
	&MLX5E_STATS_GRP(per_prio),
	&MLX5E_STATS_GRP(pme),
	&MLX5E_STATS_GRP(channels),
	&MLX5E_STATS_GRP(per_port_buff_congest),
#ifdef CONFIG_MLX5_EN_IPSEC
	&MLX5E_STATS_GRP(ipsec_hw),
	&MLX5E_STATS_GRP(ipsec_sw),
#endif
	&MLX5E_STATS_GRP(ptp),
};

static unsigned int mlx5e_ul_rep_stats_grps_num(struct mlx5e_priv *priv)
{
	return ARRAY_SIZE(mlx5e_ul_rep_stats_grps);
}

static int
mlx5e_rep_vnic_reporter_diagnose(struct devlink_health_reporter *reporter,
				 struct devlink_fmsg *fmsg,
				 struct netlink_ext_ack *extack)
{
	struct mlx5e_rep_priv *rpriv = devlink_health_reporter_priv(reporter);
	struct mlx5_eswitch_rep *rep = rpriv->rep;

	mlx5_reporter_vnic_diagnose_counters(rep->esw->dev, fmsg, rep->vport,
					     true);
	return 0;
}

static const struct devlink_health_reporter_ops mlx5_rep_vnic_reporter_ops = {
	.name = "vnic",
	.diagnose = mlx5e_rep_vnic_reporter_diagnose,
};

static void mlx5e_rep_vnic_reporter_create(struct mlx5e_priv *priv,
					   struct devlink_port *dl_port)
{
	struct mlx5e_rep_priv *rpriv = priv->ppriv;
	struct devlink_health_reporter *reporter;

	reporter = devl_port_health_reporter_create(dl_port,
						    &mlx5_rep_vnic_reporter_ops,
						    0, rpriv);
	if (IS_ERR(reporter)) {
		mlx5_core_err(priv->mdev,
			      "Failed to create representor vnic reporter, err = %ld\n",
			      PTR_ERR(reporter));
		return;
	}

	rpriv->rep_vnic_reporter = reporter;
}

static void mlx5e_rep_vnic_reporter_destroy(struct mlx5e_priv *priv)
{
	struct mlx5e_rep_priv *rpriv = priv->ppriv;

	if (!IS_ERR_OR_NULL(rpriv->rep_vnic_reporter))
		devl_health_reporter_destroy(rpriv->rep_vnic_reporter);
}

static const struct mlx5e_profile mlx5e_rep_profile = {
	.init			= mlx5e_init_rep,
	.cleanup		= mlx5e_cleanup_rep,
	.init_rx		= mlx5e_init_rep_rx,
	.cleanup_rx		= mlx5e_cleanup_rep_rx,
	.init_tx		= mlx5e_init_rep_tx,
	.cleanup_tx		= mlx5e_cleanup_rep_tx,
	.enable		        = mlx5e_rep_enable,
	.disable	        = mlx5e_rep_disable,
	.update_rx		= mlx5e_update_rep_rx,
	.update_stats           = mlx5e_rep_stats_update_ndo_stats,
	.rx_handlers            = &mlx5e_rx_handlers_rep,
	.max_tc			= 1,
	.stats_grps		= mlx5e_rep_stats_grps,
	.stats_grps_num		= mlx5e_rep_stats_grps_num,
	.max_nch_limit		= mlx5e_rep_max_nch_limit,
};

static const struct mlx5e_profile mlx5e_uplink_rep_profile = {
	.init			= mlx5e_init_ul_rep,
	.cleanup		= mlx5e_cleanup_rep,
	.init_rx		= mlx5e_init_ul_rep_rx,
	.cleanup_rx		= mlx5e_cleanup_ul_rep_rx,
	.init_tx		= mlx5e_init_rep_tx,
	.cleanup_tx		= mlx5e_cleanup_rep_tx,
	.enable		        = mlx5e_uplink_rep_enable,
	.disable	        = mlx5e_uplink_rep_disable,
	.update_rx		= mlx5e_update_rep_rx,
	.update_stats           = mlx5e_stats_update_ndo_stats,
	.update_carrier	        = mlx5e_update_carrier,
	.rx_handlers            = &mlx5e_rx_handlers_rep,
	.max_tc			= MLX5_MAX_NUM_TC,
	.stats_grps		= mlx5e_ul_rep_stats_grps,
	.stats_grps_num		= mlx5e_ul_rep_stats_grps_num,
};

/* e-Switch vport representors */
static int
mlx5e_vport_uplink_rep_load(struct mlx5_core_dev *dev, struct mlx5_eswitch_rep *rep)
{
	struct mlx5e_priv *priv = netdev_priv(mlx5_uplink_netdev_get(dev));
	struct mlx5e_rep_priv *rpriv = mlx5e_rep_to_rep_priv(rep);

	rpriv->netdev = priv->netdev;
	return mlx5e_netdev_change_profile(priv, &mlx5e_uplink_rep_profile,
					   rpriv);
}

static void
mlx5e_vport_uplink_rep_unload(struct mlx5e_rep_priv *rpriv)
{
	struct net_device *netdev = rpriv->netdev;
	struct mlx5e_priv *priv;

	priv = netdev_priv(netdev);

	mlx5e_netdev_attach_nic_profile(priv);
}

static int
mlx5e_vport_vf_rep_load(struct mlx5_core_dev *dev, struct mlx5_eswitch_rep *rep)
{
	struct mlx5e_rep_priv *rpriv = mlx5e_rep_to_rep_priv(rep);
	const struct mlx5e_profile *profile;
	struct devlink_port *dl_port;
	struct net_device *netdev;
	struct mlx5e_priv *priv;
	int err;

	profile = &mlx5e_rep_profile;
	netdev = mlx5e_create_netdev(dev, profile);
	if (!netdev) {
		mlx5_core_warn(dev,
			       "Failed to create representor netdev for vport %d\n",
			       rep->vport);
		return -EINVAL;
	}

	mlx5e_build_rep_netdev(netdev, dev);
	rpriv->netdev = netdev;

	priv = netdev_priv(netdev);
	priv->profile = profile;
	priv->ppriv = rpriv;
	err = profile->init(dev, netdev);
	if (err) {
		netdev_warn(netdev, "rep profile init failed, %d\n", err);
		goto err_destroy_netdev;
	}

	err = mlx5e_attach_netdev(netdev_priv(netdev));
	if (err) {
		netdev_warn(netdev,
			    "Failed to attach representor netdev for vport %d\n",
			    rep->vport);
		goto err_cleanup_profile;
	}

	dl_port = mlx5_esw_offloads_devlink_port(dev->priv.eswitch,
						 rpriv->rep->vport);
	if (!IS_ERR(dl_port)) {
		SET_NETDEV_DEVLINK_PORT(netdev, dl_port);
		mlx5e_rep_vnic_reporter_create(priv, dl_port);
	}

	err = register_netdev(netdev);
	if (err) {
		netdev_warn(netdev,
			    "Failed to register representor netdev for vport %d\n",
			    rep->vport);
		goto err_detach_netdev;
	}

	return 0;

err_detach_netdev:
	mlx5e_rep_vnic_reporter_destroy(priv);
	mlx5e_detach_netdev(netdev_priv(netdev));
err_cleanup_profile:
	priv->profile->cleanup(priv);

err_destroy_netdev:
	mlx5e_destroy_netdev(netdev_priv(netdev));
	return err;
}

static int
mlx5e_vport_rep_load(struct mlx5_core_dev *dev, struct mlx5_eswitch_rep *rep)
{
	struct mlx5e_rep_priv *rpriv;
	int err;

	rpriv = kvzalloc(sizeof(*rpriv), GFP_KERNEL);
	if (!rpriv)
		return -ENOMEM;

	/* rpriv->rep to be looked up when profile->init() is called */
	rpriv->rep = rep;
	rep->rep_data[REP_ETH].priv = rpriv;
	INIT_LIST_HEAD(&rpriv->vport_sqs_list);

	if (rep->vport == MLX5_VPORT_UPLINK)
		err = mlx5e_vport_uplink_rep_load(dev, rep);
	else
		err = mlx5e_vport_vf_rep_load(dev, rep);

	if (err)
		kvfree(rpriv);

	return err;
}

static void
mlx5e_vport_rep_unload(struct mlx5_eswitch_rep *rep)
{
	struct mlx5e_rep_priv *rpriv = mlx5e_rep_to_rep_priv(rep);
	struct net_device *netdev = rpriv->netdev;
	struct mlx5e_priv *priv = netdev_priv(netdev);
	void *ppriv = priv->ppriv;

	if (rep->vport == MLX5_VPORT_UPLINK) {
		mlx5e_vport_uplink_rep_unload(rpriv);
		goto free_ppriv;
	}

	unregister_netdev(netdev);
	mlx5e_rep_vnic_reporter_destroy(priv);
	mlx5e_detach_netdev(priv);
	priv->profile->cleanup(priv);
	mlx5e_destroy_netdev(priv);
free_ppriv:
	kvfree(ppriv); /* mlx5e_rep_priv */
}

static void *mlx5e_vport_rep_get_proto_dev(struct mlx5_eswitch_rep *rep)
{
	struct mlx5e_rep_priv *rpriv;

	rpriv = mlx5e_rep_to_rep_priv(rep);

	return rpriv->netdev;
}

static void mlx5e_vport_rep_event_unpair(struct mlx5_eswitch_rep *rep,
					 struct mlx5_eswitch *peer_esw)
{
	u16 i = MLX5_CAP_GEN(peer_esw->dev, vhca_id);
	struct mlx5e_rep_priv *rpriv;
	struct mlx5e_rep_sq *rep_sq;

	WARN_ON_ONCE(!peer_esw);
	rpriv = mlx5e_rep_to_rep_priv(rep);
	list_for_each_entry(rep_sq, &rpriv->vport_sqs_list, list) {
		struct mlx5e_rep_sq_peer *sq_peer = xa_load(&rep_sq->sq_peer, i);

		if (!sq_peer || sq_peer->peer != peer_esw)
			continue;

		mlx5_eswitch_del_send_to_vport_rule(sq_peer->rule);
		xa_erase(&rep_sq->sq_peer, i);
		kfree(sq_peer);
	}
}

static int mlx5e_vport_rep_event_pair(struct mlx5_eswitch *esw,
				      struct mlx5_eswitch_rep *rep,
				      struct mlx5_eswitch *peer_esw)
{
	u16 i = MLX5_CAP_GEN(peer_esw->dev, vhca_id);
	struct mlx5_flow_handle *flow_rule;
	struct mlx5e_rep_sq_peer *sq_peer;
	struct mlx5e_rep_priv *rpriv;
	struct mlx5e_rep_sq *rep_sq;
	int err;

	rpriv = mlx5e_rep_to_rep_priv(rep);
	list_for_each_entry(rep_sq, &rpriv->vport_sqs_list, list) {
		sq_peer = xa_load(&rep_sq->sq_peer, i);

		if (sq_peer && sq_peer->peer)
			continue;

		flow_rule = mlx5_eswitch_add_send_to_vport_rule(peer_esw, esw, rep,
								rep_sq->sqn);
		if (IS_ERR(flow_rule)) {
			err = PTR_ERR(flow_rule);
			goto err_out;
		}

		if (sq_peer) {
			sq_peer->rule = flow_rule;
			sq_peer->peer = peer_esw;
			continue;
		}
		sq_peer = kzalloc(sizeof(*sq_peer), GFP_KERNEL);
		if (!sq_peer) {
			err = -ENOMEM;
			goto err_sq_alloc;
		}
		err = xa_insert(&rep_sq->sq_peer, i, sq_peer, GFP_KERNEL);
		if (err)
			goto err_xa;
		sq_peer->rule = flow_rule;
		sq_peer->peer = peer_esw;
	}

	return 0;
err_xa:
	kfree(sq_peer);
err_sq_alloc:
	mlx5_eswitch_del_send_to_vport_rule(flow_rule);
err_out:
	mlx5e_vport_rep_event_unpair(rep, peer_esw);
	return err;
}

static int mlx5e_vport_rep_event(struct mlx5_eswitch *esw,
				 struct mlx5_eswitch_rep *rep,
				 enum mlx5_switchdev_event event,
				 void *data)
{
	int err = 0;

	if (event == MLX5_SWITCHDEV_EVENT_PAIR)
		err = mlx5e_vport_rep_event_pair(esw, rep, data);
	else if (event == MLX5_SWITCHDEV_EVENT_UNPAIR)
		mlx5e_vport_rep_event_unpair(rep, data);

	return err;
}

static const struct mlx5_eswitch_rep_ops rep_ops = {
	.load = mlx5e_vport_rep_load,
	.unload = mlx5e_vport_rep_unload,
	.get_proto_dev = mlx5e_vport_rep_get_proto_dev,
	.event = mlx5e_vport_rep_event,
};

static int mlx5e_rep_probe(struct auxiliary_device *adev,
			   const struct auxiliary_device_id *id)
{
	struct mlx5_adev *edev = container_of(adev, struct mlx5_adev, adev);
	struct mlx5_core_dev *mdev = edev->mdev;
	struct mlx5_eswitch *esw;

	esw = mdev->priv.eswitch;
	mlx5_eswitch_register_vport_reps(esw, &rep_ops, REP_ETH);
	return 0;
}

static void mlx5e_rep_remove(struct auxiliary_device *adev)
{
	struct mlx5_adev *vdev = container_of(adev, struct mlx5_adev, adev);
	struct mlx5_core_dev *mdev = vdev->mdev;
	struct mlx5_eswitch *esw;

	esw = mdev->priv.eswitch;
	mlx5_eswitch_unregister_vport_reps(esw, REP_ETH);
}

static const struct auxiliary_device_id mlx5e_rep_id_table[] = {
	{ .name = MLX5_ADEV_NAME ".eth-rep", },
	{},
};

MODULE_DEVICE_TABLE(auxiliary, mlx5e_rep_id_table);

static struct auxiliary_driver mlx5e_rep_driver = {
	.name = "eth-rep",
	.probe = mlx5e_rep_probe,
	.remove = mlx5e_rep_remove,
	.id_table = mlx5e_rep_id_table,
};

int mlx5e_rep_init(void)
{
	return auxiliary_driver_register(&mlx5e_rep_driver);
}

void mlx5e_rep_cleanup(void)
{
	auxiliary_driver_unregister(&mlx5e_rep_driver);
}<|MERGE_RESOLUTION|>--- conflicted
+++ resolved
@@ -176,17 +176,9 @@
 	int i;
 
 	for (i = 0; i < NUM_VPORT_REP_HW_COUNTERS; i++)
-<<<<<<< HEAD
-		strcpy(data + (idx++) * ETH_GSTRING_LEN, vport_rep_stats_desc[i].format);
-	for (i = 0; i < NUM_VPORT_REP_LOOPBACK_COUNTERS(priv->mdev); i++)
-		strcpy(data + (idx++) * ETH_GSTRING_LEN,
-		       vport_rep_loopback_stats_desc[i].format);
-	return idx;
-=======
 		ethtool_puts(data, vport_rep_stats_desc[i].format);
 	for (i = 0; i < NUM_VPORT_REP_LOOPBACK_COUNTERS(priv->mdev); i++)
 		ethtool_puts(data, vport_rep_loopback_stats_desc[i].format);
->>>>>>> 0c383648
 }
 
 static MLX5E_DECLARE_STATS_GRP_OP_FILL_STATS(vport_rep)
@@ -194,14 +186,6 @@
 	int i;
 
 	for (i = 0; i < NUM_VPORT_REP_HW_COUNTERS; i++)
-<<<<<<< HEAD
-		data[idx++] = MLX5E_READ_CTR64_CPU(&priv->stats.rep_stats,
-						   vport_rep_stats_desc, i);
-	for (i = 0; i < NUM_VPORT_REP_LOOPBACK_COUNTERS(priv->mdev); i++)
-		data[idx++] = MLX5E_READ_CTR64_CPU(&priv->stats.rep_stats,
-						   vport_rep_loopback_stats_desc, i);
-	return idx;
-=======
 		mlx5e_ethtool_put_stat(
 			data, MLX5E_READ_CTR64_CPU(&priv->stats.rep_stats,
 						   vport_rep_stats_desc, i));
@@ -210,7 +194,6 @@
 			data,
 			MLX5E_READ_CTR64_CPU(&priv->stats.rep_stats,
 					     vport_rep_loopback_stats_desc, i));
->>>>>>> 0c383648
 }
 
 static MLX5E_DECLARE_STATS_GRP_OP_UPDATE_STATS(vport_rep)
