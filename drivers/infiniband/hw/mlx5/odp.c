--- conflicted
+++ resolved
@@ -251,12 +251,9 @@
 	const u64 umr_block_mask = (MLX5_UMR_MTT_ALIGNMENT /
 				    sizeof(struct mlx5_mtt)) - 1;
 	u64 idx = 0, blk_start_idx = 0;
-<<<<<<< HEAD
 	u64 invalidations = 0;
-=======
 	unsigned long start;
 	unsigned long end;
->>>>>>> 93f4e735
 	int in_block = 0;
 	u64 addr;
 
