--- conflicted
+++ resolved
@@ -516,15 +516,10 @@
 	dpi = dbi * udev->data_pages_per_blk;
 	/* Count the number of already allocated pages */
 	xas_set(&xas, dpi);
-<<<<<<< HEAD
-	for (cnt = 0; xas_next(&xas) && cnt < page_cnt;)
-		cnt++;
-=======
 	rcu_read_lock();
 	for (cnt = 0; xas_next(&xas) && cnt < page_cnt;)
 		cnt++;
 	rcu_read_unlock();
->>>>>>> 8e0eb2fb
 
 	for (i = cnt; i < page_cnt; i++) {
 		/* try to get new page from the mm */
@@ -706,15 +701,10 @@
 				  struct scatterlist *sg, unsigned int sg_nents,
 				  struct iovec **iov, size_t data_len)
 {
-	XA_STATE(xas, &udev->data_pages, 0);
 	/* start value of dbi + 1 must not be a valid dbi */
 	int dbi = -2;
 	size_t page_remaining, cp_len;
-<<<<<<< HEAD
-	int page_cnt, page_inx;
-=======
 	int page_cnt, page_inx, dpi;
->>>>>>> 8e0eb2fb
 	struct sg_mapping_iter sg_iter;
 	unsigned int sg_flags;
 	struct page *page;
@@ -737,16 +727,10 @@
 		if (page_cnt > udev->data_pages_per_blk)
 			page_cnt = udev->data_pages_per_blk;
 
-<<<<<<< HEAD
-		xas_set(&xas, dbi * udev->data_pages_per_blk);
-		for (page_inx = 0; page_inx < page_cnt && data_len; page_inx++) {
-			page = xas_next(&xas);
-=======
 		dpi = dbi * udev->data_pages_per_blk;
 		for (page_inx = 0; page_inx < page_cnt && data_len;
 		     page_inx++, dpi++) {
 			page = xa_load(&udev->data_pages, dpi);
->>>>>>> 8e0eb2fb
 
 			if (direction == TCMU_DATA_AREA_TO_SG)
 				flush_dcache_page(page);
