--- conflicted
+++ resolved
@@ -194,9 +194,6 @@
 };
 
 static const struct iio_chan_spec atlas_do_channels[] = {
-<<<<<<< HEAD
-	ATLAS_CONCENTRATION_CHANNEL(0, ATLAS_REG_DO_DATA),
-=======
 	{
 		.type = IIO_CONCENTRATION,
 		.address = ATLAS_REG_DO_DATA,
@@ -210,7 +207,6 @@
 			.endianness = IIO_BE,
 		},
 	},
->>>>>>> 358c7c61
 	IIO_CHAN_SOFT_TIMESTAMP(1),
 	{
 		.type = IIO_TEMP,
