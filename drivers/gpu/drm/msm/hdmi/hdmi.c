--- conflicted
+++ resolved
@@ -194,16 +194,6 @@
 
 	drm_connector_attach_encoder(hdmi->connector, hdmi->encoder);
 
-<<<<<<< HEAD
-	hdmi->irq = irq_of_parse_and_map(pdev->dev.of_node, 0);
-	if (!hdmi->irq) {
-		ret = -EINVAL;
-		DRM_DEV_ERROR(dev->dev, "failed to get irq\n");
-		goto fail;
-	}
-
-=======
->>>>>>> 8d1d17d4
 	ret = devm_request_irq(dev->dev, hdmi->irq,
 			msm_hdmi_irq, IRQF_TRIGGER_HIGH,
 			"hdmi_isr", hdmi);
