--- conflicted
+++ resolved
@@ -116,15 +116,11 @@
 	struct ttm_bo_kmap_obj cache_kmap;
 	int next_cursor;
 	bool support_wide_screen;
-<<<<<<< HEAD
-	bool DisableP2A;
-=======
 	enum {
 		ast_use_p2a,
 		ast_use_dt,
 		ast_use_defaults
 	} config_mode;
->>>>>>> a71c9a1c
 
 	enum ast_tx_chip tx_chip_type;
 	u8 dp501_maxclk;
