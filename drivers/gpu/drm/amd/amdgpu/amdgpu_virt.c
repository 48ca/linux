/*
 * Copyright 2016 Advanced Micro Devices, Inc.
 *
 * Permission is hereby granted, free of charge, to any person obtaining a
 * copy of this software and associated documentation files (the "Software"),
 * to deal in the Software without restriction, including without limitation
 * the rights to use, copy, modify, merge, publish, distribute, sublicense,
 * and/or sell copies of the Software, and to permit persons to whom the
 * Software is furnished to do so, subject to the following conditions:
 *
 * The above copyright notice and this permission notice shall be included in
 * all copies or substantial portions of the Software.
 *
 * THE SOFTWARE IS PROVIDED "AS IS", WITHOUT WARRANTY OF ANY KIND, EXPRESS OR
 * IMPLIED, INCLUDING BUT NOT LIMITED TO THE WARRANTIES OF MERCHANTABILITY,
 * FITNESS FOR A PARTICULAR PURPOSE AND NONINFRINGEMENT.  IN NO EVENT SHALL
 * THE COPYRIGHT HOLDER(S) OR AUTHOR(S) BE LIABLE FOR ANY CLAIM, DAMAGES OR
 * OTHER LIABILITY, WHETHER IN AN ACTION OF CONTRACT, TORT OR OTHERWISE,
 * ARISING FROM, OUT OF OR IN CONNECTION WITH THE SOFTWARE OR THE USE OR
 * OTHER DEALINGS IN THE SOFTWARE.
 *
 */

#include <linux/module.h>

#ifdef CONFIG_X86
#include <asm/hypervisor.h>
#endif

#include <drm/drm_drv.h>
#include <xen/xen.h>

#include "amdgpu.h"
#include "amdgpu_ras.h"
#include "vi.h"
#include "soc15.h"
#include "nv.h"

#define POPULATE_UCODE_INFO(vf2pf_info, ucode, ver) \
	do { \
		vf2pf_info->ucode_info[ucode].id = ucode; \
		vf2pf_info->ucode_info[ucode].version = ver; \
	} while (0)

bool amdgpu_virt_mmio_blocked(struct amdgpu_device *adev)
{
	/* By now all MMIO pages except mailbox are blocked */
	/* if blocking is enabled in hypervisor. Choose the */
	/* SCRATCH_REG0 to test. */
	return RREG32_NO_KIQ(0xc040) == 0xffffffff;
}

void amdgpu_virt_init_setting(struct amdgpu_device *adev)
{
	struct drm_device *ddev = adev_to_drm(adev);

	/* enable virtual display */
	if (adev->asic_type != CHIP_ALDEBARAN &&
	    adev->asic_type != CHIP_ARCTURUS) {
		if (adev->mode_info.num_crtc == 0)
			adev->mode_info.num_crtc = 1;
		adev->enable_virtual_display = true;
	}
	ddev->driver_features &= ~DRIVER_ATOMIC;
	adev->cg_flags = 0;
	adev->pg_flags = 0;
}

void amdgpu_virt_kiq_reg_write_reg_wait(struct amdgpu_device *adev,
					uint32_t reg0, uint32_t reg1,
					uint32_t ref, uint32_t mask)
{
	struct amdgpu_kiq *kiq = &adev->gfx.kiq;
	struct amdgpu_ring *ring = &kiq->ring;
	signed long r, cnt = 0;
	unsigned long flags;
	uint32_t seq;

	spin_lock_irqsave(&kiq->ring_lock, flags);
	amdgpu_ring_alloc(ring, 32);
	amdgpu_ring_emit_reg_write_reg_wait(ring, reg0, reg1,
					    ref, mask);
	r = amdgpu_fence_emit_polling(ring, &seq, MAX_KIQ_REG_WAIT);
	if (r)
		goto failed_undo;

	amdgpu_ring_commit(ring);
	spin_unlock_irqrestore(&kiq->ring_lock, flags);

	r = amdgpu_fence_wait_polling(ring, seq, MAX_KIQ_REG_WAIT);

	/* don't wait anymore for IRQ context */
	if (r < 1 && in_interrupt())
		goto failed_kiq;

	might_sleep();
	while (r < 1 && cnt++ < MAX_KIQ_REG_TRY) {

		msleep(MAX_KIQ_REG_BAILOUT_INTERVAL);
		r = amdgpu_fence_wait_polling(ring, seq, MAX_KIQ_REG_WAIT);
	}

	if (cnt > MAX_KIQ_REG_TRY)
		goto failed_kiq;

	return;

failed_undo:
	amdgpu_ring_undo(ring);
	spin_unlock_irqrestore(&kiq->ring_lock, flags);
failed_kiq:
	dev_err(adev->dev, "failed to write reg %x wait reg %x\n", reg0, reg1);
}

/**
 * amdgpu_virt_request_full_gpu() - request full gpu access
 * @adev:	amdgpu device.
 * @init:	is driver init time.
 * When start to init/fini driver, first need to request full gpu access.
 * Return: Zero if request success, otherwise will return error.
 */
int amdgpu_virt_request_full_gpu(struct amdgpu_device *adev, bool init)
{
	struct amdgpu_virt *virt = &adev->virt;
	int r;

	if (virt->ops && virt->ops->req_full_gpu) {
		r = virt->ops->req_full_gpu(adev, init);
		if (r)
			return r;

		adev->virt.caps &= ~AMDGPU_SRIOV_CAPS_RUNTIME;
	}

	return 0;
}

/**
 * amdgpu_virt_release_full_gpu() - release full gpu access
 * @adev:	amdgpu device.
 * @init:	is driver init time.
 * When finishing driver init/fini, need to release full gpu access.
 * Return: Zero if release success, otherwise will returen error.
 */
int amdgpu_virt_release_full_gpu(struct amdgpu_device *adev, bool init)
{
	struct amdgpu_virt *virt = &adev->virt;
	int r;

	if (virt->ops && virt->ops->rel_full_gpu) {
		r = virt->ops->rel_full_gpu(adev, init);
		if (r)
			return r;

		adev->virt.caps |= AMDGPU_SRIOV_CAPS_RUNTIME;
	}
	return 0;
}

/**
 * amdgpu_virt_reset_gpu() - reset gpu
 * @adev:	amdgpu device.
 * Send reset command to GPU hypervisor to reset GPU that VM is using
 * Return: Zero if reset success, otherwise will return error.
 */
int amdgpu_virt_reset_gpu(struct amdgpu_device *adev)
{
	struct amdgpu_virt *virt = &adev->virt;
	int r;

	if (virt->ops && virt->ops->reset_gpu) {
		r = virt->ops->reset_gpu(adev);
		if (r)
			return r;

		adev->virt.caps &= ~AMDGPU_SRIOV_CAPS_RUNTIME;
	}

	return 0;
}

void amdgpu_virt_request_init_data(struct amdgpu_device *adev)
{
	struct amdgpu_virt *virt = &adev->virt;

	if (virt->ops && virt->ops->req_init_data)
		virt->ops->req_init_data(adev);

	if (adev->virt.req_init_data_ver > 0)
		DRM_INFO("host supports REQ_INIT_DATA handshake\n");
	else
		DRM_WARN("host doesn't support REQ_INIT_DATA handshake\n");
}

/**
 * amdgpu_virt_wait_reset() - wait for reset gpu completed
 * @adev:	amdgpu device.
 * Wait for GPU reset completed.
 * Return: Zero if reset success, otherwise will return error.
 */
int amdgpu_virt_wait_reset(struct amdgpu_device *adev)
{
	struct amdgpu_virt *virt = &adev->virt;

	if (!virt->ops || !virt->ops->wait_reset)
		return -EINVAL;

	return virt->ops->wait_reset(adev);
}

/**
 * amdgpu_virt_alloc_mm_table() - alloc memory for mm table
 * @adev:	amdgpu device.
 * MM table is used by UVD and VCE for its initialization
 * Return: Zero if allocate success.
 */
int amdgpu_virt_alloc_mm_table(struct amdgpu_device *adev)
{
	int r;

	if (!amdgpu_sriov_vf(adev) || adev->virt.mm_table.gpu_addr)
		return 0;

	r = amdgpu_bo_create_kernel(adev, PAGE_SIZE, PAGE_SIZE,
				    AMDGPU_GEM_DOMAIN_VRAM,
				    &adev->virt.mm_table.bo,
				    &adev->virt.mm_table.gpu_addr,
				    (void *)&adev->virt.mm_table.cpu_addr);
	if (r) {
		DRM_ERROR("failed to alloc mm table and error = %d.\n", r);
		return r;
	}

	memset((void *)adev->virt.mm_table.cpu_addr, 0, PAGE_SIZE);
	DRM_INFO("MM table gpu addr = 0x%llx, cpu addr = %p.\n",
		 adev->virt.mm_table.gpu_addr,
		 adev->virt.mm_table.cpu_addr);
	return 0;
}

/**
 * amdgpu_virt_free_mm_table() - free mm table memory
 * @adev:	amdgpu device.
 * Free MM table memory
 */
void amdgpu_virt_free_mm_table(struct amdgpu_device *adev)
{
	if (!amdgpu_sriov_vf(adev) || !adev->virt.mm_table.gpu_addr)
		return;

	amdgpu_bo_free_kernel(&adev->virt.mm_table.bo,
			      &adev->virt.mm_table.gpu_addr,
			      (void *)&adev->virt.mm_table.cpu_addr);
	adev->virt.mm_table.gpu_addr = 0;
}


unsigned int amd_sriov_msg_checksum(void *obj,
				unsigned long obj_size,
				unsigned int key,
				unsigned int checksum)
{
	unsigned int ret = key;
	unsigned long i = 0;
	unsigned char *pos;

	pos = (char *)obj;
	/* calculate checksum */
	for (i = 0; i < obj_size; ++i)
		ret += *(pos + i);
	/* minus the checksum itself */
	pos = (char *)&checksum;
	for (i = 0; i < sizeof(checksum); ++i)
		ret -= *(pos + i);
	return ret;
}

static int amdgpu_virt_init_ras_err_handler_data(struct amdgpu_device *adev)
{
	struct amdgpu_virt *virt = &adev->virt;
	struct amdgpu_virt_ras_err_handler_data **data = &virt->virt_eh_data;
	/* GPU will be marked bad on host if bp count more then 10,
	 * so alloc 512 is enough.
	 */
	unsigned int align_space = 512;
	void *bps = NULL;
	struct amdgpu_bo **bps_bo = NULL;

	*data = kmalloc(sizeof(struct amdgpu_virt_ras_err_handler_data), GFP_KERNEL);
	if (!*data)
		goto data_failure;

	bps = kmalloc_array(align_space, sizeof((*data)->bps), GFP_KERNEL);
	if (!bps)
		goto bps_failure;

	bps_bo = kmalloc_array(align_space, sizeof((*data)->bps_bo), GFP_KERNEL);
	if (!bps_bo)
		goto bps_bo_failure;

	(*data)->bps = bps;
	(*data)->bps_bo = bps_bo;
	(*data)->count = 0;
	(*data)->last_reserved = 0;

	virt->ras_init_done = true;

	return 0;

bps_bo_failure:
	kfree(bps);
bps_failure:
	kfree(*data);
data_failure:
	return -ENOMEM;
}

static void amdgpu_virt_ras_release_bp(struct amdgpu_device *adev)
{
	struct amdgpu_virt *virt = &adev->virt;
	struct amdgpu_virt_ras_err_handler_data *data = virt->virt_eh_data;
	struct amdgpu_bo *bo;
	int i;

	if (!data)
		return;

	for (i = data->last_reserved - 1; i >= 0; i--) {
		bo = data->bps_bo[i];
		amdgpu_bo_free_kernel(&bo, NULL, NULL);
		data->bps_bo[i] = bo;
		data->last_reserved = i;
	}
}

void amdgpu_virt_release_ras_err_handler_data(struct amdgpu_device *adev)
{
	struct amdgpu_virt *virt = &adev->virt;
	struct amdgpu_virt_ras_err_handler_data *data = virt->virt_eh_data;

	virt->ras_init_done = false;

	if (!data)
		return;

	amdgpu_virt_ras_release_bp(adev);

	kfree(data->bps);
	kfree(data->bps_bo);
	kfree(data);
	virt->virt_eh_data = NULL;
}

static void amdgpu_virt_ras_add_bps(struct amdgpu_device *adev,
		struct eeprom_table_record *bps, int pages)
{
	struct amdgpu_virt *virt = &adev->virt;
	struct amdgpu_virt_ras_err_handler_data *data = virt->virt_eh_data;

	if (!data)
		return;

	memcpy(&data->bps[data->count], bps, pages * sizeof(*data->bps));
	data->count += pages;
}

static void amdgpu_virt_ras_reserve_bps(struct amdgpu_device *adev)
{
	struct amdgpu_virt *virt = &adev->virt;
	struct amdgpu_virt_ras_err_handler_data *data = virt->virt_eh_data;
	struct amdgpu_bo *bo = NULL;
	uint64_t bp;
	int i;

	if (!data)
		return;

	for (i = data->last_reserved; i < data->count; i++) {
		bp = data->bps[i].retired_page;

		/* There are two cases of reserve error should be ignored:
		 * 1) a ras bad page has been allocated (used by someone);
		 * 2) a ras bad page has been reserved (duplicate error injection
		 *    for one page);
		 */
		if (amdgpu_bo_create_kernel_at(adev, bp << AMDGPU_GPU_PAGE_SHIFT,
					       AMDGPU_GPU_PAGE_SIZE,
					       AMDGPU_GEM_DOMAIN_VRAM,
					       &bo, NULL))
			DRM_DEBUG("RAS WARN: reserve vram for retired page %llx fail\n", bp);

		data->bps_bo[i] = bo;
		data->last_reserved = i + 1;
		bo = NULL;
	}
}

static bool amdgpu_virt_ras_check_bad_page(struct amdgpu_device *adev,
		uint64_t retired_page)
{
	struct amdgpu_virt *virt = &adev->virt;
	struct amdgpu_virt_ras_err_handler_data *data = virt->virt_eh_data;
	int i;

	if (!data)
		return true;

	for (i = 0; i < data->count; i++)
		if (retired_page == data->bps[i].retired_page)
			return true;

	return false;
}

static void amdgpu_virt_add_bad_page(struct amdgpu_device *adev,
		uint64_t bp_block_offset, uint32_t bp_block_size)
{
	struct eeprom_table_record bp;
	uint64_t retired_page;
	uint32_t bp_idx, bp_cnt;

	if (bp_block_size) {
		bp_cnt = bp_block_size / sizeof(uint64_t);
		for (bp_idx = 0; bp_idx < bp_cnt; bp_idx++) {
			retired_page = *(uint64_t *)(adev->mman.fw_vram_usage_va +
					bp_block_offset + bp_idx * sizeof(uint64_t));
			bp.retired_page = retired_page;

			if (amdgpu_virt_ras_check_bad_page(adev, retired_page))
				continue;

			amdgpu_virt_ras_add_bps(adev, &bp, 1);

			amdgpu_virt_ras_reserve_bps(adev);
		}
	}
}

static int amdgpu_virt_read_pf2vf_data(struct amdgpu_device *adev)
{
	struct amd_sriov_msg_pf2vf_info_header *pf2vf_info = adev->virt.fw_reserve.p_pf2vf;
	uint32_t checksum;
	uint32_t checkval;

	uint32_t i;
	uint32_t tmp;

	if (adev->virt.fw_reserve.p_pf2vf == NULL)
		return -EINVAL;

	if (pf2vf_info->size > 1024) {
		DRM_ERROR("invalid pf2vf message size\n");
		return -EINVAL;
	}

	switch (pf2vf_info->version) {
	case 1:
		checksum = ((struct amdgim_pf2vf_info_v1 *)pf2vf_info)->checksum;
		checkval = amd_sriov_msg_checksum(
			adev->virt.fw_reserve.p_pf2vf, pf2vf_info->size,
			adev->virt.fw_reserve.checksum_key, checksum);
		if (checksum != checkval) {
			DRM_ERROR("invalid pf2vf message\n");
			return -EINVAL;
		}

		adev->virt.gim_feature =
			((struct amdgim_pf2vf_info_v1 *)pf2vf_info)->feature_flags;
		break;
	case 2:
		/* TODO: missing key, need to add it later */
		checksum = ((struct amd_sriov_msg_pf2vf_info *)pf2vf_info)->checksum;
		checkval = amd_sriov_msg_checksum(
			adev->virt.fw_reserve.p_pf2vf, pf2vf_info->size,
			0, checksum);
		if (checksum != checkval) {
			DRM_ERROR("invalid pf2vf message\n");
			return -EINVAL;
		}

		adev->virt.vf2pf_update_interval_ms =
			((struct amd_sriov_msg_pf2vf_info *)pf2vf_info)->vf2pf_update_interval_ms;
		adev->virt.gim_feature =
			((struct amd_sriov_msg_pf2vf_info *)pf2vf_info)->feature_flags.all;
		adev->virt.reg_access =
			((struct amd_sriov_msg_pf2vf_info *)pf2vf_info)->reg_access_flags.all;

		adev->virt.decode_max_dimension_pixels = 0;
		adev->virt.decode_max_frame_pixels = 0;
		adev->virt.encode_max_dimension_pixels = 0;
		adev->virt.encode_max_frame_pixels = 0;
		adev->virt.is_mm_bw_enabled = false;
		for (i = 0; i < AMD_SRIOV_MSG_RESERVE_VCN_INST; i++) {
			tmp = ((struct amd_sriov_msg_pf2vf_info *)pf2vf_info)->mm_bw_management[i].decode_max_dimension_pixels;
			adev->virt.decode_max_dimension_pixels = max(tmp, adev->virt.decode_max_dimension_pixels);

			tmp = ((struct amd_sriov_msg_pf2vf_info *)pf2vf_info)->mm_bw_management[i].decode_max_frame_pixels;
			adev->virt.decode_max_frame_pixels = max(tmp, adev->virt.decode_max_frame_pixels);

			tmp = ((struct amd_sriov_msg_pf2vf_info *)pf2vf_info)->mm_bw_management[i].encode_max_dimension_pixels;
			adev->virt.encode_max_dimension_pixels = max(tmp, adev->virt.encode_max_dimension_pixels);

			tmp = ((struct amd_sriov_msg_pf2vf_info *)pf2vf_info)->mm_bw_management[i].encode_max_frame_pixels;
			adev->virt.encode_max_frame_pixels = max(tmp, adev->virt.encode_max_frame_pixels);
		}
		if((adev->virt.decode_max_dimension_pixels > 0) || (adev->virt.encode_max_dimension_pixels > 0))
			adev->virt.is_mm_bw_enabled = true;

		adev->unique_id =
			((struct amd_sriov_msg_pf2vf_info *)pf2vf_info)->uuid;
		break;
	default:
		DRM_ERROR("invalid pf2vf version\n");
		return -EINVAL;
	}

	/* correct too large or too little interval value */
	if (adev->virt.vf2pf_update_interval_ms < 200 || adev->virt.vf2pf_update_interval_ms > 10000)
		adev->virt.vf2pf_update_interval_ms = 2000;

	return 0;
}

static void amdgpu_virt_populate_vf2pf_ucode_info(struct amdgpu_device *adev)
{
	struct amd_sriov_msg_vf2pf_info *vf2pf_info;
	vf2pf_info = (struct amd_sriov_msg_vf2pf_info *) adev->virt.fw_reserve.p_vf2pf;

	if (adev->virt.fw_reserve.p_vf2pf == NULL)
		return;

	POPULATE_UCODE_INFO(vf2pf_info, AMD_SRIOV_UCODE_ID_VCE,      adev->vce.fw_version);
	POPULATE_UCODE_INFO(vf2pf_info, AMD_SRIOV_UCODE_ID_UVD,      adev->uvd.fw_version);
	POPULATE_UCODE_INFO(vf2pf_info, AMD_SRIOV_UCODE_ID_MC,       adev->gmc.fw_version);
	POPULATE_UCODE_INFO(vf2pf_info, AMD_SRIOV_UCODE_ID_ME,       adev->gfx.me_fw_version);
	POPULATE_UCODE_INFO(vf2pf_info, AMD_SRIOV_UCODE_ID_PFP,      adev->gfx.pfp_fw_version);
	POPULATE_UCODE_INFO(vf2pf_info, AMD_SRIOV_UCODE_ID_CE,       adev->gfx.ce_fw_version);
	POPULATE_UCODE_INFO(vf2pf_info, AMD_SRIOV_UCODE_ID_RLC,      adev->gfx.rlc_fw_version);
	POPULATE_UCODE_INFO(vf2pf_info, AMD_SRIOV_UCODE_ID_RLC_SRLC, adev->gfx.rlc_srlc_fw_version);
	POPULATE_UCODE_INFO(vf2pf_info, AMD_SRIOV_UCODE_ID_RLC_SRLG, adev->gfx.rlc_srlg_fw_version);
	POPULATE_UCODE_INFO(vf2pf_info, AMD_SRIOV_UCODE_ID_RLC_SRLS, adev->gfx.rlc_srls_fw_version);
	POPULATE_UCODE_INFO(vf2pf_info, AMD_SRIOV_UCODE_ID_MEC,      adev->gfx.mec_fw_version);
	POPULATE_UCODE_INFO(vf2pf_info, AMD_SRIOV_UCODE_ID_MEC2,     adev->gfx.mec2_fw_version);
	POPULATE_UCODE_INFO(vf2pf_info, AMD_SRIOV_UCODE_ID_SOS,      adev->psp.sos.fw_version);
	POPULATE_UCODE_INFO(vf2pf_info, AMD_SRIOV_UCODE_ID_ASD,
			    adev->psp.asd_context.bin_desc.fw_version);
	POPULATE_UCODE_INFO(vf2pf_info, AMD_SRIOV_UCODE_ID_TA_RAS,
			    adev->psp.ras_context.context.bin_desc.fw_version);
	POPULATE_UCODE_INFO(vf2pf_info, AMD_SRIOV_UCODE_ID_TA_XGMI,
			    adev->psp.xgmi_context.context.bin_desc.fw_version);
	POPULATE_UCODE_INFO(vf2pf_info, AMD_SRIOV_UCODE_ID_SMC,      adev->pm.fw_version);
	POPULATE_UCODE_INFO(vf2pf_info, AMD_SRIOV_UCODE_ID_SDMA,     adev->sdma.instance[0].fw_version);
	POPULATE_UCODE_INFO(vf2pf_info, AMD_SRIOV_UCODE_ID_SDMA2,    adev->sdma.instance[1].fw_version);
	POPULATE_UCODE_INFO(vf2pf_info, AMD_SRIOV_UCODE_ID_VCN,      adev->vcn.fw_version);
	POPULATE_UCODE_INFO(vf2pf_info, AMD_SRIOV_UCODE_ID_DMCU,     adev->dm.dmcu_fw_version);
}

static int amdgpu_virt_write_vf2pf_data(struct amdgpu_device *adev)
{
	struct amd_sriov_msg_vf2pf_info *vf2pf_info;

	vf2pf_info = (struct amd_sriov_msg_vf2pf_info *) adev->virt.fw_reserve.p_vf2pf;

	if (adev->virt.fw_reserve.p_vf2pf == NULL)
		return -EINVAL;

	memset(vf2pf_info, 0, sizeof(struct amd_sriov_msg_vf2pf_info));

	vf2pf_info->header.size = sizeof(struct amd_sriov_msg_vf2pf_info);
	vf2pf_info->header.version = AMD_SRIOV_MSG_FW_VRAM_VF2PF_VER;

#ifdef MODULE
	if (THIS_MODULE->version != NULL)
		strcpy(vf2pf_info->driver_version, THIS_MODULE->version);
	else
#endif
		strcpy(vf2pf_info->driver_version, "N/A");

	vf2pf_info->pf2vf_version_required = 0; // no requirement, guest understands all
	vf2pf_info->driver_cert = 0;
	vf2pf_info->os_info.all = 0;

	vf2pf_info->fb_usage =
		ttm_resource_manager_usage(&adev->mman.vram_mgr.manager) >> 20;
	vf2pf_info->fb_vis_usage =
		amdgpu_vram_mgr_vis_usage(&adev->mman.vram_mgr) >> 20;
	vf2pf_info->fb_size = adev->gmc.real_vram_size >> 20;
	vf2pf_info->fb_vis_size = adev->gmc.visible_vram_size >> 20;

	amdgpu_virt_populate_vf2pf_ucode_info(adev);

	/* TODO: read dynamic info */
	vf2pf_info->gfx_usage = 0;
	vf2pf_info->compute_usage = 0;
	vf2pf_info->encode_usage = 0;
	vf2pf_info->decode_usage = 0;

	vf2pf_info->dummy_page_addr = (uint64_t)adev->dummy_page_addr;
	vf2pf_info->checksum =
		amd_sriov_msg_checksum(
		vf2pf_info, vf2pf_info->header.size, 0, 0);

	return 0;
}

static void amdgpu_virt_update_vf2pf_work_item(struct work_struct *work)
{
	struct amdgpu_device *adev = container_of(work, struct amdgpu_device, virt.vf2pf_work.work);
	int ret;

	ret = amdgpu_virt_read_pf2vf_data(adev);
	if (ret)
		goto out;
	amdgpu_virt_write_vf2pf_data(adev);

out:
	schedule_delayed_work(&(adev->virt.vf2pf_work), adev->virt.vf2pf_update_interval_ms);
}

void amdgpu_virt_fini_data_exchange(struct amdgpu_device *adev)
{
	if (adev->virt.vf2pf_update_interval_ms != 0) {
		DRM_INFO("clean up the vf2pf work item\n");
		cancel_delayed_work_sync(&adev->virt.vf2pf_work);
		adev->virt.vf2pf_update_interval_ms = 0;
	}
}

void amdgpu_virt_init_data_exchange(struct amdgpu_device *adev)
{
	adev->virt.fw_reserve.p_pf2vf = NULL;
	adev->virt.fw_reserve.p_vf2pf = NULL;
	adev->virt.vf2pf_update_interval_ms = 0;

	if (adev->mman.fw_vram_usage_va != NULL) {
		/* go through this logic in ip_init and reset to init workqueue*/
		amdgpu_virt_exchange_data(adev);

		INIT_DELAYED_WORK(&adev->virt.vf2pf_work, amdgpu_virt_update_vf2pf_work_item);
		schedule_delayed_work(&(adev->virt.vf2pf_work), msecs_to_jiffies(adev->virt.vf2pf_update_interval_ms));
	} else if (adev->bios != NULL) {
		/* got through this logic in early init stage to get necessary flags, e.g. rlcg_acc related*/
		adev->virt.fw_reserve.p_pf2vf =
			(struct amd_sriov_msg_pf2vf_info_header *)
			(adev->bios + (AMD_SRIOV_MSG_PF2VF_OFFSET_KB << 10));

		amdgpu_virt_read_pf2vf_data(adev);
	}
}


void amdgpu_virt_exchange_data(struct amdgpu_device *adev)
{
	uint64_t bp_block_offset = 0;
	uint32_t bp_block_size = 0;
	struct amd_sriov_msg_pf2vf_info *pf2vf_v2 = NULL;

	if (adev->mman.fw_vram_usage_va != NULL) {

		adev->virt.fw_reserve.p_pf2vf =
			(struct amd_sriov_msg_pf2vf_info_header *)
			(adev->mman.fw_vram_usage_va + (AMD_SRIOV_MSG_PF2VF_OFFSET_KB << 10));
		adev->virt.fw_reserve.p_vf2pf =
			(struct amd_sriov_msg_vf2pf_info_header *)
			(adev->mman.fw_vram_usage_va + (AMD_SRIOV_MSG_VF2PF_OFFSET_KB << 10));

		amdgpu_virt_read_pf2vf_data(adev);
		amdgpu_virt_write_vf2pf_data(adev);

		/* bad page handling for version 2 */
		if (adev->virt.fw_reserve.p_pf2vf->version == 2) {
				pf2vf_v2 = (struct amd_sriov_msg_pf2vf_info *)adev->virt.fw_reserve.p_pf2vf;

				bp_block_offset = ((uint64_t)pf2vf_v2->bp_block_offset_low & 0xFFFFFFFF) |
						((((uint64_t)pf2vf_v2->bp_block_offset_high) << 32) & 0xFFFFFFFF00000000);
				bp_block_size = pf2vf_v2->bp_block_size;

				if (bp_block_size && !adev->virt.ras_init_done)
					amdgpu_virt_init_ras_err_handler_data(adev);

				if (adev->virt.ras_init_done)
					amdgpu_virt_add_bad_page(adev, bp_block_offset, bp_block_size);
			}
	}
}


void amdgpu_detect_virtualization(struct amdgpu_device *adev)
{
	uint32_t reg;

	switch (adev->asic_type) {
	case CHIP_TONGA:
	case CHIP_FIJI:
		reg = RREG32(mmBIF_IOV_FUNC_IDENTIFIER);
		break;
	case CHIP_VEGA10:
	case CHIP_VEGA20:
	case CHIP_NAVI10:
	case CHIP_NAVI12:
	case CHIP_SIENNA_CICHLID:
	case CHIP_ARCTURUS:
	case CHIP_ALDEBARAN:
		reg = RREG32(mmRCC_IOV_FUNC_IDENTIFIER);
		break;
	default: /* other chip doesn't support SRIOV */
		reg = 0;
		break;
	}

	if (reg & 1)
		adev->virt.caps |= AMDGPU_SRIOV_CAPS_IS_VF;

	if (reg & 0x80000000)
		adev->virt.caps |= AMDGPU_SRIOV_CAPS_ENABLE_IOV;

	if (!reg) {
		/* passthrough mode exclus sriov mod */
		if (is_virtual_machine() && !xen_initial_domain())
			adev->virt.caps |= AMDGPU_PASSTHROUGH_MODE;
	}

	/* we have the ability to check now */
	if (amdgpu_sriov_vf(adev)) {
		switch (adev->asic_type) {
		case CHIP_TONGA:
		case CHIP_FIJI:
			vi_set_virt_ops(adev);
			break;
		case CHIP_VEGA10:
			soc15_set_virt_ops(adev);
#ifdef CONFIG_X86
			/* not send GPU_INIT_DATA with MS_HYPERV*/
			if (!hypervisor_is_type(X86_HYPER_MS_HYPERV))
#endif
				/* send a dummy GPU_INIT_DATA request to host on vega10 */
				amdgpu_virt_request_init_data(adev);
			break;
		case CHIP_VEGA20:
		case CHIP_ARCTURUS:
		case CHIP_ALDEBARAN:
			soc15_set_virt_ops(adev);
			break;
		case CHIP_NAVI10:
		case CHIP_NAVI12:
		case CHIP_SIENNA_CICHLID:
			nv_set_virt_ops(adev);
			/* try send GPU_INIT_DATA request to host */
			amdgpu_virt_request_init_data(adev);
			break;
		default: /* other chip doesn't support SRIOV */
			DRM_ERROR("Unknown asic type: %d!\n", adev->asic_type);
			break;
		}
	}
}

static bool amdgpu_virt_access_debugfs_is_mmio(struct amdgpu_device *adev)
{
	return amdgpu_sriov_is_debug(adev) ? true : false;
}

static bool amdgpu_virt_access_debugfs_is_kiq(struct amdgpu_device *adev)
{
	return amdgpu_sriov_is_normal(adev) ? true : false;
}

int amdgpu_virt_enable_access_debugfs(struct amdgpu_device *adev)
{
	if (!amdgpu_sriov_vf(adev) ||
	    amdgpu_virt_access_debugfs_is_kiq(adev))
		return 0;

	if (amdgpu_virt_access_debugfs_is_mmio(adev))
		adev->virt.caps &= ~AMDGPU_SRIOV_CAPS_RUNTIME;
	else
		return -EPERM;

	return 0;
}

void amdgpu_virt_disable_access_debugfs(struct amdgpu_device *adev)
{
	if (amdgpu_sriov_vf(adev))
		adev->virt.caps |= AMDGPU_SRIOV_CAPS_RUNTIME;
}

enum amdgpu_sriov_vf_mode amdgpu_virt_get_sriov_vf_mode(struct amdgpu_device *adev)
{
	enum amdgpu_sriov_vf_mode mode;

	if (amdgpu_sriov_vf(adev)) {
		if (amdgpu_sriov_is_pp_one_vf(adev))
			mode = SRIOV_VF_MODE_ONE_VF;
		else
			mode = SRIOV_VF_MODE_MULTI_VF;
	} else {
		mode = SRIOV_VF_MODE_BARE_METAL;
	}

	return mode;
}

void amdgpu_virt_update_sriov_video_codec(struct amdgpu_device *adev,
			struct amdgpu_video_codec_info *encode, uint32_t encode_array_size,
			struct amdgpu_video_codec_info *decode, uint32_t decode_array_size)
{
	uint32_t i;

	if (!adev->virt.is_mm_bw_enabled)
		return;

	if (encode) {
		for (i = 0; i < encode_array_size; i++) {
			encode[i].max_width = adev->virt.encode_max_dimension_pixels;
			encode[i].max_pixels_per_frame = adev->virt.encode_max_frame_pixels;
			if (encode[i].max_width > 0)
				encode[i].max_height = encode[i].max_pixels_per_frame / encode[i].max_width;
			else
				encode[i].max_height = 0;
		}
	}

	if (decode) {
		for (i = 0; i < decode_array_size; i++) {
			decode[i].max_width = adev->virt.decode_max_dimension_pixels;
			decode[i].max_pixels_per_frame = adev->virt.decode_max_frame_pixels;
			if (decode[i].max_width > 0)
				decode[i].max_height = decode[i].max_pixels_per_frame / decode[i].max_width;
			else
				decode[i].max_height = 0;
		}
	}
}

static bool amdgpu_virt_get_rlcg_reg_access_flag(struct amdgpu_device *adev,
						 u32 acc_flags, u32 hwip,
						 bool write, u32 *rlcg_flag)
{
	bool ret = false;

	switch (hwip) {
	case GC_HWIP:
		if (amdgpu_sriov_reg_indirect_gc(adev)) {
			*rlcg_flag =
				write ? AMDGPU_RLCG_GC_WRITE : AMDGPU_RLCG_GC_READ;
			ret = true;
		/* only in new version, AMDGPU_REGS_NO_KIQ and
		 * AMDGPU_REGS_RLC are enabled simultaneously */
		} else if ((acc_flags & AMDGPU_REGS_RLC) &&
				!(acc_flags & AMDGPU_REGS_NO_KIQ) && write) {
			*rlcg_flag = AMDGPU_RLCG_GC_WRITE_LEGACY;
			ret = true;
		}
		break;
	case MMHUB_HWIP:
		if (amdgpu_sriov_reg_indirect_mmhub(adev) &&
		    (acc_flags & AMDGPU_REGS_RLC) && write) {
			*rlcg_flag = AMDGPU_RLCG_MMHUB_WRITE;
			ret = true;
		}
		break;
	default:
		break;
	}
	return ret;
}

static u32 amdgpu_virt_rlcg_reg_rw(struct amdgpu_device *adev, u32 offset, u32 v, u32 flag)
{
	struct amdgpu_rlcg_reg_access_ctrl *reg_access_ctrl;
	uint32_t timeout = 50000;
	uint32_t i, tmp;
	uint32_t ret = 0;
<<<<<<< HEAD
	static void *scratch_reg0;
	static void *scratch_reg1;
	static void *scratch_reg2;
	static void *scratch_reg3;
	static void *spare_int;
=======
	void *scratch_reg0;
	void *scratch_reg1;
	void *scratch_reg2;
	void *scratch_reg3;
	void *spare_int;
>>>>>>> 88084a3d

	if (!adev->gfx.rlc.rlcg_reg_access_supported) {
		dev_err(adev->dev,
			"indirect registers access through rlcg is not available\n");
		return 0;
	}

	reg_access_ctrl = &adev->gfx.rlc.reg_access_ctrl;
	scratch_reg0 = (void __iomem *)adev->rmmio + 4 * reg_access_ctrl->scratch_reg0;
	scratch_reg1 = (void __iomem *)adev->rmmio + 4 * reg_access_ctrl->scratch_reg1;
	scratch_reg2 = (void __iomem *)adev->rmmio + 4 * reg_access_ctrl->scratch_reg2;
	scratch_reg3 = (void __iomem *)adev->rmmio + 4 * reg_access_ctrl->scratch_reg3;
	if (reg_access_ctrl->spare_int)
		spare_int = (void __iomem *)adev->rmmio + 4 * reg_access_ctrl->spare_int;

	if (offset == reg_access_ctrl->grbm_cntl) {
		/* if the target reg offset is grbm_cntl, write to scratch_reg2 */
		writel(v, scratch_reg2);
		writel(v, ((void __iomem *)adev->rmmio) + (offset * 4));
	} else if (offset == reg_access_ctrl->grbm_idx) {
		/* if the target reg offset is grbm_idx, write to scratch_reg3 */
		writel(v, scratch_reg3);
		writel(v, ((void __iomem *)adev->rmmio) + (offset * 4));
	} else {
		/*
		 * SCRATCH_REG0 	= read/write value
		 * SCRATCH_REG1[30:28]	= command
		 * SCRATCH_REG1[19:0]	= address in dword
		 * SCRATCH_REG1[26:24]	= Error reporting
		 */
		writel(v, scratch_reg0);
		writel((offset | flag), scratch_reg1);
		if (reg_access_ctrl->spare_int)
			writel(1, spare_int);

		for (i = 0; i < timeout; i++) {
			tmp = readl(scratch_reg1);
			if (!(tmp & AMDGPU_RLCG_SCRATCH1_ADDRESS_MASK))
				break;
			udelay(10);
		}

		if (i >= timeout) {
			if (amdgpu_sriov_rlcg_error_report_enabled(adev)) {
				if (tmp & AMDGPU_RLCG_VFGATE_DISABLED) {
					dev_err(adev->dev,
						"vfgate is disabled, rlcg failed to program reg: 0x%05x\n", offset);
				} else if (tmp & AMDGPU_RLCG_WRONG_OPERATION_TYPE) {
					dev_err(adev->dev,
						"wrong operation type, rlcg failed to program reg: 0x%05x\n", offset);
				} else if (tmp & AMDGPU_RLCG_REG_NOT_IN_RANGE) {
					dev_err(adev->dev,
<<<<<<< HEAD
						"regiser is not in range, rlcg failed to program reg: 0x%05x\n", offset);
=======
						"register is not in range, rlcg failed to program reg: 0x%05x\n", offset);
>>>>>>> 88084a3d
				} else {
					dev_err(adev->dev,
						"unknown error type, rlcg failed to program reg: 0x%05x\n", offset);
				}
			} else {
				dev_err(adev->dev,
					"timeout: rlcg faled to program reg: 0x%05x\n", offset);
			}
		}
	}

	ret = readl(scratch_reg0);
	return ret;
}

void amdgpu_sriov_wreg(struct amdgpu_device *adev,
		       u32 offset, u32 value,
		       u32 acc_flags, u32 hwip)
{
	u32 rlcg_flag;

	if (!amdgpu_sriov_runtime(adev) &&
		amdgpu_virt_get_rlcg_reg_access_flag(adev, acc_flags, hwip, true, &rlcg_flag)) {
		amdgpu_virt_rlcg_reg_rw(adev, offset, value, rlcg_flag);
		return;
	}

	if (acc_flags & AMDGPU_REGS_NO_KIQ)
		WREG32_NO_KIQ(offset, value);
	else
		WREG32(offset, value);
}

u32 amdgpu_sriov_rreg(struct amdgpu_device *adev,
		      u32 offset, u32 acc_flags, u32 hwip)
{
	u32 rlcg_flag;

	if (!amdgpu_sriov_runtime(adev) &&
		amdgpu_virt_get_rlcg_reg_access_flag(adev, acc_flags, hwip, false, &rlcg_flag))
		return amdgpu_virt_rlcg_reg_rw(adev, offset, 0, rlcg_flag);

	if (acc_flags & AMDGPU_REGS_NO_KIQ)
		return RREG32_NO_KIQ(offset);
	else
		return RREG32(offset);
}<|MERGE_RESOLUTION|>--- conflicted
+++ resolved
@@ -872,19 +872,11 @@
 	uint32_t timeout = 50000;
 	uint32_t i, tmp;
 	uint32_t ret = 0;
-<<<<<<< HEAD
-	static void *scratch_reg0;
-	static void *scratch_reg1;
-	static void *scratch_reg2;
-	static void *scratch_reg3;
-	static void *spare_int;
-=======
 	void *scratch_reg0;
 	void *scratch_reg1;
 	void *scratch_reg2;
 	void *scratch_reg3;
 	void *spare_int;
->>>>>>> 88084a3d
 
 	if (!adev->gfx.rlc.rlcg_reg_access_supported) {
 		dev_err(adev->dev,
@@ -937,11 +929,7 @@
 						"wrong operation type, rlcg failed to program reg: 0x%05x\n", offset);
 				} else if (tmp & AMDGPU_RLCG_REG_NOT_IN_RANGE) {
 					dev_err(adev->dev,
-<<<<<<< HEAD
-						"regiser is not in range, rlcg failed to program reg: 0x%05x\n", offset);
-=======
 						"register is not in range, rlcg failed to program reg: 0x%05x\n", offset);
->>>>>>> 88084a3d
 				} else {
 					dev_err(adev->dev,
 						"unknown error type, rlcg failed to program reg: 0x%05x\n", offset);
