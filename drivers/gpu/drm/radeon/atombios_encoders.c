/*
 * Copyright 2007-11 Advanced Micro Devices, Inc.
 * Copyright 2008 Red Hat Inc.
 *
 * Permission is hereby granted, free of charge, to any person obtaining a
 * copy of this software and associated documentation files (the "Software"),
 * to deal in the Software without restriction, including without limitation
 * the rights to use, copy, modify, merge, publish, distribute, sublicense,
 * and/or sell copies of the Software, and to permit persons to whom the
 * Software is furnished to do so, subject to the following conditions:
 *
 * The above copyright notice and this permission notice shall be included in
 * all copies or substantial portions of the Software.
 *
 * THE SOFTWARE IS PROVIDED "AS IS", WITHOUT WARRANTY OF ANY KIND, EXPRESS OR
 * IMPLIED, INCLUDING BUT NOT LIMITED TO THE WARRANTIES OF MERCHANTABILITY,
 * FITNESS FOR A PARTICULAR PURPOSE AND NONINFRINGEMENT.  IN NO EVENT SHALL
 * THE COPYRIGHT HOLDER(S) OR AUTHOR(S) BE LIABLE FOR ANY CLAIM, DAMAGES OR
 * OTHER LIABILITY, WHETHER IN AN ACTION OF CONTRACT, TORT OR OTHERWISE,
 * ARISING FROM, OUT OF OR IN CONNECTION WITH THE SOFTWARE OR THE USE OR
 * OTHER DEALINGS IN THE SOFTWARE.
 *
 * Authors: Dave Airlie
 *          Alex Deucher
 */
#include <drm/drmP.h>
#include <drm/drm_crtc_helper.h>
#include <drm/radeon_drm.h>
#include "radeon.h"
#include "atom.h"
#include <linux/backlight.h>

extern int atom_debug;

static u8
radeon_atom_get_backlight_level_from_reg(struct radeon_device *rdev)
{
	u8 backlight_level;
	u32 bios_2_scratch;

	if (rdev->family >= CHIP_R600)
		bios_2_scratch = RREG32(R600_BIOS_2_SCRATCH);
	else
		bios_2_scratch = RREG32(RADEON_BIOS_2_SCRATCH);

	backlight_level = ((bios_2_scratch & ATOM_S2_CURRENT_BL_LEVEL_MASK) >>
			   ATOM_S2_CURRENT_BL_LEVEL_SHIFT);

	return backlight_level;
}

static void
radeon_atom_set_backlight_level_to_reg(struct radeon_device *rdev,
				       u8 backlight_level)
{
	u32 bios_2_scratch;

	if (rdev->family >= CHIP_R600)
		bios_2_scratch = RREG32(R600_BIOS_2_SCRATCH);
	else
		bios_2_scratch = RREG32(RADEON_BIOS_2_SCRATCH);

	bios_2_scratch &= ~ATOM_S2_CURRENT_BL_LEVEL_MASK;
	bios_2_scratch |= ((backlight_level << ATOM_S2_CURRENT_BL_LEVEL_SHIFT) &
			   ATOM_S2_CURRENT_BL_LEVEL_MASK);

	if (rdev->family >= CHIP_R600)
		WREG32(R600_BIOS_2_SCRATCH, bios_2_scratch);
	else
		WREG32(RADEON_BIOS_2_SCRATCH, bios_2_scratch);
}

u8
atombios_get_backlight_level(struct radeon_encoder *radeon_encoder)
{
	struct drm_device *dev = radeon_encoder->base.dev;
	struct radeon_device *rdev = dev->dev_private;

	if (!(rdev->mode_info.firmware_flags & ATOM_BIOS_INFO_BL_CONTROLLED_BY_GPU))
		return 0;

	return radeon_atom_get_backlight_level_from_reg(rdev);
}

void
atombios_set_backlight_level(struct radeon_encoder *radeon_encoder, u8 level)
{
	struct drm_encoder *encoder = &radeon_encoder->base;
	struct drm_device *dev = radeon_encoder->base.dev;
	struct radeon_device *rdev = dev->dev_private;
	struct radeon_encoder_atom_dig *dig;
	DISPLAY_DEVICE_OUTPUT_CONTROL_PS_ALLOCATION args;
	int index;

	if (!(rdev->mode_info.firmware_flags & ATOM_BIOS_INFO_BL_CONTROLLED_BY_GPU))
		return;

	if ((radeon_encoder->devices & (ATOM_DEVICE_LCD_SUPPORT)) &&
	    radeon_encoder->enc_priv) {
		dig = radeon_encoder->enc_priv;
		dig->backlight_level = level;
		radeon_atom_set_backlight_level_to_reg(rdev, dig->backlight_level);

		switch (radeon_encoder->encoder_id) {
		case ENCODER_OBJECT_ID_INTERNAL_LVDS:
		case ENCODER_OBJECT_ID_INTERNAL_LVTM1:
			index = GetIndexIntoMasterTable(COMMAND, LCD1OutputControl);
			if (dig->backlight_level == 0) {
				args.ucAction = ATOM_LCD_BLOFF;
				atom_execute_table(rdev->mode_info.atom_context, index, (uint32_t *)&args);
			} else {
				args.ucAction = ATOM_LCD_BL_BRIGHTNESS_CONTROL;
				atom_execute_table(rdev->mode_info.atom_context, index, (uint32_t *)&args);
				args.ucAction = ATOM_LCD_BLON;
				atom_execute_table(rdev->mode_info.atom_context, index, (uint32_t *)&args);
			}
			break;
		case ENCODER_OBJECT_ID_INTERNAL_UNIPHY:
		case ENCODER_OBJECT_ID_INTERNAL_KLDSCP_LVTMA:
		case ENCODER_OBJECT_ID_INTERNAL_UNIPHY1:
		case ENCODER_OBJECT_ID_INTERNAL_UNIPHY2:
			if (dig->backlight_level == 0)
				atombios_dig_transmitter_setup(encoder, ATOM_TRANSMITTER_ACTION_LCD_BLOFF, 0, 0);
			else {
				atombios_dig_transmitter_setup(encoder, ATOM_TRANSMITTER_ACTION_BL_BRIGHTNESS_CONTROL, 0, 0);
				atombios_dig_transmitter_setup(encoder, ATOM_TRANSMITTER_ACTION_LCD_BLON, 0, 0);
			}
			break;
		default:
			break;
		}
	}
}

#if defined(CONFIG_BACKLIGHT_CLASS_DEVICE) || defined(CONFIG_BACKLIGHT_CLASS_DEVICE_MODULE)

static u8 radeon_atom_bl_level(struct backlight_device *bd)
{
	u8 level;

	/* Convert brightness to hardware level */
	if (bd->props.brightness < 0)
		level = 0;
	else if (bd->props.brightness > RADEON_MAX_BL_LEVEL)
		level = RADEON_MAX_BL_LEVEL;
	else
		level = bd->props.brightness;

	return level;
}

static int radeon_atom_backlight_update_status(struct backlight_device *bd)
{
	struct radeon_backlight_privdata *pdata = bl_get_data(bd);
	struct radeon_encoder *radeon_encoder = pdata->encoder;

	atombios_set_backlight_level(radeon_encoder, radeon_atom_bl_level(bd));

	return 0;
}

static int radeon_atom_backlight_get_brightness(struct backlight_device *bd)
{
	struct radeon_backlight_privdata *pdata = bl_get_data(bd);
	struct radeon_encoder *radeon_encoder = pdata->encoder;
	struct drm_device *dev = radeon_encoder->base.dev;
	struct radeon_device *rdev = dev->dev_private;

	return radeon_atom_get_backlight_level_from_reg(rdev);
}

static const struct backlight_ops radeon_atom_backlight_ops = {
	.get_brightness = radeon_atom_backlight_get_brightness,
	.update_status	= radeon_atom_backlight_update_status,
};

void radeon_atom_backlight_init(struct radeon_encoder *radeon_encoder,
				struct drm_connector *drm_connector)
{
	struct drm_device *dev = radeon_encoder->base.dev;
	struct radeon_device *rdev = dev->dev_private;
	struct backlight_device *bd;
	struct backlight_properties props;
	struct radeon_backlight_privdata *pdata;
	struct radeon_encoder_atom_dig *dig;
	u8 backlight_level;
	char bl_name[16];

	/* Mac laptops with multiple GPUs use the gmux driver for backlight
	 * so don't register a backlight device
	 */
	if ((rdev->pdev->subsystem_vendor == PCI_VENDOR_ID_APPLE) &&
	    (rdev->pdev->device == 0x6741))
		return;

	if (!radeon_encoder->enc_priv)
		return;

	if (!rdev->is_atom_bios)
		return;

	if (!(rdev->mode_info.firmware_flags & ATOM_BIOS_INFO_BL_CONTROLLED_BY_GPU))
		return;

	pdata = kmalloc(sizeof(struct radeon_backlight_privdata), GFP_KERNEL);
	if (!pdata) {
		DRM_ERROR("Memory allocation failed\n");
		goto error;
	}

	memset(&props, 0, sizeof(props));
	props.max_brightness = RADEON_MAX_BL_LEVEL;
	props.type = BACKLIGHT_RAW;
	snprintf(bl_name, sizeof(bl_name),
		 "radeon_bl%d", dev->primary->index);
	bd = backlight_device_register(bl_name, drm_connector->kdev,
				       pdata, &radeon_atom_backlight_ops, &props);
	if (IS_ERR(bd)) {
		DRM_ERROR("Backlight registration failed\n");
		goto error;
	}

	pdata->encoder = radeon_encoder;

	backlight_level = radeon_atom_get_backlight_level_from_reg(rdev);

	dig = radeon_encoder->enc_priv;
	dig->bl_dev = bd;

	bd->props.brightness = radeon_atom_backlight_get_brightness(bd);
	bd->props.power = FB_BLANK_UNBLANK;
	backlight_update_status(bd);

	DRM_INFO("radeon atom DIG backlight initialized\n");

	return;

error:
	kfree(pdata);
	return;
}

static void radeon_atom_backlight_exit(struct radeon_encoder *radeon_encoder)
{
	struct drm_device *dev = radeon_encoder->base.dev;
	struct radeon_device *rdev = dev->dev_private;
	struct backlight_device *bd = NULL;
	struct radeon_encoder_atom_dig *dig;

	if (!radeon_encoder->enc_priv)
		return;

	if (!rdev->is_atom_bios)
		return;

	if (!(rdev->mode_info.firmware_flags & ATOM_BIOS_INFO_BL_CONTROLLED_BY_GPU))
		return;

	dig = radeon_encoder->enc_priv;
	bd = dig->bl_dev;
	dig->bl_dev = NULL;

	if (bd) {
		struct radeon_legacy_backlight_privdata *pdata;

		pdata = bl_get_data(bd);
		backlight_device_unregister(bd);
		kfree(pdata);

		DRM_INFO("radeon atom LVDS backlight unloaded\n");
	}
}

#else /* !CONFIG_BACKLIGHT_CLASS_DEVICE */

void radeon_atom_backlight_init(struct radeon_encoder *encoder)
{
}

static void radeon_atom_backlight_exit(struct radeon_encoder *encoder)
{
}

#endif

/* evil but including atombios.h is much worse */
bool radeon_atom_get_tv_timings(struct radeon_device *rdev, int index,
				struct drm_display_mode *mode);


static inline bool radeon_encoder_is_digital(struct drm_encoder *encoder)
{
	struct radeon_encoder *radeon_encoder = to_radeon_encoder(encoder);
	switch (radeon_encoder->encoder_id) {
	case ENCODER_OBJECT_ID_INTERNAL_LVDS:
	case ENCODER_OBJECT_ID_INTERNAL_TMDS1:
	case ENCODER_OBJECT_ID_INTERNAL_KLDSCP_TMDS1:
	case ENCODER_OBJECT_ID_INTERNAL_LVTM1:
	case ENCODER_OBJECT_ID_INTERNAL_DVO1:
	case ENCODER_OBJECT_ID_INTERNAL_KLDSCP_DVO1:
	case ENCODER_OBJECT_ID_INTERNAL_DDI:
	case ENCODER_OBJECT_ID_INTERNAL_UNIPHY:
	case ENCODER_OBJECT_ID_INTERNAL_KLDSCP_LVTMA:
	case ENCODER_OBJECT_ID_INTERNAL_UNIPHY1:
	case ENCODER_OBJECT_ID_INTERNAL_UNIPHY2:
	case ENCODER_OBJECT_ID_INTERNAL_UNIPHY3:
		return true;
	default:
		return false;
	}
}

static bool radeon_atom_mode_fixup(struct drm_encoder *encoder,
				   const struct drm_display_mode *mode,
				   struct drm_display_mode *adjusted_mode)
{
	struct radeon_encoder *radeon_encoder = to_radeon_encoder(encoder);
	struct drm_device *dev = encoder->dev;
	struct radeon_device *rdev = dev->dev_private;

	/* set the active encoder to connector routing */
	radeon_encoder_set_active_device(encoder);
	drm_mode_set_crtcinfo(adjusted_mode, 0);

	/* hw bug */
	if ((mode->flags & DRM_MODE_FLAG_INTERLACE)
	    && (mode->crtc_vsync_start < (mode->crtc_vdisplay + 2)))
		adjusted_mode->crtc_vsync_start = adjusted_mode->crtc_vdisplay + 2;

	/* get the native mode for LVDS */
	if (radeon_encoder->active_device & (ATOM_DEVICE_LCD_SUPPORT))
		radeon_panel_mode_fixup(encoder, adjusted_mode);

	/* get the native mode for TV */
	if (radeon_encoder->active_device & (ATOM_DEVICE_TV_SUPPORT)) {
		struct radeon_encoder_atom_dac *tv_dac = radeon_encoder->enc_priv;
		if (tv_dac) {
			if (tv_dac->tv_std == TV_STD_NTSC ||
			    tv_dac->tv_std == TV_STD_NTSC_J ||
			    tv_dac->tv_std == TV_STD_PAL_M)
				radeon_atom_get_tv_timings(rdev, 0, adjusted_mode);
			else
				radeon_atom_get_tv_timings(rdev, 1, adjusted_mode);
		}
	}

	if (ASIC_IS_DCE3(rdev) &&
	    ((radeon_encoder->active_device & (ATOM_DEVICE_DFP_SUPPORT | ATOM_DEVICE_LCD_SUPPORT)) ||
	     (radeon_encoder_get_dp_bridge_encoder_id(encoder) != ENCODER_OBJECT_ID_NONE))) {
		struct drm_connector *connector = radeon_get_connector_for_encoder(encoder);
		radeon_dp_set_link_config(connector, adjusted_mode);
	}

	return true;
}

static void
atombios_dac_setup(struct drm_encoder *encoder, int action)
{
	struct drm_device *dev = encoder->dev;
	struct radeon_device *rdev = dev->dev_private;
	struct radeon_encoder *radeon_encoder = to_radeon_encoder(encoder);
	DAC_ENCODER_CONTROL_PS_ALLOCATION args;
	int index = 0;
	struct radeon_encoder_atom_dac *dac_info = radeon_encoder->enc_priv;

	memset(&args, 0, sizeof(args));

	switch (radeon_encoder->encoder_id) {
	case ENCODER_OBJECT_ID_INTERNAL_DAC1:
	case ENCODER_OBJECT_ID_INTERNAL_KLDSCP_DAC1:
		index = GetIndexIntoMasterTable(COMMAND, DAC1EncoderControl);
		break;
	case ENCODER_OBJECT_ID_INTERNAL_DAC2:
	case ENCODER_OBJECT_ID_INTERNAL_KLDSCP_DAC2:
		index = GetIndexIntoMasterTable(COMMAND, DAC2EncoderControl);
		break;
	}

	args.ucAction = action;

	if (radeon_encoder->active_device & (ATOM_DEVICE_CRT_SUPPORT))
		args.ucDacStandard = ATOM_DAC1_PS2;
	else if (radeon_encoder->active_device & (ATOM_DEVICE_CV_SUPPORT))
		args.ucDacStandard = ATOM_DAC1_CV;
	else {
		switch (dac_info->tv_std) {
		case TV_STD_PAL:
		case TV_STD_PAL_M:
		case TV_STD_SCART_PAL:
		case TV_STD_SECAM:
		case TV_STD_PAL_CN:
			args.ucDacStandard = ATOM_DAC1_PAL;
			break;
		case TV_STD_NTSC:
		case TV_STD_NTSC_J:
		case TV_STD_PAL_60:
		default:
			args.ucDacStandard = ATOM_DAC1_NTSC;
			break;
		}
	}
	args.usPixelClock = cpu_to_le16(radeon_encoder->pixel_clock / 10);

	atom_execute_table(rdev->mode_info.atom_context, index, (uint32_t *)&args);

}

static void
atombios_tv_setup(struct drm_encoder *encoder, int action)
{
	struct drm_device *dev = encoder->dev;
	struct radeon_device *rdev = dev->dev_private;
	struct radeon_encoder *radeon_encoder = to_radeon_encoder(encoder);
	TV_ENCODER_CONTROL_PS_ALLOCATION args;
	int index = 0;
	struct radeon_encoder_atom_dac *dac_info = radeon_encoder->enc_priv;

	memset(&args, 0, sizeof(args));

	index = GetIndexIntoMasterTable(COMMAND, TVEncoderControl);

	args.sTVEncoder.ucAction = action;

	if (radeon_encoder->active_device & (ATOM_DEVICE_CV_SUPPORT))
		args.sTVEncoder.ucTvStandard = ATOM_TV_CV;
	else {
		switch (dac_info->tv_std) {
		case TV_STD_NTSC:
			args.sTVEncoder.ucTvStandard = ATOM_TV_NTSC;
			break;
		case TV_STD_PAL:
			args.sTVEncoder.ucTvStandard = ATOM_TV_PAL;
			break;
		case TV_STD_PAL_M:
			args.sTVEncoder.ucTvStandard = ATOM_TV_PALM;
			break;
		case TV_STD_PAL_60:
			args.sTVEncoder.ucTvStandard = ATOM_TV_PAL60;
			break;
		case TV_STD_NTSC_J:
			args.sTVEncoder.ucTvStandard = ATOM_TV_NTSCJ;
			break;
		case TV_STD_SCART_PAL:
			args.sTVEncoder.ucTvStandard = ATOM_TV_PAL; /* ??? */
			break;
		case TV_STD_SECAM:
			args.sTVEncoder.ucTvStandard = ATOM_TV_SECAM;
			break;
		case TV_STD_PAL_CN:
			args.sTVEncoder.ucTvStandard = ATOM_TV_PALCN;
			break;
		default:
			args.sTVEncoder.ucTvStandard = ATOM_TV_NTSC;
			break;
		}
	}

	args.sTVEncoder.usPixelClock = cpu_to_le16(radeon_encoder->pixel_clock / 10);

	atom_execute_table(rdev->mode_info.atom_context, index, (uint32_t *)&args);

}

static u8 radeon_atom_get_bpc(struct drm_encoder *encoder)
{
	struct drm_connector *connector = radeon_get_connector_for_encoder(encoder);
	int bpc = 8;

	if (connector)
		bpc = radeon_get_monitor_bpc(connector);

	switch (bpc) {
	case 0:
		return PANEL_BPC_UNDEFINE;
	case 6:
		return PANEL_6BIT_PER_COLOR;
	case 8:
	default:
		return PANEL_8BIT_PER_COLOR;
	case 10:
		return PANEL_10BIT_PER_COLOR;
	case 12:
		return PANEL_12BIT_PER_COLOR;
	case 16:
		return PANEL_16BIT_PER_COLOR;
	}
}

union dvo_encoder_control {
	ENABLE_EXTERNAL_TMDS_ENCODER_PS_ALLOCATION ext_tmds;
	DVO_ENCODER_CONTROL_PS_ALLOCATION dvo;
	DVO_ENCODER_CONTROL_PS_ALLOCATION_V3 dvo_v3;
	DVO_ENCODER_CONTROL_PS_ALLOCATION_V1_4 dvo_v4;
};

void
atombios_dvo_setup(struct drm_encoder *encoder, int action)
{
	struct drm_device *dev = encoder->dev;
	struct radeon_device *rdev = dev->dev_private;
	struct radeon_encoder *radeon_encoder = to_radeon_encoder(encoder);
	union dvo_encoder_control args;
	int index = GetIndexIntoMasterTable(COMMAND, DVOEncoderControl);
	uint8_t frev, crev;

	memset(&args, 0, sizeof(args));

	if (!atom_parse_cmd_header(rdev->mode_info.atom_context, index, &frev, &crev))
		return;

	/* some R4xx chips have the wrong frev */
	if (rdev->family <= CHIP_RV410)
		frev = 1;

	switch (frev) {
	case 1:
		switch (crev) {
		case 1:
			/* R4xx, R5xx */
			args.ext_tmds.sXTmdsEncoder.ucEnable = action;

			if (radeon_dig_monitor_is_duallink(encoder, radeon_encoder->pixel_clock))
				args.ext_tmds.sXTmdsEncoder.ucMisc |= PANEL_ENCODER_MISC_DUAL;

			args.ext_tmds.sXTmdsEncoder.ucMisc |= ATOM_PANEL_MISC_888RGB;
			break;
		case 2:
			/* RS600/690/740 */
			args.dvo.sDVOEncoder.ucAction = action;
			args.dvo.sDVOEncoder.usPixelClock = cpu_to_le16(radeon_encoder->pixel_clock / 10);
			/* DFP1, CRT1, TV1 depending on the type of port */
			args.dvo.sDVOEncoder.ucDeviceType = ATOM_DEVICE_DFP1_INDEX;

			if (radeon_dig_monitor_is_duallink(encoder, radeon_encoder->pixel_clock))
				args.dvo.sDVOEncoder.usDevAttr.sDigAttrib.ucAttribute |= PANEL_ENCODER_MISC_DUAL;
			break;
		case 3:
			/* R6xx */
			args.dvo_v3.ucAction = action;
			args.dvo_v3.usPixelClock = cpu_to_le16(radeon_encoder->pixel_clock / 10);
			args.dvo_v3.ucDVOConfig = 0; /* XXX */
			break;
		case 4:
			/* DCE8 */
			args.dvo_v4.ucAction = action;
			args.dvo_v4.usPixelClock = cpu_to_le16(radeon_encoder->pixel_clock / 10);
			args.dvo_v4.ucDVOConfig = 0; /* XXX */
			args.dvo_v4.ucBitPerColor = radeon_atom_get_bpc(encoder);
			break;
		default:
			DRM_ERROR("Unknown table version %d, %d\n", frev, crev);
			break;
		}
		break;
	default:
		DRM_ERROR("Unknown table version %d, %d\n", frev, crev);
		break;
	}

	atom_execute_table(rdev->mode_info.atom_context, index, (uint32_t *)&args);
}

union lvds_encoder_control {
	LVDS_ENCODER_CONTROL_PS_ALLOCATION    v1;
	LVDS_ENCODER_CONTROL_PS_ALLOCATION_V2 v2;
};

void
atombios_digital_setup(struct drm_encoder *encoder, int action)
{
	struct drm_device *dev = encoder->dev;
	struct radeon_device *rdev = dev->dev_private;
	struct radeon_encoder *radeon_encoder = to_radeon_encoder(encoder);
	struct radeon_encoder_atom_dig *dig = radeon_encoder->enc_priv;
	union lvds_encoder_control args;
	int index = 0;
	int hdmi_detected = 0;
	uint8_t frev, crev;

	if (!dig)
		return;

	if (atombios_get_encoder_mode(encoder) == ATOM_ENCODER_MODE_HDMI)
		hdmi_detected = 1;

	memset(&args, 0, sizeof(args));

	switch (radeon_encoder->encoder_id) {
	case ENCODER_OBJECT_ID_INTERNAL_LVDS:
		index = GetIndexIntoMasterTable(COMMAND, LVDSEncoderControl);
		break;
	case ENCODER_OBJECT_ID_INTERNAL_TMDS1:
	case ENCODER_OBJECT_ID_INTERNAL_KLDSCP_TMDS1:
		index = GetIndexIntoMasterTable(COMMAND, TMDS1EncoderControl);
		break;
	case ENCODER_OBJECT_ID_INTERNAL_LVTM1:
		if (radeon_encoder->devices & (ATOM_DEVICE_LCD_SUPPORT))
			index = GetIndexIntoMasterTable(COMMAND, LVDSEncoderControl);
		else
			index = GetIndexIntoMasterTable(COMMAND, TMDS2EncoderControl);
		break;
	}

	if (!atom_parse_cmd_header(rdev->mode_info.atom_context, index, &frev, &crev))
		return;

	switch (frev) {
	case 1:
	case 2:
		switch (crev) {
		case 1:
			args.v1.ucMisc = 0;
			args.v1.ucAction = action;
			if (hdmi_detected)
				args.v1.ucMisc |= PANEL_ENCODER_MISC_HDMI_TYPE;
			args.v1.usPixelClock = cpu_to_le16(radeon_encoder->pixel_clock / 10);
			if (radeon_encoder->devices & (ATOM_DEVICE_LCD_SUPPORT)) {
				if (dig->lcd_misc & ATOM_PANEL_MISC_DUAL)
					args.v1.ucMisc |= PANEL_ENCODER_MISC_DUAL;
				if (dig->lcd_misc & ATOM_PANEL_MISC_888RGB)
					args.v1.ucMisc |= ATOM_PANEL_MISC_888RGB;
			} else {
				if (dig->linkb)
					args.v1.ucMisc |= PANEL_ENCODER_MISC_TMDS_LINKB;
				if (radeon_dig_monitor_is_duallink(encoder, radeon_encoder->pixel_clock))
					args.v1.ucMisc |= PANEL_ENCODER_MISC_DUAL;
				/*if (pScrn->rgbBits == 8) */
				args.v1.ucMisc |= ATOM_PANEL_MISC_888RGB;
			}
			break;
		case 2:
		case 3:
			args.v2.ucMisc = 0;
			args.v2.ucAction = action;
			if (crev == 3) {
				if (dig->coherent_mode)
					args.v2.ucMisc |= PANEL_ENCODER_MISC_COHERENT;
			}
			if (hdmi_detected)
				args.v2.ucMisc |= PANEL_ENCODER_MISC_HDMI_TYPE;
			args.v2.usPixelClock = cpu_to_le16(radeon_encoder->pixel_clock / 10);
			args.v2.ucTruncate = 0;
			args.v2.ucSpatial = 0;
			args.v2.ucTemporal = 0;
			args.v2.ucFRC = 0;
			if (radeon_encoder->devices & (ATOM_DEVICE_LCD_SUPPORT)) {
				if (dig->lcd_misc & ATOM_PANEL_MISC_DUAL)
					args.v2.ucMisc |= PANEL_ENCODER_MISC_DUAL;
				if (dig->lcd_misc & ATOM_PANEL_MISC_SPATIAL) {
					args.v2.ucSpatial = PANEL_ENCODER_SPATIAL_DITHER_EN;
					if (dig->lcd_misc & ATOM_PANEL_MISC_888RGB)
						args.v2.ucSpatial |= PANEL_ENCODER_SPATIAL_DITHER_DEPTH;
				}
				if (dig->lcd_misc & ATOM_PANEL_MISC_TEMPORAL) {
					args.v2.ucTemporal = PANEL_ENCODER_TEMPORAL_DITHER_EN;
					if (dig->lcd_misc & ATOM_PANEL_MISC_888RGB)
						args.v2.ucTemporal |= PANEL_ENCODER_TEMPORAL_DITHER_DEPTH;
					if (((dig->lcd_misc >> ATOM_PANEL_MISC_GREY_LEVEL_SHIFT) & 0x3) == 2)
						args.v2.ucTemporal |= PANEL_ENCODER_TEMPORAL_LEVEL_4;
				}
			} else {
				if (dig->linkb)
					args.v2.ucMisc |= PANEL_ENCODER_MISC_TMDS_LINKB;
				if (radeon_dig_monitor_is_duallink(encoder, radeon_encoder->pixel_clock))
					args.v2.ucMisc |= PANEL_ENCODER_MISC_DUAL;
			}
			break;
		default:
			DRM_ERROR("Unknown table version %d, %d\n", frev, crev);
			break;
		}
		break;
	default:
		DRM_ERROR("Unknown table version %d, %d\n", frev, crev);
		break;
	}

	atom_execute_table(rdev->mode_info.atom_context, index, (uint32_t *)&args);
}

int
atombios_get_encoder_mode(struct drm_encoder *encoder)
{
	struct radeon_encoder *radeon_encoder = to_radeon_encoder(encoder);
	struct drm_connector *connector;
	struct radeon_connector *radeon_connector;
	struct radeon_connector_atom_dig *dig_connector;

	/* dp bridges are always DP */
	if (radeon_encoder_get_dp_bridge_encoder_id(encoder) != ENCODER_OBJECT_ID_NONE)
		return ATOM_ENCODER_MODE_DP;

	/* DVO is always DVO */
	if ((radeon_encoder->encoder_id == ENCODER_OBJECT_ID_INTERNAL_DVO1) ||
	    (radeon_encoder->encoder_id == ENCODER_OBJECT_ID_INTERNAL_KLDSCP_DVO1))
		return ATOM_ENCODER_MODE_DVO;

	connector = radeon_get_connector_for_encoder(encoder);
	/* if we don't have an active device yet, just use one of
	 * the connectors tied to the encoder.
	 */
	if (!connector)
		connector = radeon_get_connector_for_encoder_init(encoder);
	radeon_connector = to_radeon_connector(connector);

	switch (connector->connector_type) {
	case DRM_MODE_CONNECTOR_DVII:
	case DRM_MODE_CONNECTOR_HDMIB: /* HDMI-B is basically DL-DVI; analog works fine */
		if (radeon_audio != 0) {
			if (radeon_connector->use_digital &&
			    (radeon_connector->audio == RADEON_AUDIO_ENABLE))
				return ATOM_ENCODER_MODE_HDMI;
			else if (drm_detect_hdmi_monitor(radeon_connector->edid) &&
				 (radeon_connector->audio == RADEON_AUDIO_AUTO))
				return ATOM_ENCODER_MODE_HDMI;
			else if (radeon_connector->use_digital)
				return ATOM_ENCODER_MODE_DVI;
			else
				return ATOM_ENCODER_MODE_CRT;
		} else if (radeon_connector->use_digital) {
			return ATOM_ENCODER_MODE_DVI;
		} else {
			return ATOM_ENCODER_MODE_CRT;
		}
		break;
	case DRM_MODE_CONNECTOR_DVID:
	case DRM_MODE_CONNECTOR_HDMIA:
	default:
		if (radeon_audio != 0) {
			if (radeon_connector->audio == RADEON_AUDIO_ENABLE)
				return ATOM_ENCODER_MODE_HDMI;
			else if (drm_detect_hdmi_monitor(radeon_connector->edid) &&
				 (radeon_connector->audio == RADEON_AUDIO_AUTO))
				return ATOM_ENCODER_MODE_HDMI;
			else
				return ATOM_ENCODER_MODE_DVI;
		} else {
			return ATOM_ENCODER_MODE_DVI;
		}
		break;
	case DRM_MODE_CONNECTOR_LVDS:
		return ATOM_ENCODER_MODE_LVDS;
		break;
	case DRM_MODE_CONNECTOR_DisplayPort:
		dig_connector = radeon_connector->con_priv;
		if ((dig_connector->dp_sink_type == CONNECTOR_OBJECT_ID_DISPLAYPORT) ||
		    (dig_connector->dp_sink_type == CONNECTOR_OBJECT_ID_eDP)) {
			return ATOM_ENCODER_MODE_DP;
		} else if (radeon_audio != 0) {
			if (radeon_connector->audio == RADEON_AUDIO_ENABLE)
				return ATOM_ENCODER_MODE_HDMI;
			else if (drm_detect_hdmi_monitor(radeon_connector->edid) &&
				 (radeon_connector->audio == RADEON_AUDIO_AUTO))
				return ATOM_ENCODER_MODE_HDMI;
			else
				return ATOM_ENCODER_MODE_DVI;
		} else {
			return ATOM_ENCODER_MODE_DVI;
		}
		break;
	case DRM_MODE_CONNECTOR_eDP:
		return ATOM_ENCODER_MODE_DP;
	case DRM_MODE_CONNECTOR_DVIA:
	case DRM_MODE_CONNECTOR_VGA:
		return ATOM_ENCODER_MODE_CRT;
		break;
	case DRM_MODE_CONNECTOR_Composite:
	case DRM_MODE_CONNECTOR_SVIDEO:
	case DRM_MODE_CONNECTOR_9PinDIN:
		/* fix me */
		return ATOM_ENCODER_MODE_TV;
		/*return ATOM_ENCODER_MODE_CV;*/
		break;
	}
}

/*
 * DIG Encoder/Transmitter Setup
 *
 * DCE 3.0/3.1
 * - 2 DIG transmitter blocks. UNIPHY (links A and B) and LVTMA.
 * Supports up to 3 digital outputs
 * - 2 DIG encoder blocks.
 * DIG1 can drive UNIPHY link A or link B
 * DIG2 can drive UNIPHY link B or LVTMA
 *
 * DCE 3.2
 * - 3 DIG transmitter blocks. UNIPHY0/1/2 (links A and B).
 * Supports up to 5 digital outputs
 * - 2 DIG encoder blocks.
 * DIG1/2 can drive UNIPHY0/1/2 link A or link B
 *
 * DCE 4.0/5.0/6.0
 * - 3 DIG transmitter blocks UNIPHY0/1/2 (links A and B).
 * Supports up to 6 digital outputs
 * - 6 DIG encoder blocks.
 * - DIG to PHY mapping is hardcoded
 * DIG1 drives UNIPHY0 link A, A+B
 * DIG2 drives UNIPHY0 link B
 * DIG3 drives UNIPHY1 link A, A+B
 * DIG4 drives UNIPHY1 link B
 * DIG5 drives UNIPHY2 link A, A+B
 * DIG6 drives UNIPHY2 link B
 *
 * DCE 4.1
 * - 3 DIG transmitter blocks UNIPHY0/1/2 (links A and B).
 * Supports up to 6 digital outputs
 * - 2 DIG encoder blocks.
 * llano
 * DIG1/2 can drive UNIPHY0/1/2 link A or link B
 * ontario
 * DIG1 drives UNIPHY0/1/2 link A
 * DIG2 drives UNIPHY0/1/2 link B
 *
 * Routing
 * crtc -> dig encoder -> UNIPHY/LVTMA (1 or 2 links)
 * Examples:
 * crtc0 -> dig2 -> LVTMA   links A+B -> TMDS/HDMI
 * crtc1 -> dig1 -> UNIPHY0 link  B   -> DP
 * crtc0 -> dig1 -> UNIPHY2 link  A   -> LVDS
 * crtc1 -> dig2 -> UNIPHY1 link  B+A -> TMDS/HDMI
 */

union dig_encoder_control {
	DIG_ENCODER_CONTROL_PS_ALLOCATION v1;
	DIG_ENCODER_CONTROL_PARAMETERS_V2 v2;
	DIG_ENCODER_CONTROL_PARAMETERS_V3 v3;
	DIG_ENCODER_CONTROL_PARAMETERS_V4 v4;
};

void
atombios_dig_encoder_setup(struct drm_encoder *encoder, int action, int panel_mode)
{
	struct drm_device *dev = encoder->dev;
	struct radeon_device *rdev = dev->dev_private;
	struct radeon_encoder *radeon_encoder = to_radeon_encoder(encoder);
	struct radeon_encoder_atom_dig *dig = radeon_encoder->enc_priv;
	struct drm_connector *connector = radeon_get_connector_for_encoder(encoder);
	union dig_encoder_control args;
	int index = 0;
	uint8_t frev, crev;
	int dp_clock = 0;
	int dp_lane_count = 0;
	int hpd_id = RADEON_HPD_NONE;

	if (connector) {
		struct radeon_connector *radeon_connector = to_radeon_connector(connector);
		struct radeon_connector_atom_dig *dig_connector =
			radeon_connector->con_priv;

		dp_clock = dig_connector->dp_clock;
		dp_lane_count = dig_connector->dp_lane_count;
		hpd_id = radeon_connector->hpd.hpd;
	}

	/* no dig encoder assigned */
	if (dig->dig_encoder == -1)
		return;

	memset(&args, 0, sizeof(args));

	if (ASIC_IS_DCE4(rdev))
		index = GetIndexIntoMasterTable(COMMAND, DIGxEncoderControl);
	else {
		if (dig->dig_encoder)
			index = GetIndexIntoMasterTable(COMMAND, DIG2EncoderControl);
		else
			index = GetIndexIntoMasterTable(COMMAND, DIG1EncoderControl);
	}

	if (!atom_parse_cmd_header(rdev->mode_info.atom_context, index, &frev, &crev))
		return;

	switch (frev) {
	case 1:
		switch (crev) {
		case 1:
			args.v1.ucAction = action;
			args.v1.usPixelClock = cpu_to_le16(radeon_encoder->pixel_clock / 10);
			if (action == ATOM_ENCODER_CMD_SETUP_PANEL_MODE)
				args.v3.ucPanelMode = panel_mode;
			else
				args.v1.ucEncoderMode = atombios_get_encoder_mode(encoder);

			if (ENCODER_MODE_IS_DP(args.v1.ucEncoderMode))
				args.v1.ucLaneNum = dp_lane_count;
			else if (radeon_dig_monitor_is_duallink(encoder, radeon_encoder->pixel_clock))
				args.v1.ucLaneNum = 8;
			else
				args.v1.ucLaneNum = 4;

			if (ENCODER_MODE_IS_DP(args.v1.ucEncoderMode) && (dp_clock == 270000))
				args.v1.ucConfig |= ATOM_ENCODER_CONFIG_DPLINKRATE_2_70GHZ;
			switch (radeon_encoder->encoder_id) {
			case ENCODER_OBJECT_ID_INTERNAL_UNIPHY:
				args.v1.ucConfig = ATOM_ENCODER_CONFIG_V2_TRANSMITTER1;
				break;
			case ENCODER_OBJECT_ID_INTERNAL_UNIPHY1:
			case ENCODER_OBJECT_ID_INTERNAL_KLDSCP_LVTMA:
				args.v1.ucConfig = ATOM_ENCODER_CONFIG_V2_TRANSMITTER2;
				break;
			case ENCODER_OBJECT_ID_INTERNAL_UNIPHY2:
				args.v1.ucConfig = ATOM_ENCODER_CONFIG_V2_TRANSMITTER3;
				break;
			}
			if (dig->linkb)
				args.v1.ucConfig |= ATOM_ENCODER_CONFIG_LINKB;
			else
				args.v1.ucConfig |= ATOM_ENCODER_CONFIG_LINKA;
			break;
		case 2:
		case 3:
			args.v3.ucAction = action;
			args.v3.usPixelClock = cpu_to_le16(radeon_encoder->pixel_clock / 10);
			if (action == ATOM_ENCODER_CMD_SETUP_PANEL_MODE)
				args.v3.ucPanelMode = panel_mode;
			else
				args.v3.ucEncoderMode = atombios_get_encoder_mode(encoder);

			if (ENCODER_MODE_IS_DP(args.v3.ucEncoderMode))
				args.v3.ucLaneNum = dp_lane_count;
			else if (radeon_dig_monitor_is_duallink(encoder, radeon_encoder->pixel_clock))
				args.v3.ucLaneNum = 8;
			else
				args.v3.ucLaneNum = 4;

			if (ENCODER_MODE_IS_DP(args.v3.ucEncoderMode) && (dp_clock == 270000))
				args.v1.ucConfig |= ATOM_ENCODER_CONFIG_V3_DPLINKRATE_2_70GHZ;
			args.v3.acConfig.ucDigSel = dig->dig_encoder;
			args.v3.ucBitPerColor = radeon_atom_get_bpc(encoder);
			break;
		case 4:
			args.v4.ucAction = action;
			args.v4.usPixelClock = cpu_to_le16(radeon_encoder->pixel_clock / 10);
			if (action == ATOM_ENCODER_CMD_SETUP_PANEL_MODE)
				args.v4.ucPanelMode = panel_mode;
			else
				args.v4.ucEncoderMode = atombios_get_encoder_mode(encoder);

			if (ENCODER_MODE_IS_DP(args.v4.ucEncoderMode))
				args.v4.ucLaneNum = dp_lane_count;
			else if (radeon_dig_monitor_is_duallink(encoder, radeon_encoder->pixel_clock))
				args.v4.ucLaneNum = 8;
			else
				args.v4.ucLaneNum = 4;

			if (ENCODER_MODE_IS_DP(args.v4.ucEncoderMode)) {
				if (dp_clock == 540000)
					args.v1.ucConfig |= ATOM_ENCODER_CONFIG_V4_DPLINKRATE_5_40GHZ;
				else if (dp_clock == 324000)
					args.v1.ucConfig |= ATOM_ENCODER_CONFIG_V4_DPLINKRATE_3_24GHZ;
				else if (dp_clock == 270000)
					args.v1.ucConfig |= ATOM_ENCODER_CONFIG_V4_DPLINKRATE_2_70GHZ;
				else
					args.v1.ucConfig |= ATOM_ENCODER_CONFIG_V4_DPLINKRATE_1_62GHZ;
			}
			args.v4.acConfig.ucDigSel = dig->dig_encoder;
			args.v4.ucBitPerColor = radeon_atom_get_bpc(encoder);
			if (hpd_id == RADEON_HPD_NONE)
				args.v4.ucHPD_ID = 0;
			else
				args.v4.ucHPD_ID = hpd_id + 1;
			break;
		default:
			DRM_ERROR("Unknown table version %d, %d\n", frev, crev);
			break;
		}
		break;
	default:
		DRM_ERROR("Unknown table version %d, %d\n", frev, crev);
		break;
	}

	atom_execute_table(rdev->mode_info.atom_context, index, (uint32_t *)&args);

}

union dig_transmitter_control {
	DIG_TRANSMITTER_CONTROL_PS_ALLOCATION v1;
	DIG_TRANSMITTER_CONTROL_PARAMETERS_V2 v2;
	DIG_TRANSMITTER_CONTROL_PARAMETERS_V3 v3;
	DIG_TRANSMITTER_CONTROL_PARAMETERS_V4 v4;
	DIG_TRANSMITTER_CONTROL_PARAMETERS_V1_5 v5;
};

void
atombios_dig_transmitter_setup(struct drm_encoder *encoder, int action, uint8_t lane_num, uint8_t lane_set)
{
	struct drm_device *dev = encoder->dev;
	struct radeon_device *rdev = dev->dev_private;
	struct radeon_encoder *radeon_encoder = to_radeon_encoder(encoder);
	struct radeon_encoder_atom_dig *dig = radeon_encoder->enc_priv;
	struct drm_connector *connector;
	union dig_transmitter_control args;
	int index = 0;
	uint8_t frev, crev;
	bool is_dp = false;
	int pll_id = 0;
	int dp_clock = 0;
	int dp_lane_count = 0;
	int connector_object_id = 0;
	int igp_lane_info = 0;
	int dig_encoder = dig->dig_encoder;
	int hpd_id = RADEON_HPD_NONE;

	if (action == ATOM_TRANSMITTER_ACTION_INIT) {
		connector = radeon_get_connector_for_encoder_init(encoder);
		/* just needed to avoid bailing in the encoder check.  the encoder
		 * isn't used for init
		 */
		dig_encoder = 0;
	} else
		connector = radeon_get_connector_for_encoder(encoder);

	if (connector) {
		struct radeon_connector *radeon_connector = to_radeon_connector(connector);
		struct radeon_connector_atom_dig *dig_connector =
			radeon_connector->con_priv;

		hpd_id = radeon_connector->hpd.hpd;
		dp_clock = dig_connector->dp_clock;
		dp_lane_count = dig_connector->dp_lane_count;
		connector_object_id =
			(radeon_connector->connector_object_id & OBJECT_ID_MASK) >> OBJECT_ID_SHIFT;
		igp_lane_info = dig_connector->igp_lane_info;
	}

	if (encoder->crtc) {
		struct radeon_crtc *radeon_crtc = to_radeon_crtc(encoder->crtc);
		pll_id = radeon_crtc->pll_id;
	}

	/* no dig encoder assigned */
	if (dig_encoder == -1)
		return;

	if (ENCODER_MODE_IS_DP(atombios_get_encoder_mode(encoder)))
		is_dp = true;

	memset(&args, 0, sizeof(args));

	switch (radeon_encoder->encoder_id) {
	case ENCODER_OBJECT_ID_INTERNAL_KLDSCP_DVO1:
		index = GetIndexIntoMasterTable(COMMAND, DVOOutputControl);
		break;
	case ENCODER_OBJECT_ID_INTERNAL_UNIPHY:
	case ENCODER_OBJECT_ID_INTERNAL_UNIPHY1:
	case ENCODER_OBJECT_ID_INTERNAL_UNIPHY2:
	case ENCODER_OBJECT_ID_INTERNAL_UNIPHY3:
		index = GetIndexIntoMasterTable(COMMAND, UNIPHYTransmitterControl);
		break;
	case ENCODER_OBJECT_ID_INTERNAL_KLDSCP_LVTMA:
		index = GetIndexIntoMasterTable(COMMAND, LVTMATransmitterControl);
		break;
	}

	if (!atom_parse_cmd_header(rdev->mode_info.atom_context, index, &frev, &crev))
		return;

	switch (frev) {
	case 1:
		switch (crev) {
		case 1:
			args.v1.ucAction = action;
			if (action == ATOM_TRANSMITTER_ACTION_INIT) {
				args.v1.usInitInfo = cpu_to_le16(connector_object_id);
			} else if (action == ATOM_TRANSMITTER_ACTION_SETUP_VSEMPH) {
				args.v1.asMode.ucLaneSel = lane_num;
				args.v1.asMode.ucLaneSet = lane_set;
			} else {
				if (is_dp)
					args.v1.usPixelClock = cpu_to_le16(dp_clock / 10);
				else if (radeon_dig_monitor_is_duallink(encoder, radeon_encoder->pixel_clock))
					args.v1.usPixelClock = cpu_to_le16((radeon_encoder->pixel_clock / 2) / 10);
				else
					args.v1.usPixelClock = cpu_to_le16(radeon_encoder->pixel_clock / 10);
			}

			args.v1.ucConfig = ATOM_TRANSMITTER_CONFIG_CLKSRC_PPLL;

			if (dig_encoder)
				args.v1.ucConfig |= ATOM_TRANSMITTER_CONFIG_DIG2_ENCODER;
			else
				args.v1.ucConfig |= ATOM_TRANSMITTER_CONFIG_DIG1_ENCODER;

			if ((rdev->flags & RADEON_IS_IGP) &&
			    (radeon_encoder->encoder_id == ENCODER_OBJECT_ID_INTERNAL_UNIPHY)) {
				if (is_dp ||
				    !radeon_dig_monitor_is_duallink(encoder, radeon_encoder->pixel_clock)) {
					if (igp_lane_info & 0x1)
						args.v1.ucConfig |= ATOM_TRANSMITTER_CONFIG_LANE_0_3;
					else if (igp_lane_info & 0x2)
						args.v1.ucConfig |= ATOM_TRANSMITTER_CONFIG_LANE_4_7;
					else if (igp_lane_info & 0x4)
						args.v1.ucConfig |= ATOM_TRANSMITTER_CONFIG_LANE_8_11;
					else if (igp_lane_info & 0x8)
						args.v1.ucConfig |= ATOM_TRANSMITTER_CONFIG_LANE_12_15;
				} else {
					if (igp_lane_info & 0x3)
						args.v1.ucConfig |= ATOM_TRANSMITTER_CONFIG_LANE_0_7;
					else if (igp_lane_info & 0xc)
						args.v1.ucConfig |= ATOM_TRANSMITTER_CONFIG_LANE_8_15;
				}
			}

			if (dig->linkb)
				args.v1.ucConfig |= ATOM_TRANSMITTER_CONFIG_LINKB;
			else
				args.v1.ucConfig |= ATOM_TRANSMITTER_CONFIG_LINKA;

			if (is_dp)
				args.v1.ucConfig |= ATOM_TRANSMITTER_CONFIG_COHERENT;
			else if (radeon_encoder->devices & (ATOM_DEVICE_DFP_SUPPORT)) {
				if (dig->coherent_mode)
					args.v1.ucConfig |= ATOM_TRANSMITTER_CONFIG_COHERENT;
				if (radeon_dig_monitor_is_duallink(encoder, radeon_encoder->pixel_clock))
					args.v1.ucConfig |= ATOM_TRANSMITTER_CONFIG_8LANE_LINK;
			}
			break;
		case 2:
			args.v2.ucAction = action;
			if (action == ATOM_TRANSMITTER_ACTION_INIT) {
				args.v2.usInitInfo = cpu_to_le16(connector_object_id);
			} else if (action == ATOM_TRANSMITTER_ACTION_SETUP_VSEMPH) {
				args.v2.asMode.ucLaneSel = lane_num;
				args.v2.asMode.ucLaneSet = lane_set;
			} else {
				if (is_dp)
					args.v2.usPixelClock = cpu_to_le16(dp_clock / 10);
				else if (radeon_dig_monitor_is_duallink(encoder, radeon_encoder->pixel_clock))
					args.v2.usPixelClock = cpu_to_le16((radeon_encoder->pixel_clock / 2) / 10);
				else
					args.v2.usPixelClock = cpu_to_le16(radeon_encoder->pixel_clock / 10);
			}

			args.v2.acConfig.ucEncoderSel = dig_encoder;
			if (dig->linkb)
				args.v2.acConfig.ucLinkSel = 1;

			switch (radeon_encoder->encoder_id) {
			case ENCODER_OBJECT_ID_INTERNAL_UNIPHY:
				args.v2.acConfig.ucTransmitterSel = 0;
				break;
			case ENCODER_OBJECT_ID_INTERNAL_UNIPHY1:
				args.v2.acConfig.ucTransmitterSel = 1;
				break;
			case ENCODER_OBJECT_ID_INTERNAL_UNIPHY2:
				args.v2.acConfig.ucTransmitterSel = 2;
				break;
			}

			if (is_dp) {
				args.v2.acConfig.fCoherentMode = 1;
				args.v2.acConfig.fDPConnector = 1;
			} else if (radeon_encoder->devices & (ATOM_DEVICE_DFP_SUPPORT)) {
				if (dig->coherent_mode)
					args.v2.acConfig.fCoherentMode = 1;
				if (radeon_dig_monitor_is_duallink(encoder, radeon_encoder->pixel_clock))
					args.v2.acConfig.fDualLinkConnector = 1;
			}
			break;
		case 3:
			args.v3.ucAction = action;
			if (action == ATOM_TRANSMITTER_ACTION_INIT) {
				args.v3.usInitInfo = cpu_to_le16(connector_object_id);
			} else if (action == ATOM_TRANSMITTER_ACTION_SETUP_VSEMPH) {
				args.v3.asMode.ucLaneSel = lane_num;
				args.v3.asMode.ucLaneSet = lane_set;
			} else {
				if (is_dp)
					args.v3.usPixelClock = cpu_to_le16(dp_clock / 10);
				else if (radeon_dig_monitor_is_duallink(encoder, radeon_encoder->pixel_clock))
					args.v3.usPixelClock = cpu_to_le16((radeon_encoder->pixel_clock / 2) / 10);
				else
					args.v3.usPixelClock = cpu_to_le16(radeon_encoder->pixel_clock / 10);
			}

			if (is_dp)
				args.v3.ucLaneNum = dp_lane_count;
			else if (radeon_dig_monitor_is_duallink(encoder, radeon_encoder->pixel_clock))
				args.v3.ucLaneNum = 8;
			else
				args.v3.ucLaneNum = 4;

			if (dig->linkb)
				args.v3.acConfig.ucLinkSel = 1;
			if (dig_encoder & 1)
				args.v3.acConfig.ucEncoderSel = 1;

			/* Select the PLL for the PHY
			 * DP PHY should be clocked from external src if there is
			 * one.
			 */
			/* On DCE4, if there is an external clock, it generates the DP ref clock */
			if (is_dp && rdev->clock.dp_extclk)
				args.v3.acConfig.ucRefClkSource = 2; /* external src */
			else
				args.v3.acConfig.ucRefClkSource = pll_id;

			switch (radeon_encoder->encoder_id) {
			case ENCODER_OBJECT_ID_INTERNAL_UNIPHY:
				args.v3.acConfig.ucTransmitterSel = 0;
				break;
			case ENCODER_OBJECT_ID_INTERNAL_UNIPHY1:
				args.v3.acConfig.ucTransmitterSel = 1;
				break;
			case ENCODER_OBJECT_ID_INTERNAL_UNIPHY2:
				args.v3.acConfig.ucTransmitterSel = 2;
				break;
			}

			if (is_dp)
				args.v3.acConfig.fCoherentMode = 1; /* DP requires coherent */
			else if (radeon_encoder->devices & (ATOM_DEVICE_DFP_SUPPORT)) {
				if (dig->coherent_mode)
					args.v3.acConfig.fCoherentMode = 1;
				if (radeon_dig_monitor_is_duallink(encoder, radeon_encoder->pixel_clock))
					args.v3.acConfig.fDualLinkConnector = 1;
			}
			break;
		case 4:
			args.v4.ucAction = action;
			if (action == ATOM_TRANSMITTER_ACTION_INIT) {
				args.v4.usInitInfo = cpu_to_le16(connector_object_id);
			} else if (action == ATOM_TRANSMITTER_ACTION_SETUP_VSEMPH) {
				args.v4.asMode.ucLaneSel = lane_num;
				args.v4.asMode.ucLaneSet = lane_set;
			} else {
				if (is_dp)
					args.v4.usPixelClock = cpu_to_le16(dp_clock / 10);
				else if (radeon_dig_monitor_is_duallink(encoder, radeon_encoder->pixel_clock))
					args.v4.usPixelClock = cpu_to_le16((radeon_encoder->pixel_clock / 2) / 10);
				else
					args.v4.usPixelClock = cpu_to_le16(radeon_encoder->pixel_clock / 10);
			}

			if (is_dp)
				args.v4.ucLaneNum = dp_lane_count;
			else if (radeon_dig_monitor_is_duallink(encoder, radeon_encoder->pixel_clock))
				args.v4.ucLaneNum = 8;
			else
				args.v4.ucLaneNum = 4;

			if (dig->linkb)
				args.v4.acConfig.ucLinkSel = 1;
			if (dig_encoder & 1)
				args.v4.acConfig.ucEncoderSel = 1;

			/* Select the PLL for the PHY
			 * DP PHY should be clocked from external src if there is
			 * one.
			 */
			/* On DCE5 DCPLL usually generates the DP ref clock */
			if (is_dp) {
				if (rdev->clock.dp_extclk)
					args.v4.acConfig.ucRefClkSource = ENCODER_REFCLK_SRC_EXTCLK;
				else
					args.v4.acConfig.ucRefClkSource = ENCODER_REFCLK_SRC_DCPLL;
			} else
				args.v4.acConfig.ucRefClkSource = pll_id;

			switch (radeon_encoder->encoder_id) {
			case ENCODER_OBJECT_ID_INTERNAL_UNIPHY:
				args.v4.acConfig.ucTransmitterSel = 0;
				break;
			case ENCODER_OBJECT_ID_INTERNAL_UNIPHY1:
				args.v4.acConfig.ucTransmitterSel = 1;
				break;
			case ENCODER_OBJECT_ID_INTERNAL_UNIPHY2:
				args.v4.acConfig.ucTransmitterSel = 2;
				break;
			}

			if (is_dp)
				args.v4.acConfig.fCoherentMode = 1; /* DP requires coherent */
			else if (radeon_encoder->devices & (ATOM_DEVICE_DFP_SUPPORT)) {
				if (dig->coherent_mode)
					args.v4.acConfig.fCoherentMode = 1;
				if (radeon_dig_monitor_is_duallink(encoder, radeon_encoder->pixel_clock))
					args.v4.acConfig.fDualLinkConnector = 1;
			}
			break;
		case 5:
			args.v5.ucAction = action;
			if (is_dp)
				args.v5.usSymClock = cpu_to_le16(dp_clock / 10);
			else
				args.v5.usSymClock = cpu_to_le16(radeon_encoder->pixel_clock / 10);

			switch (radeon_encoder->encoder_id) {
			case ENCODER_OBJECT_ID_INTERNAL_UNIPHY:
				if (dig->linkb)
					args.v5.ucPhyId = ATOM_PHY_ID_UNIPHYB;
				else
					args.v5.ucPhyId = ATOM_PHY_ID_UNIPHYA;
				break;
			case ENCODER_OBJECT_ID_INTERNAL_UNIPHY1:
				if (dig->linkb)
					args.v5.ucPhyId = ATOM_PHY_ID_UNIPHYD;
				else
					args.v5.ucPhyId = ATOM_PHY_ID_UNIPHYC;
				break;
			case ENCODER_OBJECT_ID_INTERNAL_UNIPHY2:
				if (dig->linkb)
					args.v5.ucPhyId = ATOM_PHY_ID_UNIPHYF;
				else
					args.v5.ucPhyId = ATOM_PHY_ID_UNIPHYE;
				break;
			case ENCODER_OBJECT_ID_INTERNAL_UNIPHY3:
				args.v5.ucPhyId = ATOM_PHY_ID_UNIPHYG;
				break;
			}
			if (is_dp)
				args.v5.ucLaneNum = dp_lane_count;
			else if (radeon_encoder->pixel_clock > 165000)
				args.v5.ucLaneNum = 8;
			else
				args.v5.ucLaneNum = 4;
			args.v5.ucConnObjId = connector_object_id;
			args.v5.ucDigMode = atombios_get_encoder_mode(encoder);

			if (is_dp && rdev->clock.dp_extclk)
				args.v5.asConfig.ucPhyClkSrcId = ENCODER_REFCLK_SRC_EXTCLK;
			else
				args.v5.asConfig.ucPhyClkSrcId = pll_id;

			if (is_dp)
				args.v5.asConfig.ucCoherentMode = 1; /* DP requires coherent */
			else if (radeon_encoder->devices & (ATOM_DEVICE_DFP_SUPPORT)) {
				if (dig->coherent_mode)
					args.v5.asConfig.ucCoherentMode = 1;
			}
			if (hpd_id == RADEON_HPD_NONE)
				args.v5.asConfig.ucHPDSel = 0;
			else
				args.v5.asConfig.ucHPDSel = hpd_id + 1;
			args.v5.ucDigEncoderSel = 1 << dig_encoder;
			args.v5.ucDPLaneSet = lane_set;
			break;
		default:
			DRM_ERROR("Unknown table version %d, %d\n", frev, crev);
			break;
		}
		break;
	default:
		DRM_ERROR("Unknown table version %d, %d\n", frev, crev);
		break;
	}

	atom_execute_table(rdev->mode_info.atom_context, index, (uint32_t *)&args);
}

bool
atombios_set_edp_panel_power(struct drm_connector *connector, int action)
{
	struct radeon_connector *radeon_connector = to_radeon_connector(connector);
	struct drm_device *dev = radeon_connector->base.dev;
	struct radeon_device *rdev = dev->dev_private;
	union dig_transmitter_control args;
	int index = GetIndexIntoMasterTable(COMMAND, UNIPHYTransmitterControl);
	uint8_t frev, crev;

	if (connector->connector_type != DRM_MODE_CONNECTOR_eDP)
		goto done;

	if (!ASIC_IS_DCE4(rdev))
		goto done;

	if ((action != ATOM_TRANSMITTER_ACTION_POWER_ON) &&
	    (action != ATOM_TRANSMITTER_ACTION_POWER_OFF))
		goto done;

	if (!atom_parse_cmd_header(rdev->mode_info.atom_context, index, &frev, &crev))
		goto done;

	memset(&args, 0, sizeof(args));

	args.v1.ucAction = action;

	atom_execute_table(rdev->mode_info.atom_context, index, (uint32_t *)&args);

	/* wait for the panel to power up */
	if (action == ATOM_TRANSMITTER_ACTION_POWER_ON) {
		int i;

		for (i = 0; i < 300; i++) {
			if (radeon_hpd_sense(rdev, radeon_connector->hpd.hpd))
				return true;
			mdelay(1);
		}
		return false;
	}
done:
	return true;
}

union external_encoder_control {
	EXTERNAL_ENCODER_CONTROL_PS_ALLOCATION v1;
	EXTERNAL_ENCODER_CONTROL_PS_ALLOCATION_V3 v3;
};

static void
atombios_external_encoder_setup(struct drm_encoder *encoder,
				struct drm_encoder *ext_encoder,
				int action)
{
	struct drm_device *dev = encoder->dev;
	struct radeon_device *rdev = dev->dev_private;
	struct radeon_encoder *radeon_encoder = to_radeon_encoder(encoder);
	struct radeon_encoder *ext_radeon_encoder = to_radeon_encoder(ext_encoder);
	union external_encoder_control args;
	struct drm_connector *connector;
	int index = GetIndexIntoMasterTable(COMMAND, ExternalEncoderControl);
	u8 frev, crev;
	int dp_clock = 0;
	int dp_lane_count = 0;
	int connector_object_id = 0;
	u32 ext_enum = (ext_radeon_encoder->encoder_enum & ENUM_ID_MASK) >> ENUM_ID_SHIFT;

	if (action == EXTERNAL_ENCODER_ACTION_V3_ENCODER_INIT)
		connector = radeon_get_connector_for_encoder_init(encoder);
	else
		connector = radeon_get_connector_for_encoder(encoder);

	if (connector) {
		struct radeon_connector *radeon_connector = to_radeon_connector(connector);
		struct radeon_connector_atom_dig *dig_connector =
			radeon_connector->con_priv;

		dp_clock = dig_connector->dp_clock;
		dp_lane_count = dig_connector->dp_lane_count;
		connector_object_id =
			(radeon_connector->connector_object_id & OBJECT_ID_MASK) >> OBJECT_ID_SHIFT;
	}

	memset(&args, 0, sizeof(args));

	if (!atom_parse_cmd_header(rdev->mode_info.atom_context, index, &frev, &crev))
		return;

	switch (frev) {
	case 1:
		/* no params on frev 1 */
		break;
	case 2:
		switch (crev) {
		case 1:
		case 2:
			args.v1.sDigEncoder.ucAction = action;
			args.v1.sDigEncoder.usPixelClock = cpu_to_le16(radeon_encoder->pixel_clock / 10);
			args.v1.sDigEncoder.ucEncoderMode = atombios_get_encoder_mode(encoder);

			if (ENCODER_MODE_IS_DP(args.v1.sDigEncoder.ucEncoderMode)) {
				if (dp_clock == 270000)
					args.v1.sDigEncoder.ucConfig |= ATOM_ENCODER_CONFIG_DPLINKRATE_2_70GHZ;
				args.v1.sDigEncoder.ucLaneNum = dp_lane_count;
			} else if (radeon_dig_monitor_is_duallink(encoder, radeon_encoder->pixel_clock))
				args.v1.sDigEncoder.ucLaneNum = 8;
			else
				args.v1.sDigEncoder.ucLaneNum = 4;
			break;
		case 3:
			args.v3.sExtEncoder.ucAction = action;
			if (action == EXTERNAL_ENCODER_ACTION_V3_ENCODER_INIT)
				args.v3.sExtEncoder.usConnectorId = cpu_to_le16(connector_object_id);
			else
				args.v3.sExtEncoder.usPixelClock = cpu_to_le16(radeon_encoder->pixel_clock / 10);
			args.v3.sExtEncoder.ucEncoderMode = atombios_get_encoder_mode(encoder);

			if (ENCODER_MODE_IS_DP(args.v3.sExtEncoder.ucEncoderMode)) {
				if (dp_clock == 270000)
					args.v3.sExtEncoder.ucConfig |= EXTERNAL_ENCODER_CONFIG_V3_DPLINKRATE_2_70GHZ;
				else if (dp_clock == 540000)
					args.v3.sExtEncoder.ucConfig |= EXTERNAL_ENCODER_CONFIG_V3_DPLINKRATE_5_40GHZ;
				args.v3.sExtEncoder.ucLaneNum = dp_lane_count;
			} else if (radeon_dig_monitor_is_duallink(encoder, radeon_encoder->pixel_clock))
				args.v3.sExtEncoder.ucLaneNum = 8;
			else
				args.v3.sExtEncoder.ucLaneNum = 4;
			switch (ext_enum) {
			case GRAPH_OBJECT_ENUM_ID1:
				args.v3.sExtEncoder.ucConfig |= EXTERNAL_ENCODER_CONFIG_V3_ENCODER1;
				break;
			case GRAPH_OBJECT_ENUM_ID2:
				args.v3.sExtEncoder.ucConfig |= EXTERNAL_ENCODER_CONFIG_V3_ENCODER2;
				break;
			case GRAPH_OBJECT_ENUM_ID3:
				args.v3.sExtEncoder.ucConfig |= EXTERNAL_ENCODER_CONFIG_V3_ENCODER3;
				break;
			}
			args.v3.sExtEncoder.ucBitPerColor = radeon_atom_get_bpc(encoder);
			break;
		default:
			DRM_ERROR("Unknown table version: %d, %d\n", frev, crev);
			return;
		}
		break;
	default:
		DRM_ERROR("Unknown table version: %d, %d\n", frev, crev);
		return;
	}
	atom_execute_table(rdev->mode_info.atom_context, index, (uint32_t *)&args);
}

static void
atombios_yuv_setup(struct drm_encoder *encoder, bool enable)
{
	struct drm_device *dev = encoder->dev;
	struct radeon_device *rdev = dev->dev_private;
	struct radeon_encoder *radeon_encoder = to_radeon_encoder(encoder);
	struct radeon_crtc *radeon_crtc = to_radeon_crtc(encoder->crtc);
	ENABLE_YUV_PS_ALLOCATION args;
	int index = GetIndexIntoMasterTable(COMMAND, EnableYUV);
	uint32_t temp, reg;

	memset(&args, 0, sizeof(args));

	if (rdev->family >= CHIP_R600)
		reg = R600_BIOS_3_SCRATCH;
	else
		reg = RADEON_BIOS_3_SCRATCH;

	/* XXX: fix up scratch reg handling */
	temp = RREG32(reg);
	if (radeon_encoder->active_device & (ATOM_DEVICE_TV_SUPPORT))
		WREG32(reg, (ATOM_S3_TV1_ACTIVE |
			     (radeon_crtc->crtc_id << 18)));
	else if (radeon_encoder->active_device & (ATOM_DEVICE_CV_SUPPORT))
		WREG32(reg, (ATOM_S3_CV_ACTIVE | (radeon_crtc->crtc_id << 24)));
	else
		WREG32(reg, 0);

	if (enable)
		args.ucEnable = ATOM_ENABLE;
	args.ucCRTC = radeon_crtc->crtc_id;

	atom_execute_table(rdev->mode_info.atom_context, index, (uint32_t *)&args);

	WREG32(reg, temp);
}

static void
radeon_atom_encoder_dpms_avivo(struct drm_encoder *encoder, int mode)
{
	struct drm_device *dev = encoder->dev;
	struct radeon_device *rdev = dev->dev_private;
	struct radeon_encoder *radeon_encoder = to_radeon_encoder(encoder);
	DISPLAY_DEVICE_OUTPUT_CONTROL_PS_ALLOCATION args;
	int index = 0;

	memset(&args, 0, sizeof(args));

	switch (radeon_encoder->encoder_id) {
	case ENCODER_OBJECT_ID_INTERNAL_TMDS1:
	case ENCODER_OBJECT_ID_INTERNAL_KLDSCP_TMDS1:
		index = GetIndexIntoMasterTable(COMMAND, TMDSAOutputControl);
		break;
	case ENCODER_OBJECT_ID_INTERNAL_DVO1:
	case ENCODER_OBJECT_ID_INTERNAL_DDI:
	case ENCODER_OBJECT_ID_INTERNAL_KLDSCP_DVO1:
		index = GetIndexIntoMasterTable(COMMAND, DVOOutputControl);
		break;
	case ENCODER_OBJECT_ID_INTERNAL_LVDS:
		index = GetIndexIntoMasterTable(COMMAND, LCD1OutputControl);
		break;
	case ENCODER_OBJECT_ID_INTERNAL_LVTM1:
		if (radeon_encoder->devices & (ATOM_DEVICE_LCD_SUPPORT))
			index = GetIndexIntoMasterTable(COMMAND, LCD1OutputControl);
		else
			index = GetIndexIntoMasterTable(COMMAND, LVTMAOutputControl);
		break;
	case ENCODER_OBJECT_ID_INTERNAL_DAC1:
	case ENCODER_OBJECT_ID_INTERNAL_KLDSCP_DAC1:
		if (radeon_encoder->active_device & (ATOM_DEVICE_TV_SUPPORT))
			index = GetIndexIntoMasterTable(COMMAND, TV1OutputControl);
		else if (radeon_encoder->active_device & (ATOM_DEVICE_CV_SUPPORT))
			index = GetIndexIntoMasterTable(COMMAND, CV1OutputControl);
		else
			index = GetIndexIntoMasterTable(COMMAND, DAC1OutputControl);
		break;
	case ENCODER_OBJECT_ID_INTERNAL_DAC2:
	case ENCODER_OBJECT_ID_INTERNAL_KLDSCP_DAC2:
		if (radeon_encoder->active_device & (ATOM_DEVICE_TV_SUPPORT))
			index = GetIndexIntoMasterTable(COMMAND, TV1OutputControl);
		else if (radeon_encoder->active_device & (ATOM_DEVICE_CV_SUPPORT))
			index = GetIndexIntoMasterTable(COMMAND, CV1OutputControl);
		else
			index = GetIndexIntoMasterTable(COMMAND, DAC2OutputControl);
		break;
	default:
		return;
	}

	switch (mode) {
	case DRM_MODE_DPMS_ON:
		args.ucAction = ATOM_ENABLE;
		/* workaround for DVOOutputControl on some RS690 systems */
		if (radeon_encoder->encoder_id == ENCODER_OBJECT_ID_INTERNAL_DDI) {
			u32 reg = RREG32(RADEON_BIOS_3_SCRATCH);
			WREG32(RADEON_BIOS_3_SCRATCH, reg & ~ATOM_S3_DFP2I_ACTIVE);
			atom_execute_table(rdev->mode_info.atom_context, index, (uint32_t *)&args);
			WREG32(RADEON_BIOS_3_SCRATCH, reg);
		} else
			atom_execute_table(rdev->mode_info.atom_context, index, (uint32_t *)&args);
		if (radeon_encoder->devices & (ATOM_DEVICE_LCD_SUPPORT)) {
			args.ucAction = ATOM_LCD_BLON;
			atom_execute_table(rdev->mode_info.atom_context, index, (uint32_t *)&args);
		}
		break;
	case DRM_MODE_DPMS_STANDBY:
	case DRM_MODE_DPMS_SUSPEND:
	case DRM_MODE_DPMS_OFF:
		args.ucAction = ATOM_DISABLE;
		atom_execute_table(rdev->mode_info.atom_context, index, (uint32_t *)&args);
		if (radeon_encoder->devices & (ATOM_DEVICE_LCD_SUPPORT)) {
			args.ucAction = ATOM_LCD_BLOFF;
			atom_execute_table(rdev->mode_info.atom_context, index, (uint32_t *)&args);
		}
		break;
	}
}

static void
radeon_atom_encoder_dpms_dig(struct drm_encoder *encoder, int mode)
{
	struct drm_device *dev = encoder->dev;
	struct radeon_device *rdev = dev->dev_private;
	struct radeon_encoder *radeon_encoder = to_radeon_encoder(encoder);
	struct drm_encoder *ext_encoder = radeon_get_external_encoder(encoder);
	struct radeon_encoder_atom_dig *dig = radeon_encoder->enc_priv;
	struct drm_connector *connector = radeon_get_connector_for_encoder(encoder);
	struct radeon_connector *radeon_connector = NULL;
	struct radeon_connector_atom_dig *radeon_dig_connector = NULL;

	if (connector) {
		radeon_connector = to_radeon_connector(connector);
		radeon_dig_connector = radeon_connector->con_priv;
	}

	switch (mode) {
	case DRM_MODE_DPMS_ON:
		if (ASIC_IS_DCE41(rdev) || ASIC_IS_DCE5(rdev)) {
			if (!connector)
				dig->panel_mode = DP_PANEL_MODE_EXTERNAL_DP_MODE;
			else
				dig->panel_mode = radeon_dp_get_panel_mode(encoder, connector);

			/* setup and enable the encoder */
			atombios_dig_encoder_setup(encoder, ATOM_ENCODER_CMD_SETUP, 0);
			atombios_dig_encoder_setup(encoder,
						   ATOM_ENCODER_CMD_SETUP_PANEL_MODE,
						   dig->panel_mode);
			if (ext_encoder) {
				if (ASIC_IS_DCE41(rdev) || ASIC_IS_DCE61(rdev))
					atombios_external_encoder_setup(encoder, ext_encoder,
									EXTERNAL_ENCODER_ACTION_V3_ENCODER_SETUP);
			}
			atombios_dig_transmitter_setup(encoder, ATOM_TRANSMITTER_ACTION_ENABLE, 0, 0);
		} else if (ASIC_IS_DCE4(rdev)) {
			/* setup and enable the encoder */
			atombios_dig_encoder_setup(encoder, ATOM_ENCODER_CMD_SETUP, 0);
			/* enable the transmitter */
			atombios_dig_transmitter_setup(encoder, ATOM_TRANSMITTER_ACTION_ENABLE, 0, 0);
		} else {
			/* setup and enable the encoder and transmitter */
			atombios_dig_encoder_setup(encoder, ATOM_ENABLE, 0);
			atombios_dig_transmitter_setup(encoder, ATOM_TRANSMITTER_ACTION_SETUP, 0, 0);
			atombios_dig_transmitter_setup(encoder, ATOM_TRANSMITTER_ACTION_ENABLE, 0, 0);
<<<<<<< HEAD
=======
			/* some dce3.x boards have a bug in their transmitter control table.
			 * ACTION_ENABLE_OUTPUT can probably be dropped since ACTION_ENABLE
			 * does the same thing and more.
			 */
			if ((rdev->family != CHIP_RV710) && (rdev->family != CHIP_RV730) &&
			    (rdev->family != CHIP_RS780) && (rdev->family != CHIP_RS880))
				atombios_dig_transmitter_setup(encoder, ATOM_TRANSMITTER_ACTION_ENABLE_OUTPUT, 0, 0);
>>>>>>> 07bf139b
		}
		if (ENCODER_MODE_IS_DP(atombios_get_encoder_mode(encoder)) && connector) {
			if (connector->connector_type == DRM_MODE_CONNECTOR_eDP) {
				atombios_set_edp_panel_power(connector,
							     ATOM_TRANSMITTER_ACTION_POWER_ON);
				radeon_dig_connector->edp_on = true;
			}
			radeon_dp_link_train(encoder, connector);
			if (ASIC_IS_DCE4(rdev))
				atombios_dig_encoder_setup(encoder, ATOM_ENCODER_CMD_DP_VIDEO_ON, 0);
		}
		if (radeon_encoder->devices & (ATOM_DEVICE_LCD_SUPPORT))
			atombios_dig_transmitter_setup(encoder, ATOM_TRANSMITTER_ACTION_LCD_BLON, 0, 0);
		break;
	case DRM_MODE_DPMS_STANDBY:
	case DRM_MODE_DPMS_SUSPEND:
	case DRM_MODE_DPMS_OFF:
		if (ASIC_IS_DCE4(rdev)) {
			/* disable the transmitter */
			atombios_dig_transmitter_setup(encoder, ATOM_TRANSMITTER_ACTION_DISABLE, 0, 0);
		} else {
			/* disable the encoder and transmitter */
			atombios_dig_transmitter_setup(encoder, ATOM_TRANSMITTER_ACTION_DISABLE, 0, 0);
			atombios_dig_encoder_setup(encoder, ATOM_DISABLE, 0);
		}
		if (ENCODER_MODE_IS_DP(atombios_get_encoder_mode(encoder)) && connector) {
			if (ASIC_IS_DCE4(rdev))
				atombios_dig_encoder_setup(encoder, ATOM_ENCODER_CMD_DP_VIDEO_OFF, 0);
			if (connector->connector_type == DRM_MODE_CONNECTOR_eDP) {
				atombios_set_edp_panel_power(connector,
							     ATOM_TRANSMITTER_ACTION_POWER_OFF);
				radeon_dig_connector->edp_on = false;
			}
		}
		if (radeon_encoder->devices & (ATOM_DEVICE_LCD_SUPPORT))
			atombios_dig_transmitter_setup(encoder, ATOM_TRANSMITTER_ACTION_LCD_BLOFF, 0, 0);
		break;
	}
}

static void
radeon_atom_encoder_dpms_ext(struct drm_encoder *encoder,
			     struct drm_encoder *ext_encoder,
			     int mode)
{
	struct drm_device *dev = encoder->dev;
	struct radeon_device *rdev = dev->dev_private;

	switch (mode) {
	case DRM_MODE_DPMS_ON:
	default:
		if (ASIC_IS_DCE41(rdev) || ASIC_IS_DCE61(rdev)) {
			atombios_external_encoder_setup(encoder, ext_encoder,
							EXTERNAL_ENCODER_ACTION_V3_ENABLE_OUTPUT);
			atombios_external_encoder_setup(encoder, ext_encoder,
							EXTERNAL_ENCODER_ACTION_V3_ENCODER_BLANKING_OFF);
		} else
			atombios_external_encoder_setup(encoder, ext_encoder, ATOM_ENABLE);
		break;
	case DRM_MODE_DPMS_STANDBY:
	case DRM_MODE_DPMS_SUSPEND:
	case DRM_MODE_DPMS_OFF:
		if (ASIC_IS_DCE41(rdev) || ASIC_IS_DCE61(rdev)) {
			atombios_external_encoder_setup(encoder, ext_encoder,
							EXTERNAL_ENCODER_ACTION_V3_ENCODER_BLANKING);
			atombios_external_encoder_setup(encoder, ext_encoder,
							EXTERNAL_ENCODER_ACTION_V3_DISABLE_OUTPUT);
		} else
			atombios_external_encoder_setup(encoder, ext_encoder, ATOM_DISABLE);
		break;
	}
}

static void
radeon_atom_encoder_dpms(struct drm_encoder *encoder, int mode)
{
	struct drm_device *dev = encoder->dev;
	struct radeon_device *rdev = dev->dev_private;
	struct radeon_encoder *radeon_encoder = to_radeon_encoder(encoder);
	struct drm_encoder *ext_encoder = radeon_get_external_encoder(encoder);

	DRM_DEBUG_KMS("encoder dpms %d to mode %d, devices %08x, active_devices %08x\n",
		  radeon_encoder->encoder_id, mode, radeon_encoder->devices,
		  radeon_encoder->active_device);
	switch (radeon_encoder->encoder_id) {
	case ENCODER_OBJECT_ID_INTERNAL_TMDS1:
	case ENCODER_OBJECT_ID_INTERNAL_KLDSCP_TMDS1:
	case ENCODER_OBJECT_ID_INTERNAL_LVDS:
	case ENCODER_OBJECT_ID_INTERNAL_LVTM1:
	case ENCODER_OBJECT_ID_INTERNAL_DVO1:
	case ENCODER_OBJECT_ID_INTERNAL_DDI:
	case ENCODER_OBJECT_ID_INTERNAL_DAC2:
	case ENCODER_OBJECT_ID_INTERNAL_KLDSCP_DAC2:
		radeon_atom_encoder_dpms_avivo(encoder, mode);
		break;
	case ENCODER_OBJECT_ID_INTERNAL_UNIPHY:
	case ENCODER_OBJECT_ID_INTERNAL_UNIPHY1:
	case ENCODER_OBJECT_ID_INTERNAL_UNIPHY2:
	case ENCODER_OBJECT_ID_INTERNAL_UNIPHY3:
	case ENCODER_OBJECT_ID_INTERNAL_KLDSCP_LVTMA:
		radeon_atom_encoder_dpms_dig(encoder, mode);
		break;
	case ENCODER_OBJECT_ID_INTERNAL_KLDSCP_DVO1:
		if (ASIC_IS_DCE5(rdev)) {
			switch (mode) {
			case DRM_MODE_DPMS_ON:
				atombios_dvo_setup(encoder, ATOM_ENABLE);
				break;
			case DRM_MODE_DPMS_STANDBY:
			case DRM_MODE_DPMS_SUSPEND:
			case DRM_MODE_DPMS_OFF:
				atombios_dvo_setup(encoder, ATOM_DISABLE);
				break;
			}
		} else if (ASIC_IS_DCE3(rdev))
			radeon_atom_encoder_dpms_dig(encoder, mode);
		else
			radeon_atom_encoder_dpms_avivo(encoder, mode);
		break;
	case ENCODER_OBJECT_ID_INTERNAL_DAC1:
	case ENCODER_OBJECT_ID_INTERNAL_KLDSCP_DAC1:
		if (ASIC_IS_DCE5(rdev)) {
			switch (mode) {
			case DRM_MODE_DPMS_ON:
				atombios_dac_setup(encoder, ATOM_ENABLE);
				break;
			case DRM_MODE_DPMS_STANDBY:
			case DRM_MODE_DPMS_SUSPEND:
			case DRM_MODE_DPMS_OFF:
				atombios_dac_setup(encoder, ATOM_DISABLE);
				break;
			}
		} else
			radeon_atom_encoder_dpms_avivo(encoder, mode);
		break;
	default:
		return;
	}

	if (ext_encoder)
		radeon_atom_encoder_dpms_ext(encoder, ext_encoder, mode);

	radeon_atombios_encoder_dpms_scratch_regs(encoder, (mode == DRM_MODE_DPMS_ON) ? true : false);

}

union crtc_source_param {
	SELECT_CRTC_SOURCE_PS_ALLOCATION v1;
	SELECT_CRTC_SOURCE_PARAMETERS_V2 v2;
};

static void
atombios_set_encoder_crtc_source(struct drm_encoder *encoder)
{
	struct drm_device *dev = encoder->dev;
	struct radeon_device *rdev = dev->dev_private;
	struct radeon_encoder *radeon_encoder = to_radeon_encoder(encoder);
	struct radeon_crtc *radeon_crtc = to_radeon_crtc(encoder->crtc);
	union crtc_source_param args;
	int index = GetIndexIntoMasterTable(COMMAND, SelectCRTC_Source);
	uint8_t frev, crev;
	struct radeon_encoder_atom_dig *dig;

	memset(&args, 0, sizeof(args));

	if (!atom_parse_cmd_header(rdev->mode_info.atom_context, index, &frev, &crev))
		return;

	switch (frev) {
	case 1:
		switch (crev) {
		case 1:
		default:
			if (ASIC_IS_AVIVO(rdev))
				args.v1.ucCRTC = radeon_crtc->crtc_id;
			else {
				if (radeon_encoder->encoder_id == ENCODER_OBJECT_ID_INTERNAL_DAC1) {
					args.v1.ucCRTC = radeon_crtc->crtc_id;
				} else {
					args.v1.ucCRTC = radeon_crtc->crtc_id << 2;
				}
			}
			switch (radeon_encoder->encoder_id) {
			case ENCODER_OBJECT_ID_INTERNAL_TMDS1:
			case ENCODER_OBJECT_ID_INTERNAL_KLDSCP_TMDS1:
				args.v1.ucDevice = ATOM_DEVICE_DFP1_INDEX;
				break;
			case ENCODER_OBJECT_ID_INTERNAL_LVDS:
			case ENCODER_OBJECT_ID_INTERNAL_LVTM1:
				if (radeon_encoder->devices & ATOM_DEVICE_LCD1_SUPPORT)
					args.v1.ucDevice = ATOM_DEVICE_LCD1_INDEX;
				else
					args.v1.ucDevice = ATOM_DEVICE_DFP3_INDEX;
				break;
			case ENCODER_OBJECT_ID_INTERNAL_DVO1:
			case ENCODER_OBJECT_ID_INTERNAL_DDI:
			case ENCODER_OBJECT_ID_INTERNAL_KLDSCP_DVO1:
				args.v1.ucDevice = ATOM_DEVICE_DFP2_INDEX;
				break;
			case ENCODER_OBJECT_ID_INTERNAL_DAC1:
			case ENCODER_OBJECT_ID_INTERNAL_KLDSCP_DAC1:
				if (radeon_encoder->active_device & (ATOM_DEVICE_TV_SUPPORT))
					args.v1.ucDevice = ATOM_DEVICE_TV1_INDEX;
				else if (radeon_encoder->active_device & (ATOM_DEVICE_CV_SUPPORT))
					args.v1.ucDevice = ATOM_DEVICE_CV_INDEX;
				else
					args.v1.ucDevice = ATOM_DEVICE_CRT1_INDEX;
				break;
			case ENCODER_OBJECT_ID_INTERNAL_DAC2:
			case ENCODER_OBJECT_ID_INTERNAL_KLDSCP_DAC2:
				if (radeon_encoder->active_device & (ATOM_DEVICE_TV_SUPPORT))
					args.v1.ucDevice = ATOM_DEVICE_TV1_INDEX;
				else if (radeon_encoder->active_device & (ATOM_DEVICE_CV_SUPPORT))
					args.v1.ucDevice = ATOM_DEVICE_CV_INDEX;
				else
					args.v1.ucDevice = ATOM_DEVICE_CRT2_INDEX;
				break;
			}
			break;
		case 2:
			args.v2.ucCRTC = radeon_crtc->crtc_id;
			if (radeon_encoder_get_dp_bridge_encoder_id(encoder) != ENCODER_OBJECT_ID_NONE) {
				struct drm_connector *connector = radeon_get_connector_for_encoder(encoder);

				if (connector->connector_type == DRM_MODE_CONNECTOR_LVDS)
					args.v2.ucEncodeMode = ATOM_ENCODER_MODE_LVDS;
				else if (connector->connector_type == DRM_MODE_CONNECTOR_VGA)
					args.v2.ucEncodeMode = ATOM_ENCODER_MODE_CRT;
				else
					args.v2.ucEncodeMode = atombios_get_encoder_mode(encoder);
			} else
				args.v2.ucEncodeMode = atombios_get_encoder_mode(encoder);
			switch (radeon_encoder->encoder_id) {
			case ENCODER_OBJECT_ID_INTERNAL_UNIPHY:
			case ENCODER_OBJECT_ID_INTERNAL_UNIPHY1:
			case ENCODER_OBJECT_ID_INTERNAL_UNIPHY2:
			case ENCODER_OBJECT_ID_INTERNAL_UNIPHY3:
			case ENCODER_OBJECT_ID_INTERNAL_KLDSCP_LVTMA:
				dig = radeon_encoder->enc_priv;
				switch (dig->dig_encoder) {
				case 0:
					args.v2.ucEncoderID = ASIC_INT_DIG1_ENCODER_ID;
					break;
				case 1:
					args.v2.ucEncoderID = ASIC_INT_DIG2_ENCODER_ID;
					break;
				case 2:
					args.v2.ucEncoderID = ASIC_INT_DIG3_ENCODER_ID;
					break;
				case 3:
					args.v2.ucEncoderID = ASIC_INT_DIG4_ENCODER_ID;
					break;
				case 4:
					args.v2.ucEncoderID = ASIC_INT_DIG5_ENCODER_ID;
					break;
				case 5:
					args.v2.ucEncoderID = ASIC_INT_DIG6_ENCODER_ID;
					break;
				case 6:
					args.v2.ucEncoderID = ASIC_INT_DIG7_ENCODER_ID;
					break;
				}
				break;
			case ENCODER_OBJECT_ID_INTERNAL_KLDSCP_DVO1:
				args.v2.ucEncoderID = ASIC_INT_DVO_ENCODER_ID;
				break;
			case ENCODER_OBJECT_ID_INTERNAL_KLDSCP_DAC1:
				if (radeon_encoder->active_device & (ATOM_DEVICE_TV_SUPPORT))
					args.v2.ucEncoderID = ASIC_INT_TV_ENCODER_ID;
				else if (radeon_encoder->active_device & (ATOM_DEVICE_CV_SUPPORT))
					args.v2.ucEncoderID = ASIC_INT_TV_ENCODER_ID;
				else
					args.v2.ucEncoderID = ASIC_INT_DAC1_ENCODER_ID;
				break;
			case ENCODER_OBJECT_ID_INTERNAL_KLDSCP_DAC2:
				if (radeon_encoder->active_device & (ATOM_DEVICE_TV_SUPPORT))
					args.v2.ucEncoderID = ASIC_INT_TV_ENCODER_ID;
				else if (radeon_encoder->active_device & (ATOM_DEVICE_CV_SUPPORT))
					args.v2.ucEncoderID = ASIC_INT_TV_ENCODER_ID;
				else
					args.v2.ucEncoderID = ASIC_INT_DAC2_ENCODER_ID;
				break;
			}
			break;
		}
		break;
	default:
		DRM_ERROR("Unknown table version: %d, %d\n", frev, crev);
		return;
	}

	atom_execute_table(rdev->mode_info.atom_context, index, (uint32_t *)&args);

	/* update scratch regs with new routing */
	radeon_atombios_encoder_crtc_scratch_regs(encoder, radeon_crtc->crtc_id);
}

static void
atombios_apply_encoder_quirks(struct drm_encoder *encoder,
			      struct drm_display_mode *mode)
{
	struct drm_device *dev = encoder->dev;
	struct radeon_device *rdev = dev->dev_private;
	struct radeon_encoder *radeon_encoder = to_radeon_encoder(encoder);
	struct radeon_crtc *radeon_crtc = to_radeon_crtc(encoder->crtc);

	/* Funky macbooks */
	if ((dev->pdev->device == 0x71C5) &&
	    (dev->pdev->subsystem_vendor == 0x106b) &&
	    (dev->pdev->subsystem_device == 0x0080)) {
		if (radeon_encoder->devices & ATOM_DEVICE_LCD1_SUPPORT) {
			uint32_t lvtma_bit_depth_control = RREG32(AVIVO_LVTMA_BIT_DEPTH_CONTROL);

			lvtma_bit_depth_control &= ~AVIVO_LVTMA_BIT_DEPTH_CONTROL_TRUNCATE_EN;
			lvtma_bit_depth_control &= ~AVIVO_LVTMA_BIT_DEPTH_CONTROL_SPATIAL_DITHER_EN;

			WREG32(AVIVO_LVTMA_BIT_DEPTH_CONTROL, lvtma_bit_depth_control);
		}
	}

	/* set scaler clears this on some chips */
	if (ASIC_IS_AVIVO(rdev) &&
	    (!(radeon_encoder->active_device & (ATOM_DEVICE_TV_SUPPORT)))) {
		if (ASIC_IS_DCE8(rdev)) {
			if (mode->flags & DRM_MODE_FLAG_INTERLACE)
				WREG32(CIK_LB_DATA_FORMAT + radeon_crtc->crtc_offset,
				       CIK_INTERLEAVE_EN);
			else
				WREG32(CIK_LB_DATA_FORMAT + radeon_crtc->crtc_offset, 0);
		} else if (ASIC_IS_DCE4(rdev)) {
			if (mode->flags & DRM_MODE_FLAG_INTERLACE)
				WREG32(EVERGREEN_DATA_FORMAT + radeon_crtc->crtc_offset,
				       EVERGREEN_INTERLEAVE_EN);
			else
				WREG32(EVERGREEN_DATA_FORMAT + radeon_crtc->crtc_offset, 0);
		} else {
			if (mode->flags & DRM_MODE_FLAG_INTERLACE)
				WREG32(AVIVO_D1MODE_DATA_FORMAT + radeon_crtc->crtc_offset,
				       AVIVO_D1MODE_INTERLEAVE_EN);
			else
				WREG32(AVIVO_D1MODE_DATA_FORMAT + radeon_crtc->crtc_offset, 0);
		}
	}
}

static int radeon_atom_pick_dig_encoder(struct drm_encoder *encoder)
{
	struct drm_device *dev = encoder->dev;
	struct radeon_device *rdev = dev->dev_private;
	struct radeon_crtc *radeon_crtc = to_radeon_crtc(encoder->crtc);
	struct radeon_encoder *radeon_encoder = to_radeon_encoder(encoder);
	struct drm_encoder *test_encoder;
	struct radeon_encoder_atom_dig *dig = radeon_encoder->enc_priv;
	uint32_t dig_enc_in_use = 0;

	if (ASIC_IS_DCE6(rdev)) {
		/* DCE6 */
		switch (radeon_encoder->encoder_id) {
		case ENCODER_OBJECT_ID_INTERNAL_UNIPHY:
			if (dig->linkb)
				return 1;
			else
				return 0;
			break;
		case ENCODER_OBJECT_ID_INTERNAL_UNIPHY1:
			if (dig->linkb)
				return 3;
			else
				return 2;
			break;
		case ENCODER_OBJECT_ID_INTERNAL_UNIPHY2:
			if (dig->linkb)
				return 5;
			else
				return 4;
			break;
		case ENCODER_OBJECT_ID_INTERNAL_UNIPHY3:
			return 6;
			break;
		}
	} else if (ASIC_IS_DCE4(rdev)) {
		/* DCE4/5 */
		if (ASIC_IS_DCE41(rdev) && !ASIC_IS_DCE61(rdev)) {
			/* ontario follows DCE4 */
			if (rdev->family == CHIP_PALM) {
				if (dig->linkb)
					return 1;
				else
					return 0;
			} else
				/* llano follows DCE3.2 */
				return radeon_crtc->crtc_id;
		} else {
			switch (radeon_encoder->encoder_id) {
			case ENCODER_OBJECT_ID_INTERNAL_UNIPHY:
				if (dig->linkb)
					return 1;
				else
					return 0;
				break;
			case ENCODER_OBJECT_ID_INTERNAL_UNIPHY1:
				if (dig->linkb)
					return 3;
				else
					return 2;
				break;
			case ENCODER_OBJECT_ID_INTERNAL_UNIPHY2:
				if (dig->linkb)
					return 5;
				else
					return 4;
				break;
			}
		}
	}

	/* on DCE32 and encoder can driver any block so just crtc id */
	if (ASIC_IS_DCE32(rdev)) {
		return radeon_crtc->crtc_id;
	}

	/* on DCE3 - LVTMA can only be driven by DIGB */
	list_for_each_entry(test_encoder, &dev->mode_config.encoder_list, head) {
		struct radeon_encoder *radeon_test_encoder;

		if (encoder == test_encoder)
			continue;

		if (!radeon_encoder_is_digital(test_encoder))
			continue;

		radeon_test_encoder = to_radeon_encoder(test_encoder);
		dig = radeon_test_encoder->enc_priv;

		if (dig->dig_encoder >= 0)
			dig_enc_in_use |= (1 << dig->dig_encoder);
	}

	if (radeon_encoder->encoder_id == ENCODER_OBJECT_ID_INTERNAL_KLDSCP_LVTMA) {
		if (dig_enc_in_use & 0x2)
			DRM_ERROR("LVDS required digital encoder 2 but it was in use - stealing\n");
		return 1;
	}
	if (!(dig_enc_in_use & 1))
		return 0;
	return 1;
}

/* This only needs to be called once at startup */
void
radeon_atom_encoder_init(struct radeon_device *rdev)
{
	struct drm_device *dev = rdev->ddev;
	struct drm_encoder *encoder;

	list_for_each_entry(encoder, &dev->mode_config.encoder_list, head) {
		struct radeon_encoder *radeon_encoder = to_radeon_encoder(encoder);
		struct drm_encoder *ext_encoder = radeon_get_external_encoder(encoder);

		switch (radeon_encoder->encoder_id) {
		case ENCODER_OBJECT_ID_INTERNAL_UNIPHY:
		case ENCODER_OBJECT_ID_INTERNAL_UNIPHY1:
		case ENCODER_OBJECT_ID_INTERNAL_UNIPHY2:
		case ENCODER_OBJECT_ID_INTERNAL_UNIPHY3:
		case ENCODER_OBJECT_ID_INTERNAL_KLDSCP_LVTMA:
			atombios_dig_transmitter_setup(encoder, ATOM_TRANSMITTER_ACTION_INIT, 0, 0);
			break;
		default:
			break;
		}

		if (ext_encoder && (ASIC_IS_DCE41(rdev) || ASIC_IS_DCE61(rdev)))
			atombios_external_encoder_setup(encoder, ext_encoder,
							EXTERNAL_ENCODER_ACTION_V3_ENCODER_INIT);
	}
}

static void
radeon_atom_encoder_mode_set(struct drm_encoder *encoder,
			     struct drm_display_mode *mode,
			     struct drm_display_mode *adjusted_mode)
{
	struct drm_device *dev = encoder->dev;
	struct radeon_device *rdev = dev->dev_private;
	struct radeon_encoder *radeon_encoder = to_radeon_encoder(encoder);

	radeon_encoder->pixel_clock = adjusted_mode->clock;

	/* need to call this here rather than in prepare() since we need some crtc info */
	radeon_atom_encoder_dpms(encoder, DRM_MODE_DPMS_OFF);

	if (ASIC_IS_AVIVO(rdev) && !ASIC_IS_DCE4(rdev)) {
		if (radeon_encoder->active_device & (ATOM_DEVICE_CV_SUPPORT | ATOM_DEVICE_TV_SUPPORT))
			atombios_yuv_setup(encoder, true);
		else
			atombios_yuv_setup(encoder, false);
	}

	switch (radeon_encoder->encoder_id) {
	case ENCODER_OBJECT_ID_INTERNAL_TMDS1:
	case ENCODER_OBJECT_ID_INTERNAL_KLDSCP_TMDS1:
	case ENCODER_OBJECT_ID_INTERNAL_LVDS:
	case ENCODER_OBJECT_ID_INTERNAL_LVTM1:
		atombios_digital_setup(encoder, PANEL_ENCODER_ACTION_ENABLE);
		break;
	case ENCODER_OBJECT_ID_INTERNAL_UNIPHY:
	case ENCODER_OBJECT_ID_INTERNAL_UNIPHY1:
	case ENCODER_OBJECT_ID_INTERNAL_UNIPHY2:
	case ENCODER_OBJECT_ID_INTERNAL_UNIPHY3:
	case ENCODER_OBJECT_ID_INTERNAL_KLDSCP_LVTMA:
		/* handled in dpms */
		break;
	case ENCODER_OBJECT_ID_INTERNAL_DDI:
	case ENCODER_OBJECT_ID_INTERNAL_DVO1:
	case ENCODER_OBJECT_ID_INTERNAL_KLDSCP_DVO1:
		atombios_dvo_setup(encoder, ATOM_ENABLE);
		break;
	case ENCODER_OBJECT_ID_INTERNAL_DAC1:
	case ENCODER_OBJECT_ID_INTERNAL_KLDSCP_DAC1:
	case ENCODER_OBJECT_ID_INTERNAL_DAC2:
	case ENCODER_OBJECT_ID_INTERNAL_KLDSCP_DAC2:
		atombios_dac_setup(encoder, ATOM_ENABLE);
		if (radeon_encoder->devices & (ATOM_DEVICE_TV_SUPPORT | ATOM_DEVICE_CV_SUPPORT)) {
			if (radeon_encoder->active_device & (ATOM_DEVICE_TV_SUPPORT | ATOM_DEVICE_CV_SUPPORT))
				atombios_tv_setup(encoder, ATOM_ENABLE);
			else
				atombios_tv_setup(encoder, ATOM_DISABLE);
		}
		break;
	}

	atombios_apply_encoder_quirks(encoder, adjusted_mode);

	if (atombios_get_encoder_mode(encoder) == ATOM_ENCODER_MODE_HDMI) {
		if (rdev->asic->display.hdmi_enable)
			radeon_hdmi_enable(rdev, encoder, true);
		if (rdev->asic->display.hdmi_setmode)
			radeon_hdmi_setmode(rdev, encoder, adjusted_mode);
	}
}

static bool
atombios_dac_load_detect(struct drm_encoder *encoder, struct drm_connector *connector)
{
	struct drm_device *dev = encoder->dev;
	struct radeon_device *rdev = dev->dev_private;
	struct radeon_encoder *radeon_encoder = to_radeon_encoder(encoder);
	struct radeon_connector *radeon_connector = to_radeon_connector(connector);

	if (radeon_encoder->devices & (ATOM_DEVICE_TV_SUPPORT |
				       ATOM_DEVICE_CV_SUPPORT |
				       ATOM_DEVICE_CRT_SUPPORT)) {
		DAC_LOAD_DETECTION_PS_ALLOCATION args;
		int index = GetIndexIntoMasterTable(COMMAND, DAC_LoadDetection);
		uint8_t frev, crev;

		memset(&args, 0, sizeof(args));

		if (!atom_parse_cmd_header(rdev->mode_info.atom_context, index, &frev, &crev))
			return false;

		args.sDacload.ucMisc = 0;

		if ((radeon_encoder->encoder_id == ENCODER_OBJECT_ID_INTERNAL_DAC1) ||
		    (radeon_encoder->encoder_id == ENCODER_OBJECT_ID_INTERNAL_KLDSCP_DAC1))
			args.sDacload.ucDacType = ATOM_DAC_A;
		else
			args.sDacload.ucDacType = ATOM_DAC_B;

		if (radeon_connector->devices & ATOM_DEVICE_CRT1_SUPPORT)
			args.sDacload.usDeviceID = cpu_to_le16(ATOM_DEVICE_CRT1_SUPPORT);
		else if (radeon_connector->devices & ATOM_DEVICE_CRT2_SUPPORT)
			args.sDacload.usDeviceID = cpu_to_le16(ATOM_DEVICE_CRT2_SUPPORT);
		else if (radeon_connector->devices & ATOM_DEVICE_CV_SUPPORT) {
			args.sDacload.usDeviceID = cpu_to_le16(ATOM_DEVICE_CV_SUPPORT);
			if (crev >= 3)
				args.sDacload.ucMisc = DAC_LOAD_MISC_YPrPb;
		} else if (radeon_connector->devices & ATOM_DEVICE_TV1_SUPPORT) {
			args.sDacload.usDeviceID = cpu_to_le16(ATOM_DEVICE_TV1_SUPPORT);
			if (crev >= 3)
				args.sDacload.ucMisc = DAC_LOAD_MISC_YPrPb;
		}

		atom_execute_table(rdev->mode_info.atom_context, index, (uint32_t *)&args);

		return true;
	} else
		return false;
}

static enum drm_connector_status
radeon_atom_dac_detect(struct drm_encoder *encoder, struct drm_connector *connector)
{
	struct drm_device *dev = encoder->dev;
	struct radeon_device *rdev = dev->dev_private;
	struct radeon_encoder *radeon_encoder = to_radeon_encoder(encoder);
	struct radeon_connector *radeon_connector = to_radeon_connector(connector);
	uint32_t bios_0_scratch;

	if (!atombios_dac_load_detect(encoder, connector)) {
		DRM_DEBUG_KMS("detect returned false \n");
		return connector_status_unknown;
	}

	if (rdev->family >= CHIP_R600)
		bios_0_scratch = RREG32(R600_BIOS_0_SCRATCH);
	else
		bios_0_scratch = RREG32(RADEON_BIOS_0_SCRATCH);

	DRM_DEBUG_KMS("Bios 0 scratch %x %08x\n", bios_0_scratch, radeon_encoder->devices);
	if (radeon_connector->devices & ATOM_DEVICE_CRT1_SUPPORT) {
		if (bios_0_scratch & ATOM_S0_CRT1_MASK)
			return connector_status_connected;
	}
	if (radeon_connector->devices & ATOM_DEVICE_CRT2_SUPPORT) {
		if (bios_0_scratch & ATOM_S0_CRT2_MASK)
			return connector_status_connected;
	}
	if (radeon_connector->devices & ATOM_DEVICE_CV_SUPPORT) {
		if (bios_0_scratch & (ATOM_S0_CV_MASK|ATOM_S0_CV_MASK_A))
			return connector_status_connected;
	}
	if (radeon_connector->devices & ATOM_DEVICE_TV1_SUPPORT) {
		if (bios_0_scratch & (ATOM_S0_TV1_COMPOSITE | ATOM_S0_TV1_COMPOSITE_A))
			return connector_status_connected; /* CTV */
		else if (bios_0_scratch & (ATOM_S0_TV1_SVIDEO | ATOM_S0_TV1_SVIDEO_A))
			return connector_status_connected; /* STV */
	}
	return connector_status_disconnected;
}

static enum drm_connector_status
radeon_atom_dig_detect(struct drm_encoder *encoder, struct drm_connector *connector)
{
	struct drm_device *dev = encoder->dev;
	struct radeon_device *rdev = dev->dev_private;
	struct radeon_encoder *radeon_encoder = to_radeon_encoder(encoder);
	struct radeon_connector *radeon_connector = to_radeon_connector(connector);
	struct drm_encoder *ext_encoder = radeon_get_external_encoder(encoder);
	u32 bios_0_scratch;

	if (!ASIC_IS_DCE4(rdev))
		return connector_status_unknown;

	if (!ext_encoder)
		return connector_status_unknown;

	if ((radeon_connector->devices & ATOM_DEVICE_CRT_SUPPORT) == 0)
		return connector_status_unknown;

	/* load detect on the dp bridge */
	atombios_external_encoder_setup(encoder, ext_encoder,
					EXTERNAL_ENCODER_ACTION_V3_DACLOAD_DETECTION);

	bios_0_scratch = RREG32(R600_BIOS_0_SCRATCH);

	DRM_DEBUG_KMS("Bios 0 scratch %x %08x\n", bios_0_scratch, radeon_encoder->devices);
	if (radeon_connector->devices & ATOM_DEVICE_CRT1_SUPPORT) {
		if (bios_0_scratch & ATOM_S0_CRT1_MASK)
			return connector_status_connected;
	}
	if (radeon_connector->devices & ATOM_DEVICE_CRT2_SUPPORT) {
		if (bios_0_scratch & ATOM_S0_CRT2_MASK)
			return connector_status_connected;
	}
	if (radeon_connector->devices & ATOM_DEVICE_CV_SUPPORT) {
		if (bios_0_scratch & (ATOM_S0_CV_MASK|ATOM_S0_CV_MASK_A))
			return connector_status_connected;
	}
	if (radeon_connector->devices & ATOM_DEVICE_TV1_SUPPORT) {
		if (bios_0_scratch & (ATOM_S0_TV1_COMPOSITE | ATOM_S0_TV1_COMPOSITE_A))
			return connector_status_connected; /* CTV */
		else if (bios_0_scratch & (ATOM_S0_TV1_SVIDEO | ATOM_S0_TV1_SVIDEO_A))
			return connector_status_connected; /* STV */
	}
	return connector_status_disconnected;
}

void
radeon_atom_ext_encoder_setup_ddc(struct drm_encoder *encoder)
{
	struct drm_encoder *ext_encoder = radeon_get_external_encoder(encoder);

	if (ext_encoder)
		/* ddc_setup on the dp bridge */
		atombios_external_encoder_setup(encoder, ext_encoder,
						EXTERNAL_ENCODER_ACTION_V3_DDC_SETUP);

}

static void radeon_atom_encoder_prepare(struct drm_encoder *encoder)
{
	struct radeon_device *rdev = encoder->dev->dev_private;
	struct radeon_encoder *radeon_encoder = to_radeon_encoder(encoder);
	struct drm_connector *connector = radeon_get_connector_for_encoder(encoder);

	if ((radeon_encoder->active_device &
	     (ATOM_DEVICE_DFP_SUPPORT | ATOM_DEVICE_LCD_SUPPORT)) ||
	    (radeon_encoder_get_dp_bridge_encoder_id(encoder) !=
	     ENCODER_OBJECT_ID_NONE)) {
		struct radeon_encoder_atom_dig *dig = radeon_encoder->enc_priv;
		if (dig) {
			dig->dig_encoder = radeon_atom_pick_dig_encoder(encoder);
			if (radeon_encoder->active_device & ATOM_DEVICE_DFP_SUPPORT) {
				if (rdev->family >= CHIP_R600)
					dig->afmt = rdev->mode_info.afmt[dig->dig_encoder];
				else
					/* RS600/690/740 have only 1 afmt block */
					dig->afmt = rdev->mode_info.afmt[0];
			}
		}
	}

	radeon_atom_output_lock(encoder, true);

	if (connector) {
		struct radeon_connector *radeon_connector = to_radeon_connector(connector);

		/* select the clock/data port if it uses a router */
		if (radeon_connector->router.cd_valid)
			radeon_router_select_cd_port(radeon_connector);

		/* turn eDP panel on for mode set */
		if (connector->connector_type == DRM_MODE_CONNECTOR_eDP)
			atombios_set_edp_panel_power(connector,
						     ATOM_TRANSMITTER_ACTION_POWER_ON);
	}

	/* this is needed for the pll/ss setup to work correctly in some cases */
	atombios_set_encoder_crtc_source(encoder);
	/* set up the FMT blocks */
	if (ASIC_IS_DCE8(rdev))
		dce8_program_fmt(encoder);
	else if (ASIC_IS_DCE4(rdev))
		dce4_program_fmt(encoder);
	else if (ASIC_IS_DCE3(rdev))
		dce3_program_fmt(encoder);
	else if (ASIC_IS_AVIVO(rdev))
		avivo_program_fmt(encoder);
}

static void radeon_atom_encoder_commit(struct drm_encoder *encoder)
{
	/* need to call this here as we need the crtc set up */
	radeon_atom_encoder_dpms(encoder, DRM_MODE_DPMS_ON);
	radeon_atom_output_lock(encoder, false);
}

static void radeon_atom_encoder_disable(struct drm_encoder *encoder)
{
	struct drm_device *dev = encoder->dev;
	struct radeon_device *rdev = dev->dev_private;
	struct radeon_encoder *radeon_encoder = to_radeon_encoder(encoder);
	struct radeon_encoder_atom_dig *dig;

	/* check for pre-DCE3 cards with shared encoders;
	 * can't really use the links individually, so don't disable
	 * the encoder if it's in use by another connector
	 */
	if (!ASIC_IS_DCE3(rdev)) {
		struct drm_encoder *other_encoder;
		struct radeon_encoder *other_radeon_encoder;

		list_for_each_entry(other_encoder, &dev->mode_config.encoder_list, head) {
			other_radeon_encoder = to_radeon_encoder(other_encoder);
			if ((radeon_encoder->encoder_id == other_radeon_encoder->encoder_id) &&
			    drm_helper_encoder_in_use(other_encoder))
				goto disable_done;
		}
	}

	radeon_atom_encoder_dpms(encoder, DRM_MODE_DPMS_OFF);

	switch (radeon_encoder->encoder_id) {
	case ENCODER_OBJECT_ID_INTERNAL_TMDS1:
	case ENCODER_OBJECT_ID_INTERNAL_KLDSCP_TMDS1:
	case ENCODER_OBJECT_ID_INTERNAL_LVDS:
	case ENCODER_OBJECT_ID_INTERNAL_LVTM1:
		atombios_digital_setup(encoder, PANEL_ENCODER_ACTION_DISABLE);
		break;
	case ENCODER_OBJECT_ID_INTERNAL_UNIPHY:
	case ENCODER_OBJECT_ID_INTERNAL_UNIPHY1:
	case ENCODER_OBJECT_ID_INTERNAL_UNIPHY2:
	case ENCODER_OBJECT_ID_INTERNAL_UNIPHY3:
	case ENCODER_OBJECT_ID_INTERNAL_KLDSCP_LVTMA:
		/* handled in dpms */
		break;
	case ENCODER_OBJECT_ID_INTERNAL_DDI:
	case ENCODER_OBJECT_ID_INTERNAL_DVO1:
	case ENCODER_OBJECT_ID_INTERNAL_KLDSCP_DVO1:
		atombios_dvo_setup(encoder, ATOM_DISABLE);
		break;
	case ENCODER_OBJECT_ID_INTERNAL_DAC1:
	case ENCODER_OBJECT_ID_INTERNAL_KLDSCP_DAC1:
	case ENCODER_OBJECT_ID_INTERNAL_DAC2:
	case ENCODER_OBJECT_ID_INTERNAL_KLDSCP_DAC2:
		atombios_dac_setup(encoder, ATOM_DISABLE);
		if (radeon_encoder->devices & (ATOM_DEVICE_TV_SUPPORT | ATOM_DEVICE_CV_SUPPORT))
			atombios_tv_setup(encoder, ATOM_DISABLE);
		break;
	}

disable_done:
	if (radeon_encoder_is_digital(encoder)) {
		if (atombios_get_encoder_mode(encoder) == ATOM_ENCODER_MODE_HDMI) {
			if (rdev->asic->display.hdmi_enable)
				radeon_hdmi_enable(rdev, encoder, false);
		}
		dig = radeon_encoder->enc_priv;
		dig->dig_encoder = -1;
	}
	radeon_encoder->active_device = 0;
}

/* these are handled by the primary encoders */
static void radeon_atom_ext_prepare(struct drm_encoder *encoder)
{

}

static void radeon_atom_ext_commit(struct drm_encoder *encoder)
{

}

static void
radeon_atom_ext_mode_set(struct drm_encoder *encoder,
			 struct drm_display_mode *mode,
			 struct drm_display_mode *adjusted_mode)
{

}

static void radeon_atom_ext_disable(struct drm_encoder *encoder)
{

}

static void
radeon_atom_ext_dpms(struct drm_encoder *encoder, int mode)
{

}

static bool radeon_atom_ext_mode_fixup(struct drm_encoder *encoder,
				       const struct drm_display_mode *mode,
				       struct drm_display_mode *adjusted_mode)
{
	return true;
}

static const struct drm_encoder_helper_funcs radeon_atom_ext_helper_funcs = {
	.dpms = radeon_atom_ext_dpms,
	.mode_fixup = radeon_atom_ext_mode_fixup,
	.prepare = radeon_atom_ext_prepare,
	.mode_set = radeon_atom_ext_mode_set,
	.commit = radeon_atom_ext_commit,
	.disable = radeon_atom_ext_disable,
	/* no detect for TMDS/LVDS yet */
};

static const struct drm_encoder_helper_funcs radeon_atom_dig_helper_funcs = {
	.dpms = radeon_atom_encoder_dpms,
	.mode_fixup = radeon_atom_mode_fixup,
	.prepare = radeon_atom_encoder_prepare,
	.mode_set = radeon_atom_encoder_mode_set,
	.commit = radeon_atom_encoder_commit,
	.disable = radeon_atom_encoder_disable,
	.detect = radeon_atom_dig_detect,
};

static const struct drm_encoder_helper_funcs radeon_atom_dac_helper_funcs = {
	.dpms = radeon_atom_encoder_dpms,
	.mode_fixup = radeon_atom_mode_fixup,
	.prepare = radeon_atom_encoder_prepare,
	.mode_set = radeon_atom_encoder_mode_set,
	.commit = radeon_atom_encoder_commit,
	.detect = radeon_atom_dac_detect,
};

void radeon_enc_destroy(struct drm_encoder *encoder)
{
	struct radeon_encoder *radeon_encoder = to_radeon_encoder(encoder);
	if (radeon_encoder->devices & (ATOM_DEVICE_LCD_SUPPORT))
		radeon_atom_backlight_exit(radeon_encoder);
	kfree(radeon_encoder->enc_priv);
	drm_encoder_cleanup(encoder);
	kfree(radeon_encoder);
}

static const struct drm_encoder_funcs radeon_atom_enc_funcs = {
	.destroy = radeon_enc_destroy,
};

static struct radeon_encoder_atom_dac *
radeon_atombios_set_dac_info(struct radeon_encoder *radeon_encoder)
{
	struct drm_device *dev = radeon_encoder->base.dev;
	struct radeon_device *rdev = dev->dev_private;
	struct radeon_encoder_atom_dac *dac = kzalloc(sizeof(struct radeon_encoder_atom_dac), GFP_KERNEL);

	if (!dac)
		return NULL;

	dac->tv_std = radeon_atombios_get_tv_info(rdev);
	return dac;
}

static struct radeon_encoder_atom_dig *
radeon_atombios_set_dig_info(struct radeon_encoder *radeon_encoder)
{
	int encoder_enum = (radeon_encoder->encoder_enum & ENUM_ID_MASK) >> ENUM_ID_SHIFT;
	struct radeon_encoder_atom_dig *dig = kzalloc(sizeof(struct radeon_encoder_atom_dig), GFP_KERNEL);

	if (!dig)
		return NULL;

	/* coherent mode by default */
	dig->coherent_mode = true;
	dig->dig_encoder = -1;

	if (encoder_enum == 2)
		dig->linkb = true;
	else
		dig->linkb = false;

	return dig;
}

void
radeon_add_atom_encoder(struct drm_device *dev,
			uint32_t encoder_enum,
			uint32_t supported_device,
			u16 caps)
{
	struct radeon_device *rdev = dev->dev_private;
	struct drm_encoder *encoder;
	struct radeon_encoder *radeon_encoder;

	/* see if we already added it */
	list_for_each_entry(encoder, &dev->mode_config.encoder_list, head) {
		radeon_encoder = to_radeon_encoder(encoder);
		if (radeon_encoder->encoder_enum == encoder_enum) {
			radeon_encoder->devices |= supported_device;
			return;
		}

	}

	/* add a new one */
	radeon_encoder = kzalloc(sizeof(struct radeon_encoder), GFP_KERNEL);
	if (!radeon_encoder)
		return;

	encoder = &radeon_encoder->base;
	switch (rdev->num_crtc) {
	case 1:
		encoder->possible_crtcs = 0x1;
		break;
	case 2:
	default:
		encoder->possible_crtcs = 0x3;
		break;
	case 4:
		encoder->possible_crtcs = 0xf;
		break;
	case 6:
		encoder->possible_crtcs = 0x3f;
		break;
	}

	radeon_encoder->enc_priv = NULL;

	radeon_encoder->encoder_enum = encoder_enum;
	radeon_encoder->encoder_id = (encoder_enum & OBJECT_ID_MASK) >> OBJECT_ID_SHIFT;
	radeon_encoder->devices = supported_device;
	radeon_encoder->rmx_type = RMX_OFF;
	radeon_encoder->underscan_type = UNDERSCAN_OFF;
	radeon_encoder->is_ext_encoder = false;
	radeon_encoder->caps = caps;

	switch (radeon_encoder->encoder_id) {
	case ENCODER_OBJECT_ID_INTERNAL_LVDS:
	case ENCODER_OBJECT_ID_INTERNAL_TMDS1:
	case ENCODER_OBJECT_ID_INTERNAL_KLDSCP_TMDS1:
	case ENCODER_OBJECT_ID_INTERNAL_LVTM1:
		if (radeon_encoder->devices & (ATOM_DEVICE_LCD_SUPPORT)) {
			radeon_encoder->rmx_type = RMX_FULL;
			drm_encoder_init(dev, encoder, &radeon_atom_enc_funcs, DRM_MODE_ENCODER_LVDS);
			radeon_encoder->enc_priv = radeon_atombios_get_lvds_info(radeon_encoder);
		} else {
			drm_encoder_init(dev, encoder, &radeon_atom_enc_funcs, DRM_MODE_ENCODER_TMDS);
			radeon_encoder->enc_priv = radeon_atombios_set_dig_info(radeon_encoder);
		}
		drm_encoder_helper_add(encoder, &radeon_atom_dig_helper_funcs);
		break;
	case ENCODER_OBJECT_ID_INTERNAL_DAC1:
		drm_encoder_init(dev, encoder, &radeon_atom_enc_funcs, DRM_MODE_ENCODER_DAC);
		radeon_encoder->enc_priv = radeon_atombios_set_dac_info(radeon_encoder);
		drm_encoder_helper_add(encoder, &radeon_atom_dac_helper_funcs);
		break;
	case ENCODER_OBJECT_ID_INTERNAL_DAC2:
	case ENCODER_OBJECT_ID_INTERNAL_KLDSCP_DAC1:
	case ENCODER_OBJECT_ID_INTERNAL_KLDSCP_DAC2:
		drm_encoder_init(dev, encoder, &radeon_atom_enc_funcs, DRM_MODE_ENCODER_TVDAC);
		radeon_encoder->enc_priv = radeon_atombios_set_dac_info(radeon_encoder);
		drm_encoder_helper_add(encoder, &radeon_atom_dac_helper_funcs);
		break;
	case ENCODER_OBJECT_ID_INTERNAL_DVO1:
	case ENCODER_OBJECT_ID_INTERNAL_KLDSCP_DVO1:
	case ENCODER_OBJECT_ID_INTERNAL_DDI:
	case ENCODER_OBJECT_ID_INTERNAL_UNIPHY:
	case ENCODER_OBJECT_ID_INTERNAL_KLDSCP_LVTMA:
	case ENCODER_OBJECT_ID_INTERNAL_UNIPHY1:
	case ENCODER_OBJECT_ID_INTERNAL_UNIPHY2:
	case ENCODER_OBJECT_ID_INTERNAL_UNIPHY3:
		if (radeon_encoder->devices & (ATOM_DEVICE_LCD_SUPPORT)) {
			radeon_encoder->rmx_type = RMX_FULL;
			drm_encoder_init(dev, encoder, &radeon_atom_enc_funcs, DRM_MODE_ENCODER_LVDS);
			radeon_encoder->enc_priv = radeon_atombios_get_lvds_info(radeon_encoder);
		} else if (radeon_encoder->devices & (ATOM_DEVICE_CRT_SUPPORT)) {
			drm_encoder_init(dev, encoder, &radeon_atom_enc_funcs, DRM_MODE_ENCODER_DAC);
			radeon_encoder->enc_priv = radeon_atombios_set_dig_info(radeon_encoder);
		} else {
			drm_encoder_init(dev, encoder, &radeon_atom_enc_funcs, DRM_MODE_ENCODER_TMDS);
			radeon_encoder->enc_priv = radeon_atombios_set_dig_info(radeon_encoder);
		}
		drm_encoder_helper_add(encoder, &radeon_atom_dig_helper_funcs);
		break;
	case ENCODER_OBJECT_ID_SI170B:
	case ENCODER_OBJECT_ID_CH7303:
	case ENCODER_OBJECT_ID_EXTERNAL_SDVOA:
	case ENCODER_OBJECT_ID_EXTERNAL_SDVOB:
	case ENCODER_OBJECT_ID_TITFP513:
	case ENCODER_OBJECT_ID_VT1623:
	case ENCODER_OBJECT_ID_HDMI_SI1930:
	case ENCODER_OBJECT_ID_TRAVIS:
	case ENCODER_OBJECT_ID_NUTMEG:
		/* these are handled by the primary encoders */
		radeon_encoder->is_ext_encoder = true;
		if (radeon_encoder->devices & (ATOM_DEVICE_LCD_SUPPORT))
			drm_encoder_init(dev, encoder, &radeon_atom_enc_funcs, DRM_MODE_ENCODER_LVDS);
		else if (radeon_encoder->devices & (ATOM_DEVICE_CRT_SUPPORT))
			drm_encoder_init(dev, encoder, &radeon_atom_enc_funcs, DRM_MODE_ENCODER_DAC);
		else
			drm_encoder_init(dev, encoder, &radeon_atom_enc_funcs, DRM_MODE_ENCODER_TMDS);
		drm_encoder_helper_add(encoder, &radeon_atom_ext_helper_funcs);
		break;
	}
}<|MERGE_RESOLUTION|>--- conflicted
+++ resolved
@@ -1667,16 +1667,6 @@
 			atombios_dig_encoder_setup(encoder, ATOM_ENABLE, 0);
 			atombios_dig_transmitter_setup(encoder, ATOM_TRANSMITTER_ACTION_SETUP, 0, 0);
 			atombios_dig_transmitter_setup(encoder, ATOM_TRANSMITTER_ACTION_ENABLE, 0, 0);
-<<<<<<< HEAD
-=======
-			/* some dce3.x boards have a bug in their transmitter control table.
-			 * ACTION_ENABLE_OUTPUT can probably be dropped since ACTION_ENABLE
-			 * does the same thing and more.
-			 */
-			if ((rdev->family != CHIP_RV710) && (rdev->family != CHIP_RV730) &&
-			    (rdev->family != CHIP_RS780) && (rdev->family != CHIP_RS880))
-				atombios_dig_transmitter_setup(encoder, ATOM_TRANSMITTER_ACTION_ENABLE_OUTPUT, 0, 0);
->>>>>>> 07bf139b
 		}
 		if (ENCODER_MODE_IS_DP(atombios_get_encoder_mode(encoder)) && connector) {
 			if (connector->connector_type == DRM_MODE_CONNECTOR_eDP) {
